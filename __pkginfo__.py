--- conflicted
+++ resolved
@@ -40,11 +40,7 @@
 ]
 
 __depends__ = {
-<<<<<<< HEAD
-    'logilab-common': '>= 0.50.1',
-=======
     'logilab-common': '>= 0.50.2',
->>>>>>> 340abcdf
     'logilab-mtconverter': '>= 0.6.0',
     'rql': '>= 0.26.0',
     'yams': '>= 0.28.1',
