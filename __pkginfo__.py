--- conflicted
+++ resolved
@@ -22,11 +22,7 @@
 
 modname = distname = "cubicweb"
 
-<<<<<<< HEAD
 numversion = (3, 18, 5)
-=======
-numversion = (3, 17, 17)
->>>>>>> 358d9d17
 version = '.'.join(str(num) for num in numversion)
 
 description = "a repository of entities / relations for knowledge management"
@@ -43,11 +39,7 @@
 ]
 
 __depends__ = {
-<<<<<<< HEAD
-    'logilab-common': '>= 0.60.0',
-=======
     'logilab-common': '>= 0.62.0',
->>>>>>> 358d9d17
     'logilab-mtconverter': '>= 0.8.0',
     'rql': '>= 0.31.2',
     'yams': '>= 0.39.1',
