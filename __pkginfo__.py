--- conflicted
+++ resolved
@@ -1,4 +1,4 @@
-# pylint: disable=W0622,C0103
+ # pylint: disable=W0622,C0103
 # copyright 2003-2010 LOGILAB S.A. (Paris, FRANCE), all rights reserved.
 # contact http://www.logilab.fr/ -- mailto:contact@logilab.fr
 #
@@ -22,11 +22,7 @@
 
 modname = distname = "cubicweb"
 
-<<<<<<< HEAD
 numversion = (3, 11, 0)
-=======
-numversion = (3, 10, 8)
->>>>>>> e9f937be
 version = '.'.join(str(num) for num in numversion)
 
 description = "a repository of entities / relations for knowledge management"
