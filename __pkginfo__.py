--- conflicted
+++ resolved
@@ -42,11 +42,7 @@
     'logilab-common': '>= 0.62.0',
     'logilab-mtconverter': '>= 0.8.0',
     'rql': '>= 0.31.2',
-<<<<<<< HEAD
     'yams': '>= 0.40.0',
-=======
-    'yams': '>= 0.39.1, < 0.39.99',  # CW 3.19 is not compatible with yams 0.40
->>>>>>> 91158215
     #gettext                    # for xgettext, msgcat, etc...
     # web dependencies
     'lxml': '',
