--- conflicted
+++ resolved
@@ -49,16 +49,8 @@
     status != 0
     """
     print cmd.replace(os.getcwd() + os.sep, '')
-<<<<<<< HEAD
     from subprocess import call
     status = call(cmd, shell=True)
-=======
-    if sys.platform == 'win32':
-        from subprocess import call
-    else:
-        call = os.system
-    status = call(cmd)
->>>>>>> af6d48be
     if status != 0:
         raise Exception('status = %s' % status)
 
