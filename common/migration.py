"""utilities for instances migration

:organization: Logilab
:copyright: 2001-2009 LOGILAB S.A. (Paris, FRANCE), license is LGPL v2.
:contact: http://www.logilab.fr/ -- mailto:contact@logilab.fr
:license: GNU Lesser General Public License, v2.1 - http://www.gnu.org/licenses
"""
__docformat__ = "restructuredtext en"

import sys
import os
import logging
import tempfile
from os.path import exists, join, basename, splitext

from logilab.common.decorators import cached
from logilab.common.configuration import REQUIRED, read_old_config
from logilab.common.shellutils import ASK

from cubicweb import ConfigurationError


def filter_scripts(config, directory, fromversion, toversion, quiet=True):
    """return a list of paths of migration files to consider to upgrade
    from a version to a greater one
    """
    from logilab.common.changelog import Version # doesn't work with appengine
    assert fromversion
    assert toversion
    assert isinstance(fromversion, tuple), fromversion.__class__
    assert isinstance(toversion, tuple), toversion.__class__
    assert fromversion <= toversion, (fromversion, toversion)
    if not exists(directory):
        if not quiet:
            print directory, "doesn't exists, no migration path"
        return []
    if fromversion == toversion:
        return []
    result = []
    for fname in os.listdir(directory):
        if fname.endswith('.pyc') or fname.endswith('.pyo') \
               or fname.endswith('~'):
            continue
        fpath = join(directory, fname)
        try:
            tver, mode = fname.split('_', 1)
        except ValueError:
            continue
        mode = mode.split('.', 1)[0]
        if not config.accept_mode(mode):
            continue
        try:
            tver = Version(tver)
        except ValueError:
            continue
        if tver <= fromversion:
            continue
        if tver > toversion:
            continue
        result.append((tver, fpath))
    # be sure scripts are executed in order
    return sorted(result)


IGNORED_EXTENSIONS = ('.swp', '~')


def execscript_confirm(scriptpath):
    """asks for confirmation before executing a script and provides the
    ability to show the script's content
    """
    while True:
        answer = ASK.ask('Execute %r ?' % scriptpath, ('Y','n','show'), 'Y')
        if answer == 'n':
            return False
        elif answer == 'show':
            stream = open(scriptpath)
            scriptcontent = stream.read()
            stream.close()
            print
            print scriptcontent
            print
        else:
            return True

def yes(*args, **kwargs):
    return True


class MigrationHelper(object):
    """class holding CubicWeb Migration Actions used by migration scripts"""

    def __init__(self, config, interactive=True, verbosity=1):
        self.config = config
        if config:
            # no config on shell to a remote instance
            self.config.init_log(logthreshold=logging.ERROR, debug=True)
        # 0: no confirmation, 1: only main commands confirmed, 2 ask for everything
        self.verbosity = verbosity
        self.need_wrap = True
        if not interactive or not verbosity:
            self.confirm = yes
            self.execscript_confirm = yes
        else:
            self.execscript_confirm = execscript_confirm
        self._option_changes = []
        self.__context = {'confirm': self.confirm,
                          'config': self.config,
                          'interactive_mode': interactive,
                          }

    def __getattribute__(self, name):
        try:
            return object.__getattribute__(self, name)
        except AttributeError:
            cmd = 'cmd_%s' % name
            if hasattr(self, cmd):
                meth = getattr(self, cmd)
                return lambda *args, **kwargs: self.interact(args, kwargs,
                                                             meth=meth)
            raise
        raise AttributeError(name)

    def repo_connect(self):
        return self.config.repository()

    def migrate(self, vcconf, toupgrade, options):
        """upgrade the given set of cubes

        `cubes` is an ordered list of 3-uple:
        (cube, fromversion, toversion)
        """
        if options.fs_only:
            # monkey path configuration.accept_mode so database mode (e.g. Any)
            # won't be accepted
            orig_accept_mode = self.config.accept_mode
            def accept_mode(mode):
                if mode == 'Any':
                    return False
                return orig_accept_mode(mode)
            self.config.accept_mode = accept_mode
        # may be an iterator
        toupgrade = tuple(toupgrade)
        vmap = dict( (cube, (fromver, tover)) for cube, fromver, tover in toupgrade)
        ctx = self.__context
        ctx['versions_map'] = vmap
        if self.config.accept_mode('Any') and 'cubicweb' in vmap:
            migrdir = self.config.migration_scripts_dir()
            self.cmd_process_script(join(migrdir, 'bootstrapmigration_repository.py'))
        for cube, fromversion, toversion in toupgrade:
            if cube == 'cubicweb':
                migrdir = self.config.migration_scripts_dir()
            else:
                migrdir = self.config.cube_migration_scripts_dir(cube)
            scripts = filter_scripts(self.config, migrdir, fromversion, toversion)
            if scripts:
                prevversion = None
                for version, script in scripts:
                    # take care to X.Y.Z_Any.py / X.Y.Z_common.py: we've to call
                    # cube_upgraded once all script of X.Y.Z have been executed
                    if prevversion is not None and version != prevversion:
                        self.cube_upgraded(cube, prevversion)
                    prevversion = version
                    self.cmd_process_script(script)
                self.cube_upgraded(cube, toversion)
            else:
                self.cube_upgraded(cube, toversion)

    def cube_upgraded(self, cube, version):
        pass

    def shutdown(self):
        pass

    def interact(self, args, kwargs, meth):
        """execute the given method according to user's confirmation"""
        msg = 'Execute command: %s(%s) ?' % (
            meth.__name__[4:],
            ', '.join([repr(arg) for arg in args] +
                      ['%s=%r' % (n,v) for n,v in kwargs.items()]))
        if 'ask_confirm' in kwargs:
            ask_confirm = kwargs.pop('ask_confirm')
        else:
            ask_confirm = True
        if not ask_confirm or self.confirm(msg):
            return meth(*args, **kwargs)

    def confirm(self, question, shell=True, abort=True, retry=False, default='y'):
        """ask for confirmation and return true on positive answer

        if `retry` is true the r[etry] answer may return 2
        """
        possibleanswers = ['y','n']
        if abort:
            possibleanswers.append('abort')
        if shell:
            possibleanswers.append('shell')
        if retry:
            possibleanswers.append('retry')
        try:
            answer = ASK.ask(question, possibleanswers, default)
        except (EOFError, KeyboardInterrupt):
            answer = 'abort'
        if answer == 'n':
            return False
        if answer == 'retry':
            return 2
        if answer == 'abort':
            raise SystemExit(1)
        if shell and answer == 'shell':
            self.interactive_shell()
            return self.confirm(question)
        return True

    def interactive_shell(self):
        self.confirm = yes
        self.need_wrap = False
        # avoid '_' to be added to builtins by sys.display_hook
        def do_not_add___to_builtins(obj):
            if obj is not None:
                print repr(obj)
        sys.displayhook = do_not_add___to_builtins
        local_ctx = self._create_context()
        try:
            import readline
            from rlcompleter import Completer
        except ImportError:
            # readline not available
            pass
        else:
            readline.set_completer(Completer(local_ctx).complete)
            readline.parse_and_bind('tab: complete')
            home_key = 'HOME'
            if sys.platform == 'win32':
                home_key = 'USERPROFILE'
            histfile = os.path.join(os.environ[home_key], ".eshellhist")
            try:
                readline.read_history_file(histfile)
            except IOError:
                pass
        from code import interact
        banner = """entering the migration python shell
just type migration commands or arbitrary python code and type ENTER to execute it
type "exit" or Ctrl-D to quit the shell and resume operation"""
        # give custom readfunc to avoid http://bugs.python.org/issue1288615
        def unicode_raw_input(prompt):
            return unicode(raw_input(prompt), sys.stdin.encoding)
        interact(banner, readfunc=unicode_raw_input, local=local_ctx)
        readline.write_history_file(histfile)
        # delete instance's confirm attribute to avoid questions
        del self.confirm
        self.need_wrap = True

    @cached
    def _create_context(self):
        """return a dictionary to use as migration script execution context"""
        context = self.__context
        for attr in dir(self):
            if attr.startswith('cmd_'):
                if self.need_wrap:
                    context[attr[4:]] = getattr(self, attr[4:])
                else:
                    context[attr[4:]] = getattr(self, attr)
        return context

    def cmd_process_script(self, migrscript, funcname=None, *args, **kwargs):
        """execute a migration script
        in interactive mode,  display the migration script path, ask for
        confirmation and execute it if confirmed
        """
<<<<<<< HEAD
=======
        migrscript = os.path.normpath(migrscript)
>>>>>>> 3411e4b8
        if migrscript.endswith('.py'):
            script_mode = 'python'
        elif migrscript.endswith('.txt') or migrscript.endswith('.rst'):
            script_mode = 'doctest'
        else:
            raise Exception('This is not a valid cubicweb shell input')
        if not self.execscript_confirm(migrscript):
            return
        scriptlocals = self._create_context().copy()
        if script_mode == 'python':
            if funcname is None:
                pyname = '__main__'
            else:
                pyname = splitext(basename(migrscript))[0]
            scriptlocals.update({'__file__': migrscript, '__name__': pyname})
            execfile(migrscript, scriptlocals)
            if funcname is not None:
                try:
                    func = scriptlocals[funcname]
                    self.info('found %s in locals', funcname)
                    assert callable(func), '%s (%s) is not callable' % (func, funcname)
                except KeyError:
                    self.critical('no %s in script %s', funcname, migrscript)
                    return None
                return func(*args, **kwargs)
        else: # script_mode == 'doctest'
            import doctest
<<<<<<< HEAD
            doctest.testfile(os.path.abspath(migrscript), module_relative=False,
=======
            doctest.testfile(migrscript, module_relative=False,
>>>>>>> 3411e4b8
                             optionflags=doctest.ELLIPSIS, globs=scriptlocals)

    def cmd_option_renamed(self, oldname, newname):
        """a configuration option has been renamed"""
        self._option_changes.append(('renamed', oldname, newname))

    def cmd_option_group_change(self, option, oldgroup, newgroup):
        """a configuration option has been moved in another group"""
        self._option_changes.append(('moved', option, oldgroup, newgroup))

    def cmd_option_added(self, optname):
        """a configuration option has been added"""
        self._option_changes.append(('added', optname))

    def cmd_option_removed(self, optname):
        """a configuration option has been removed"""
        # can safely be ignored
        #self._option_changes.append(('removed', optname))

    def cmd_option_type_changed(self, optname, oldtype, newvalue):
        """a configuration option's type has changed"""
        self._option_changes.append(('typechanged', optname, oldtype, newvalue))

    def cmd_add_cubes(self, cubes):
        """modify the list of used cubes in the in-memory config
        returns newly inserted cubes, including dependencies
        """
        if isinstance(cubes, basestring):
            cubes = (cubes,)
        origcubes = self.config.cubes()
        newcubes = [p for p in self.config.expand_cubes(cubes)
                       if not p in origcubes]
        if newcubes:
            for cube in cubes:
                assert cube in newcubes
            self.config.add_cubes(newcubes)
        return newcubes

    def cmd_remove_cube(self, cube, removedeps=False):
        if removedeps:
            toremove = self.config.expand_cubes([cube])
        else:
            toremove = (cube,)
        origcubes = self.config._cubes
        basecubes = [c for c in origcubes if not c in toremove]
        self.config._cubes = tuple(self.config.expand_cubes(basecubes))
        removed = [p for p in origcubes if not p in self.config._cubes]
        if not cube in removed:
            raise ConfigurationError("can't remove cube %s, "
                                     "used as a dependency" % cube)
        return removed

    def rewrite_configuration(self):
        # import locally, show_diffs unavailable in gae environment
        from cubicweb.toolsutils import show_diffs
        configfile = self.config.main_config_file()
        if self._option_changes:
            read_old_config(self.config, self._option_changes, configfile)
        fd, newconfig = tempfile.mkstemp()
        for optdescr in self._option_changes:
            if optdescr[0] == 'added':
                optdict = self.config.get_option_def(optdescr[1])
                if optdict.get('default') is REQUIRED:
                    self.config.input_option(optdescr[1], optdict)
        self.config.generate_config(open(newconfig, 'w'))
        show_diffs(configfile, newconfig)
        os.close(fd)
        if exists(newconfig):
            os.unlink(newconfig)


from logging import getLogger
from cubicweb import set_log_methods
set_log_methods(MigrationHelper, getLogger('cubicweb.migration'))<|MERGE_RESOLUTION|>--- conflicted
+++ resolved
@@ -268,10 +268,7 @@
         in interactive mode,  display the migration script path, ask for
         confirmation and execute it if confirmed
         """
-<<<<<<< HEAD
-=======
         migrscript = os.path.normpath(migrscript)
->>>>>>> 3411e4b8
         if migrscript.endswith('.py'):
             script_mode = 'python'
         elif migrscript.endswith('.txt') or migrscript.endswith('.rst'):
@@ -299,11 +296,7 @@
                 return func(*args, **kwargs)
         else: # script_mode == 'doctest'
             import doctest
-<<<<<<< HEAD
-            doctest.testfile(os.path.abspath(migrscript), module_relative=False,
-=======
             doctest.testfile(migrscript, module_relative=False,
->>>>>>> 3411e4b8
                              optionflags=doctest.ELLIPSIS, globs=scriptlocals)
 
     def cmd_option_renamed(self, oldname, newname):
