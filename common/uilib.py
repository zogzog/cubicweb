# -*- coding: utf-8 -*-
"""user interface libraries

contains some functions designed to help implementation of cubicweb user interface

:organization: Logilab
:copyright: 2001-2009 LOGILAB S.A. (Paris, FRANCE), license is LGPL v2.
:contact: http://www.logilab.fr/ -- mailto:contact@logilab.fr
:license: GNU Lesser General Public License, v2.1 - http://www.gnu.org/licenses
"""
__docformat__ = "restructuredtext en"

import csv
import re
from StringIO import StringIO

from logilab.mtconverter import xml_escape, html_unescape

from cubicweb.utils import ustrftime

def rql_for_eid(eid):
    """return the rql query necessary to fetch entity with the given eid.  This
    function should only be used to generate link with rql inside, not to give
    to cursor.execute (in which case you won't benefit from rql cache).

    :Parameters:
      - `eid`: the eid of the entity we should search
    :rtype: str
    :return: the rql query
    """
    return 'Any X WHERE X eid %s' % eid


def printable_value(req, attrtype, value, props=None, displaytime=True):
    """return a displayable value (i.e. unicode string)"""
    if value is None or attrtype == 'Bytes':
        return u''
    if attrtype == 'String':
        # don't translate empty value if you don't want strange results
        if props is not None and value and props.get('internationalizable'):
            return req._(value)

        return value
    if attrtype == 'Date':
        return ustrftime(value, req.property_value('ui.date-format'))
    if attrtype == 'Time':
        return ustrftime(value, req.property_value('ui.time-format'))
    if attrtype == 'Datetime':
        if not displaytime:
            return ustrftime(value, req.property_value('ui.date-format'))
        return ustrftime(value, req.property_value('ui.datetime-format'))
    if attrtype == 'Boolean':
        if value:
            return req._('yes')
        return req._('no')
    if attrtype == 'Float':
        value = req.property_value('ui.float-format') % value
    return unicode(value)


# text publishing #############################################################

try:
    from cubicweb.ext.rest import rest_publish # pylint: disable-msg=W0611
except ImportError:
    def rest_publish(entity, data):
        """default behaviour if docutils was not found"""
        return xml_escape(data)

TAG_PROG = re.compile(r'</?.*?>', re.U)
def remove_html_tags(text):
    """Removes HTML tags from text

    >>> remove_html_tags('<td>hi <a href="http://www.google.fr">world</a></td>')
    'hi world'
    >>>
    """
    return TAG_PROG.sub('', text)


REF_PROG = re.compile(r"<ref\s+rql=([\'\"])([^\1]*?)\1\s*>([^<]*)</ref>", re.U)
def _subst_rql(view, obj):
    delim, rql, descr = obj.groups()
    return u'<a href="%s">%s</a>' % (view.build_url(rql=rql), descr)

def html_publish(view, text):
    """replace <ref rql=''> links by <a href="...">"""
    if not text:
        return u''
    return REF_PROG.sub(lambda obj, view=view:_subst_rql(view, obj), text)

# fallback implementation, nicer one defined below if lxml is available
def soup2xhtml(data, encoding):
    # normalize line break
    # see http://www.w3.org/Protocols/rfc2616/rfc2616-sec3.html#sec3.7.1
    return u'\n'.join(data.splitlines())

# fallback implementation, nicer one defined below if lxml> 2.0 is available
def safe_cut(text, length):
    """returns a string of length <length> based on <text>, removing any html
    tags from given text if cut is necessary."""
    if text is None:
        return u''
    noenttext = html_unescape(text)
    text_nohtml = remove_html_tags(noenttext)
    # try to keep html tags if text is short enough
    if len(text_nohtml) <= length:
        return text
    # else if un-tagged text is too long, cut it
    return xml_escape(text_nohtml[:length] + u'...')

fallback_safe_cut = safe_cut


try:
    from lxml import etree
except (ImportError, AttributeError):
    # gae environment: lxml not availabel
    pass
else:

    def soup2xhtml(data, encoding):
        """tidy (at least try) html soup and return the result
        Note: the function considers a string with no surrounding tag as valid
              if <div>`data`</div> can be parsed by an XML parser
        """
        # normalize line break
        # see http://www.w3.org/Protocols/rfc2616/rfc2616-sec3.html#sec3.7.1
        data = u'\n'.join(data.splitlines())
        # XXX lxml 1.1 support still needed ?
        xmltree = etree.HTML('<div>%s</div>' % data)
        # NOTE: lxml 1.1 (etch platforms) doesn't recognize
        #       the encoding=unicode parameter (lxml 2.0 does), this is
        #       why we specify an encoding and re-decode to unicode later
        body = etree.tostring(xmltree[0], encoding=encoding)
        # remove <body> and </body> and decode to unicode
        return body[11:-13].decode(encoding)

    if hasattr(etree.HTML('<div>test</div>'), 'iter'):

        def safe_cut(text, length):
            """returns an html document of length <length> based on <text>,
            and cut is necessary.
            """
            if text is None:
                return u''
            dom = etree.HTML(text)
            curlength = 0
            add_ellipsis = False
            for element in dom.iter():
                if curlength >= length:
                    parent = element.getparent()
                    parent.remove(element)
                    if curlength == length and (element.text or element.tail):
                        add_ellipsis = True
                else:
                    if element.text is not None:
                        element.text = cut(element.text, length - curlength)
                        curlength += len(element.text)
                    if element.tail is not None:
                        if curlength < length:
                            element.tail = cut(element.tail, length - curlength)
                            curlength += len(element.tail)
                        elif curlength == length:
                            element.tail = '...'
                        else:
                            element.tail = ''
            text = etree.tounicode(dom[0])[6:-7] # remove wrapping <body></body>
            if add_ellipsis:
                return text + u'...'
            return text

def text_cut(text, nbwords=30, gotoperiod=True):
    """from the given plain text, return a text with at least <nbwords> words,
    trying to go to the end of the current sentence.

    :param nbwords: the minimum number of words required
    :param gotoperiod: specifies if the function should try to go to
                       the first period after the cut (i.e. finish
                       the sentence if possible)

    Note that spaces are normalized.
    """
    if text is None:
        return u''
    words = text.split()
    text = u' '.join(words) # normalize spaces
    textlength = minlength = len(' '.join(words[:nbwords]))
    if gotoperiod:
        textlength = text.find('.', minlength) + 1
        if textlength == 0: # no period found
            textlength = minlength
    return text[:textlength]

def cut(text, length):
    """returns a string of a maximum length <length> based on <text>
    (approximatively, since if text has been  cut, '...' is added to the end of the string,
    resulting in a string of len <length> + 3)
    """
    if text is None:
        return u''
    if len(text) <= length:
        return text
    # else if un-tagged text is too long, cut it
    return text[:length] + u'...'



# HTML generation helper functions ############################################

HTML4_EMPTY_TAGS = frozenset(('base', 'meta', 'link', 'hr', 'br', 'param',
                              'img', 'area', 'input', 'col'))

def sgml_attributes(attrs):
    return u' '.join(u'%s="%s"' % (attr, xml_escape(unicode(value)))
                     for attr, value in sorted(attrs.items())
                     if value is not None)

def simple_sgml_tag(tag, content=None, escapecontent=True, **attrs):
    """generation of a simple sgml tag (eg without children tags) easier

    content and attri butes will be escaped
    """
    value = u'<%s' % tag
    if attrs:
        try:
            attrs['class'] = attrs.pop('klass')
        except KeyError:
            pass
        value += u' ' + sgml_attributes(attrs)
    if content:
        if escapecontent:
            content = xml_escape(unicode(content))
        value += u'>%s</%s>' % (content, tag)
    else:
        if tag in HTML4_EMPTY_TAGS:
            value += u' />'
        else:
            value += u'></%s>' % tag
    return value

def tooltipize(text, tooltip, url=None):
    """make an HTML tooltip"""
    url = url or '#'
    return u'<a href="%s" title="%s">%s</a>' % (url, tooltip, text)

def toggle_action(nodeid):
    """builds a HTML link that uses the js toggleVisibility function"""
    return u"javascript: toggleVisibility('%s')" % nodeid

def toggle_link(nodeid, label):
    """builds a HTML link that uses the js toggleVisibility function"""
    return u'<a href="%s">%s</a>' % (toggle_action(nodeid), label)


def ureport_as_html(layout):
    from logilab.common.ureports import HTMLWriter
    formater = HTMLWriter(True)
    stream = StringIO() #UStringIO() don't want unicode assertion
    formater.format(layout, stream)
    res = stream.getvalue()
    if isinstance(res, str):
        res = unicode(res, 'UTF8')
    return res

<<<<<<< HEAD
=======
def render_HTML_tree(tree, selected_node=None, render_node=None, caption=None):
    """
    Generate a pure HTML representation of a tree given as an instance
    of a logilab.common.tree.Node

    selected_node is the currently selected node (if any) which will
    have its surrounding <div> have id="selected" (which default
    to a bold border libe with the default CSS).

    render_node is a function that should take a Node content (Node.id)
    as parameter and should return a string (what will be displayed
    in the cell).

    Warning: proper rendering of the generated html code depends on html_tree.css
    """
    tree_depth = tree.depth_down()
    if render_node is None:
        render_node = str

    # helper function that build a matrix from the tree, like:
    # +------+-----------+-----------+
    # | root | child_1_1 | child_2_1 |
    # | root | child_1_1 | child_2_2 |
    # | root | child_1_2 |           |
    # | root | child_1_3 | child_2_3 |
    # | root | child_1_3 | child_2_4 |
    # +------+-----------+-----------+
    # from:
    # root -+- child_1_1 -+- child_2_1
    #       |             |
    #       |             +- child_2_2
    #       +- child_1_2
    #       |
    #       +- child1_3 -+- child_2_3
    #                    |
    #                    +- child_2_2
    def build_matrix(path, matrix):
        if path[-1].is_leaf():
            matrix.append(path[:])
        else:
            for child in path[-1].children:
                build_matrix(path[:] + [child], matrix)

    matrix = []
    build_matrix([tree], matrix)

    # make all lines in the matrix have the same number of columns
    for line in matrix:
        line.extend([None]*(tree_depth-len(line)))
    for i in range(len(matrix)-1, 0, -1):
        prev_line, line = matrix[i-1:i+1]
        for j in range(len(line)):
            if line[j] == prev_line[j]:
                line[j] = None

    # We build the matrix of link types (between 2 cells on a line of the matrix)
    # link types are :
    link_types = {(True,  True,  True ): 1, # T
                  (False, False, True ): 2, # |
                  (False, True,  True ): 3, # + (actually, vert. bar with horiz. bar on the right)
                  (False, True,  False): 4, # L
                  (True,  True,  False): 5, # -
                  }
    links = []
    for i, line in enumerate(matrix):
        links.append([])
        for j in range(tree_depth-1):
            cell_11 = line[j] is not None
            cell_12 = line[j+1] is not None
            cell_21 = line[j+1] is not None and line[j+1].next_sibling() is not None
            link_type = link_types.get((cell_11, cell_12, cell_21), 0)
            if link_type == 0 and i > 0 and links[i-1][j] in (1, 2, 3):
                link_type = 2
            links[-1].append(link_type)


    # We can now generate the HTML code for the <table>
    s = u'<table class="tree">\n'
    if caption:
        s += '<caption>%s</caption>\n' % caption

    for i, link_line in enumerate(links):
        line = matrix[i]

        s += '<tr>'
        for j, link_cell in enumerate(link_line):
            cell = line[j]
            if cell:
                if cell.id == selected_node:
                    s += '<td class="tree_cell" rowspan="2"><div id="selected" class="tree_cell">%s</div></td>' % (render_node(cell.id))
                else:
                    s += '<td class="tree_cell" rowspan="2"><div class="tree_cell">%s</div></td>' % (render_node(cell.id))
            else:
                s += '<td rowspan="2">&#160;</td>'
            s += '<td class="tree_cell_%d_1">&#160;</td>' % link_cell
            s += '<td class="tree_cell_%d_2">&#160;</td>' % link_cell

        cell = line[-1]
        if cell:
            if cell.id == selected_node:
                s += '<td class="tree_cell" rowspan="2"><div id="selected" class="tree_cell">%s</div></td>' % (render_node(cell.id))
            else:
                s += '<td class="tree_cell" rowspan="2"><div class="tree_cell">%s</div></td>' % (render_node(cell.id))
        else:
            s += '<td rowspan="2">&#160;</td>'

        s += '</tr>\n'
        if link_line:
            s += '<tr>'
            for j, link_cell in enumerate(link_line):
                s += '<td class="tree_cell_%d_3">&#160;</td>' % link_cell
                s += '<td class="tree_cell_%d_4">&#160;</td>' % link_cell
            s += '</tr>\n'

    s += '</table>'
    return s


>>>>>>> c2dceb07

# traceback formatting ########################################################

import traceback

def rest_traceback(info, exception):
    """return a ReST formated traceback"""
    res = [u'Traceback\n---------\n::\n']
    for stackentry in traceback.extract_tb(info[2]):
        res.append(u'\tFile %s, line %s, function %s' % tuple(stackentry[:3]))
        if stackentry[3]:
            res.append(u'\t  %s' % stackentry[3].decode('utf-8', 'replace'))
    res.append(u'\n')
    try:
        res.append(u'\t Error: %s\n' % exception)
    except:
        pass
    return u'\n'.join(res)


def html_traceback(info, exception, title='',
                   encoding='ISO-8859-1', body=''):
    """ return an html formatted traceback from python exception infos.
    """
    tcbk = info[2]
    stacktb = traceback.extract_tb(tcbk)
    strings = []
    if body:
        strings.append(u'<div class="error_body">')
        # FIXME
        strings.append(body)
        strings.append(u'</div>')
    if title:
        strings.append(u'<h1 class="error">%s</h1>'% xml_escape(title))
    try:
        strings.append(u'<p class="error">%s</p>' % xml_escape(str(exception)).replace("\n","<br />"))
    except UnicodeError:
        pass
    strings.append(u'<div class="error_traceback">')
    for index, stackentry in enumerate(stacktb):
        strings.append(u'<b>File</b> <b class="file">%s</b>, <b>line</b> '
                       u'<b class="line">%s</b>, <b>function</b> '
                       u'<b class="function">%s</b>:<br/>'%(
            xml_escape(stackentry[0]), stackentry[1], xml_escape(stackentry[2])))
        if stackentry[3]:
            string = xml_escape(stackentry[3]).decode('utf-8', 'replace')
            strings.append(u'&#160;&#160;%s<br/>\n' % (string))
        # add locals info for each entry
        try:
            local_context = tcbk.tb_frame.f_locals
            html_info = []
            chars = 0
            for name, value in local_context.iteritems():
                value = xml_escape(repr(value))
                info = u'<span class="name">%s</span>=%s, ' % (name, value)
                line_length = len(name) + len(value)
                chars += line_length
                # 150 is the result of *years* of research ;-) (CSS might be helpful here)
                if chars > 150:
                    info = u'<br/>' + info
                    chars = line_length
                html_info.append(info)
            boxid = 'ctxlevel%d' % index
            strings.append(u'[%s]' % toggle_link(boxid, '+'))
            strings.append(u'<div id="%s" class="pycontext hidden">%s</div>' %
                           (boxid, ''.join(html_info)))
            tcbk = tcbk.tb_next
        except Exception:
            pass # doesn't really matter if we have no context info
    strings.append(u'</div>')
    return '\n'.join(strings)

# csv files / unicode support #################################################

class UnicodeCSVWriter:
    """proxies calls to csv.writer.writerow to be able to deal with unicode"""

    def __init__(self, wfunc, encoding, **kwargs):
        self.writer = csv.writer(self, **kwargs)
        self.wfunc = wfunc
        self.encoding = encoding

    def write(self, data):
        self.wfunc(data)

    def writerow(self, row):
        csvrow = []
        for elt in row:
            if isinstance(elt, unicode):
                csvrow.append(elt.encode(self.encoding))
            else:
                csvrow.append(str(elt))
        self.writer.writerow(csvrow)

    def writerows(self, rows):
        for row in rows:
            self.writerow(row)


# some decorators #############################################################

class limitsize(object):
    def __init__(self, maxsize):
        self.maxsize = maxsize

    def __call__(self, function):
        def newfunc(*args, **kwargs):
            ret = function(*args, **kwargs)
            if isinstance(ret, basestring):
                return ret[:self.maxsize]
            return ret
        return newfunc


def htmlescape(function):
    def newfunc(*args, **kwargs):
        ret = function(*args, **kwargs)
        assert isinstance(ret, basestring)
        return xml_escape(ret)
    return newfunc<|MERGE_RESOLUTION|>--- conflicted
+++ resolved
@@ -262,128 +262,6 @@
     if isinstance(res, str):
         res = unicode(res, 'UTF8')
     return res
-
-<<<<<<< HEAD
-=======
-def render_HTML_tree(tree, selected_node=None, render_node=None, caption=None):
-    """
-    Generate a pure HTML representation of a tree given as an instance
-    of a logilab.common.tree.Node
-
-    selected_node is the currently selected node (if any) which will
-    have its surrounding <div> have id="selected" (which default
-    to a bold border libe with the default CSS).
-
-    render_node is a function that should take a Node content (Node.id)
-    as parameter and should return a string (what will be displayed
-    in the cell).
-
-    Warning: proper rendering of the generated html code depends on html_tree.css
-    """
-    tree_depth = tree.depth_down()
-    if render_node is None:
-        render_node = str
-
-    # helper function that build a matrix from the tree, like:
-    # +------+-----------+-----------+
-    # | root | child_1_1 | child_2_1 |
-    # | root | child_1_1 | child_2_2 |
-    # | root | child_1_2 |           |
-    # | root | child_1_3 | child_2_3 |
-    # | root | child_1_3 | child_2_4 |
-    # +------+-----------+-----------+
-    # from:
-    # root -+- child_1_1 -+- child_2_1
-    #       |             |
-    #       |             +- child_2_2
-    #       +- child_1_2
-    #       |
-    #       +- child1_3 -+- child_2_3
-    #                    |
-    #                    +- child_2_2
-    def build_matrix(path, matrix):
-        if path[-1].is_leaf():
-            matrix.append(path[:])
-        else:
-            for child in path[-1].children:
-                build_matrix(path[:] + [child], matrix)
-
-    matrix = []
-    build_matrix([tree], matrix)
-
-    # make all lines in the matrix have the same number of columns
-    for line in matrix:
-        line.extend([None]*(tree_depth-len(line)))
-    for i in range(len(matrix)-1, 0, -1):
-        prev_line, line = matrix[i-1:i+1]
-        for j in range(len(line)):
-            if line[j] == prev_line[j]:
-                line[j] = None
-
-    # We build the matrix of link types (between 2 cells on a line of the matrix)
-    # link types are :
-    link_types = {(True,  True,  True ): 1, # T
-                  (False, False, True ): 2, # |
-                  (False, True,  True ): 3, # + (actually, vert. bar with horiz. bar on the right)
-                  (False, True,  False): 4, # L
-                  (True,  True,  False): 5, # -
-                  }
-    links = []
-    for i, line in enumerate(matrix):
-        links.append([])
-        for j in range(tree_depth-1):
-            cell_11 = line[j] is not None
-            cell_12 = line[j+1] is not None
-            cell_21 = line[j+1] is not None and line[j+1].next_sibling() is not None
-            link_type = link_types.get((cell_11, cell_12, cell_21), 0)
-            if link_type == 0 and i > 0 and links[i-1][j] in (1, 2, 3):
-                link_type = 2
-            links[-1].append(link_type)
-
-
-    # We can now generate the HTML code for the <table>
-    s = u'<table class="tree">\n'
-    if caption:
-        s += '<caption>%s</caption>\n' % caption
-
-    for i, link_line in enumerate(links):
-        line = matrix[i]
-
-        s += '<tr>'
-        for j, link_cell in enumerate(link_line):
-            cell = line[j]
-            if cell:
-                if cell.id == selected_node:
-                    s += '<td class="tree_cell" rowspan="2"><div id="selected" class="tree_cell">%s</div></td>' % (render_node(cell.id))
-                else:
-                    s += '<td class="tree_cell" rowspan="2"><div class="tree_cell">%s</div></td>' % (render_node(cell.id))
-            else:
-                s += '<td rowspan="2">&#160;</td>'
-            s += '<td class="tree_cell_%d_1">&#160;</td>' % link_cell
-            s += '<td class="tree_cell_%d_2">&#160;</td>' % link_cell
-
-        cell = line[-1]
-        if cell:
-            if cell.id == selected_node:
-                s += '<td class="tree_cell" rowspan="2"><div id="selected" class="tree_cell">%s</div></td>' % (render_node(cell.id))
-            else:
-                s += '<td class="tree_cell" rowspan="2"><div class="tree_cell">%s</div></td>' % (render_node(cell.id))
-        else:
-            s += '<td rowspan="2">&#160;</td>'
-
-        s += '</tr>\n'
-        if link_line:
-            s += '<tr>'
-            for j, link_cell in enumerate(link_line):
-                s += '<td class="tree_cell_%d_3">&#160;</td>' % link_cell
-                s += '<td class="tree_cell_%d_4">&#160;</td>' % link_cell
-            s += '</tr>\n'
-
-    s += '</table>'
-    return s
-
-
->>>>>>> c2dceb07
 
 # traceback formatting ########################################################
 
