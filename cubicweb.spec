%if 0%{?el5}
%define python python26
%define __python /usr/bin/python2.6
%else
%define python python
%define __python /usr/bin/python
%endif

Name:           cubicweb
<<<<<<< HEAD
Version:        3.17.3
Release:        logilab.1%{?dist}
=======
Version:        3.17.1
Release:        logilab.2%{?dist}
>>>>>>> a186ee94
Summary:        CubicWeb is a semantic web application framework
Source0:        http://download.logilab.org/pub/cubicweb/cubicweb-%{version}.tar.gz
License:        LGPLv2+
Group:          Development/Languages/Python
Vendor:         Logilab <contact@logilab.fr>
Url:            http://www.cubicweb.org/project/cubicweb

BuildRoot:      %{_tmppath}/%{name}-%{version}-%{release}-buildroot
BuildArch:      noarch

Requires:       %{python}
Requires:       %{python}-logilab-common >= 0.59.0
Requires:       %{python}-logilab-mtconverter >= 0.8.0
Requires:       %{python}-rql >= 0.31.2
Requires:       %{python}-yams >= 0.37.0
Requires:       %{python}-logilab-database >= 1.10.0
Requires:       %{python}-passlib
Requires:       %{python}-lxml
Requires:       %{python}-twisted-web
# the schema view uses `dot'; at least on el5, png output requires graphviz-gd
Requires:       graphviz-gd
Requires:       gettext

BuildRequires:  %{python}

%description
a repository of entities / relations for knowledge management

%prep
%setup -q
%if 0%{?el5}
# change the python version in shebangs
find . -name '*.py' -type f -print0 |  xargs -0 sed -i '1,3s;^#!.*python.*$;#! /usr/bin/python2.6;'
%endif

%install
NO_SETUPTOOLS=1 %{__python} setup.py --quiet install --no-compile --prefix=%{_prefix} --root="$RPM_BUILD_ROOT"
mkdir -p $RPM_BUILD_ROOT/var/log/cubicweb

%clean
rm -rf $RPM_BUILD_ROOT

%files 
%defattr(-, root, root)
%dir /var/log/cubicweb
/*
<|MERGE_RESOLUTION|>--- conflicted
+++ resolved
@@ -7,13 +7,8 @@
 %endif
 
 Name:           cubicweb
-<<<<<<< HEAD
 Version:        3.17.3
 Release:        logilab.1%{?dist}
-=======
-Version:        3.17.1
-Release:        logilab.2%{?dist}
->>>>>>> a186ee94
 Summary:        CubicWeb is a semantic web application framework
 Source0:        http://download.logilab.org/pub/cubicweb/cubicweb-%{version}.tar.gz
 License:        LGPLv2+
