--- conflicted
+++ resolved
@@ -22,13 +22,8 @@
 
 modname = distname = "cubicweb"
 
-<<<<<<< HEAD
 numversion = (3, 27, 0)
 version = '.'.join(str(num) for num in numversion) + '.dev0'
-=======
-numversion = (3, 26, 3)
-version = '.'.join(str(num) for num in numversion)
->>>>>>> 9c20b1fd
 
 description = "a repository of entities / relations for knowledge management"
 author = "Logilab"
