# -*- coding: utf-8 -*-
# copyright 2003-2016 LOGILAB S.A. (Paris, FRANCE), all rights reserved.
# contact http://www.logilab.fr/ -- mailto:contact@logilab.fr
#
# This file is part of CubicWeb.
#
# CubicWeb is free software: you can redistribute it and/or modify it under the
# terms of the GNU Lesser General Public License as published by the Free
# Software Foundation, either version 2.1 of the License, or (at your option)
# any later version.
#
# CubicWeb is distributed in the hope that it will be useful, but WITHOUT
# ANY WARRANTY; without even the implied warranty of MERCHANTABILITY or FITNESS
# FOR A PARTICULAR PURPOSE.  See the GNU Lesser General Public License for more
# details.
#
# You should have received a copy of the GNU Lesser General Public License along
# with CubicWeb.  If not, see <http://www.gnu.org/licenses/>.
"""
.. _ResourceMode:

Resource mode
-------------

Standard resource mode
``````````````````````

A resource *mode* is a predefined set of settings for various resources
directories, such as cubes, instances, etc. to ease development with the
framework. There are two running modes with *CubicWeb*:

* **system**: resources are searched / created in the system directories (eg
  usually requiring root access):

  - instances are stored in :file:`<INSTALL_PREFIX>/etc/cubicweb.d`
  - temporary files (such as pid file) in :file:`<INSTALL_PREFIX>/var/run/cubicweb`

  where `<INSTALL_PREFIX>` is the detected installation prefix ('/usr/local' for
  instance).

* **user**: resources are searched / created in the user home directory:

  - instances are stored in :file:`~/etc/cubicweb.d`
  - temporary files (such as pid file) in :file:`/tmp`


.. _CubicwebWithinVirtualEnv:

Within virtual environment
``````````````````````````

When installed within a virtualenv, CubicWeb will look for instances data as in
user mode by default, that is in $HOME/etc/cubicweb.d. However the
CW_INSTANCES_DIR environment variable should be preferably used.

.. _virtualenv: http://pypi.python.org/pypi/virtualenv


Custom resource location
````````````````````````

Notice that each resource path may be explicitly set using an environment
variable if the default doesn't suit your needs. Here are the default resource
directories that are affected according to mode:

* **system**: ::

        CW_INSTANCES_DIR = <INSTALL_PREFIX>/etc/cubicweb.d/
        CW_INSTANCES_DATA_DIR = <INSTALL_PREFIX>/var/lib/cubicweb/instances/
        CW_RUNTIME_DIR = <INSTALL_PREFIX>/var/run/cubicweb/

* **user**: ::

        CW_INSTANCES_DIR = ~/etc/cubicweb.d/
        CW_INSTANCES_DATA_DIR = ~/etc/cubicweb.d/
        CW_RUNTIME_DIR = /tmp

Cubes search path is also affected, see the :ref:`Cube` section.


Setting Cubicweb Mode
`````````````````````

By default, the mode is set to 'system' for standard installation. The mode is
set to 'user' if `cubicweb is used from a mercurial repository`_. You can force
this by setting the :envvar:`CW_MODE` environment variable to either 'user' or
'system' so you can easily:

* use system wide installation but user specific instances and all, without root
  privileges on the system (`export CW_MODE=user`)

* use local checkout of cubicweb on system wide instances (requires root
  privileges on the system (`export CW_MODE=system`)

If you've a doubt about the mode you're currently running, check the first line
outputed by the :command:`cubicweb-ctl list` command.

.. _`cubicweb is used from a mercurial repository`: CubicwebDevelopmentMod_


.. _CubicwebDevelopmentMod:

Development Mode (source)
`````````````````````````

If :file:`.hg` directory is found into the cubicweb package, there are
specific resource rules.

`<CW_SOFTWARE_ROOT>` is the source checkout's ``cubicweb`` directory:

* cubicweb migration files are searched in `<CW_SOFTWARE_ROOT>/misc/migration`
  instead of `<INSTALL_PREFIX>/share/cubicweb/migration/`.


Development Mode (virtualenv)
`````````````````````````````

If a virtualenv is found to be activated (i.e. a VIRTUAL_ENV variable is found
in environment), the virtualenv root is used as `<INSTALL_PREFIX>`. This, in
particular, makes it possible to work in `setuptools development mode`_
(``python setup.py develop``) without any further configuration.

.. _`setuptools development mode`: https://pythonhosted.org/setuptools/setuptools.html#development-mode

.. _ConfigurationEnv:

Environment configuration
-------------------------

Python
``````

If you installed *CubicWeb* by cloning the Mercurial shell repository or from source
distribution, then you will need to update the environment variable PYTHONPATH by
adding the path to `cubicweb`:

Add the following lines to either :file:`.bashrc` or :file:`.bash_profile` to
configure your development environment ::

    export PYTHONPATH=/full/path/to/grshell-cubicweb

If you installed *CubicWeb* with packages, no configuration is required and your
new cubes will be placed in `/usr/share/cubicweb/cubes` and your instances will
be placed in `/etc/cubicweb.d`.


CubicWeb
````````

Here are all environment variables that may be used to configure *CubicWeb*:

.. envvar:: CW_MODE

   Resource mode: user or system, as explained in :ref:`ResourceMode`.

.. envvar:: CW_INSTANCES_DIR

   Directory where cubicweb instances will be found.

.. envvar:: CW_INSTANCES_DATA_DIR

   Directory where cubicweb instances data will be written (backup file...)

.. envvar:: CW_RUNTIME_DIR

   Directory where pid files will be written
"""

import importlib
import logging
import logging.config
import os
from os.path import (exists, join, expanduser, abspath,
                     basename, dirname, splitext, realpath)
import pkgutil
import pkg_resources
from smtplib import SMTP
import stat
import sys
from threading import Lock
from warnings import filterwarnings

<<<<<<< HEAD
from logilab.common.decorators import cached
=======
from six import PY2, text_type

from logilab.common.decorators import cached, classproperty
from logilab.common.deprecation import deprecated
>>>>>>> ab27a9e5
from logilab.common.logging_ext import set_log_methods, init_log
from logilab.common.configuration import (Configuration, Method,
                                          ConfigurationMixIn, merge_options,
                                          _validate as lgc_validate)

from cubicweb import (CW_SOFTWARE_ROOT, CW_MIGRATION_MAP,
                      ConfigurationError, Binary, _)
from cubicweb.toolsutils import create_dir, option_value_from_env

CONFIGURATIONS = []

SMTP_LOCK = Lock()


def configuration_cls(name):
    """return the configuration class registered with the given name"""
    try:
        return [c for c in CONFIGURATIONS if c.name == name][0]
    except IndexError:
        raise ConfigurationError('no such config %r (check it exists with "cubicweb-ctl list")' % name)


def possible_configurations(directory):
    """return a list of installed configurations in a directory
    according to *-ctl files
    """
    return [name for name in ('repository', 'all-in-one', 'pyramid')
            if exists(join(directory, '%s.conf' % name))]


def guess_configuration(directory):
    """try to guess the configuration to use for a directory. If multiple
    configurations are found, ConfigurationError is raised
    """
    modes = possible_configurations(directory)
    if len(modes) != 1:
        raise ConfigurationError('unable to guess configuration from %r %s'
                                 % (directory, modes))
    return modes[0]


def _cube_pkgname(cube):
    if not cube.startswith('cubicweb_'):
        return 'cubicweb_' + cube
    return cube


def _expand_modname(modname, recursive=True):
    """expand modules names `modname` if exists by recursively walking
    submodules and subpackages and yield (submodname, filepath) including
    `modname` itself

    If the file ends with .pyc or .pyo (python bytecode) also check that the
    corresponding source .py file exists before yielding.

    If `recursive` is False skip subpackages.
    """
    try:
        loader = pkgutil.find_loader(modname)
    except ImportError:
        return
    if not loader:
        return

    def check_source_file(filepath):
        if filepath[-4:] in ('.pyc', '.pyo'):
            if not exists(filepath[:-1]):
                return False
        return True

    filepath = loader.get_filename()
    if not check_source_file(filepath):
        return
    yield modname, filepath
    if loader.is_package(modname):
        path = dirname(filepath)
        for subloader, subname, ispkg in pkgutil.walk_packages([path]):
            submodname = '.'.join([modname, subname])
            if not ispkg:
                filepath = subloader.find_module(subname).get_filename()
                if check_source_file(filepath):
                    yield submodname, filepath
            elif recursive:
                for x in _expand_modname(submodname, recursive=True):
                    yield x


# persistent options definition
PERSISTENT_OPTIONS = (
    ('encoding',
     {'type' : 'string',
      'default': 'UTF-8',
      'help': _('user interface encoding'),
      'group': 'ui', 'sitewide': True,
      }),
    ('language',
     {'type' : 'string',
      'default': 'en',
      'vocabulary': Method('available_languages'),
      'help': _('language of the user interface'),
      'group': 'ui',
      }),
    ('date-format',
     {'type' : 'string',
      'default': '%Y/%m/%d',
      'help': _('how to format date in the ui (see <a href="http://docs.python.org/library/datetime.html#strftime-strptime-behavior">this page</a> for format description)'),
      'group': 'ui',
      }),
    ('datetime-format',
     {'type' : 'string',
      'default': '%Y/%m/%d %H:%M',
      'help': _('how to format date and time in the ui (see <a href="http://docs.python.org/library/datetime.html#strftime-strptime-behavior">this page</a> for format description)'),
      'group': 'ui',
      }),
    ('time-format',
     {'type' : 'string',
      'default': '%H:%M',
      'help': _('how to format time in the ui (see <a href="http://docs.python.org/library/datetime.html#strftime-strptime-behavior">this page</a> for format description)'),
      'group': 'ui',
      }),
    ('float-format',
     {'type' : 'string',
      'default': '%.3f',
      'help': _('how to format float numbers in the ui'),
      'group': 'ui',
      }),
    ('default-text-format',
     {'type' : 'choice',
      'choices': ('text/plain', 'text/rest', 'text/html', 'text/markdown'),
      'default': 'text/plain',
      'help': _('default text format for rich text fields.'),
      'group': 'ui',
      }),
    ('short-line-size',
     {'type' : 'int',
      'default': 80,
      'help': _('maximum number of characters in short description'),
      'group': 'navigation',
      }),
    )

def register_persistent_options(options):
    global PERSISTENT_OPTIONS
    PERSISTENT_OPTIONS = merge_options(PERSISTENT_OPTIONS + options)

CFGTYPE2ETYPE_MAP = {
    'string': 'String',
    'choice': 'String',
    'yn':     'Boolean',
    'int':    'Int',
    'float' : 'Float',
    }


_INSTALL_PREFIX = os.environ.get('CW_INSTALL_PREFIX', sys.prefix)
_USR_INSTALL = _INSTALL_PREFIX == '/usr'

class CubicWebNoAppConfiguration(ConfigurationMixIn):
    """base class for cubicweb configuration without a specific instance directory
    """
    # to set in concrete configuration
    name = None
    # log messages format (see logging module documentation for available keys)
    log_format = '%(asctime)s - (%(name)s) %(levelname)s: %(message)s'
    # the format below can be useful to debug multi thread issues:
    # log_format = '%(asctime)s - [%(threadName)s] (%(name)s) %(levelname)s: %(message)s'
    # nor remove appobjects based on unused interface [???]
    cleanup_unused_appobjects = True

    quick_start = False

    if 'VIRTUAL_ENV' in os.environ:
        mode = os.environ.get('CW_MODE', 'user')
    else:
        mode = os.environ.get('CW_MODE', 'system')
    assert mode in ('system', 'user'), '"CW_MODE" should be either "user" or "system"'

    options = (
       ('log-threshold',
         {'type' : 'string', # XXX use a dedicated type?
          'default': 'WARNING',
          'help': 'server\'s log level',
          'group': 'main', 'level': 1,
          }),
        ('umask',
         {'type' : 'int',
          'default': 0o077,
          'help': 'permission umask for files created by the server',
          'group': 'main', 'level': 2,
          }),
        # common configuration options which are potentially required as soon as
        # you're using "base" application objects (ie to really server/web
        # specific)
        ('base-url',
         {'type' : 'string',
          'default': None,
          'help': 'web server root url',
          'group': 'main', 'level': 1,
          }),
        ('allow-email-login',
         {'type' : 'yn',
          'default': False,
          'help': 'allow users to login with their primary email if set',
          'group': 'main', 'level': 2,
          }),
        ('mangle-emails',
         {'type' : 'yn',
          'default': False,
          'help': "don't display actual email addresses but mangle them if \
this option is set to yes",
          'group': 'email', 'level': 3,
          }),
        )

    def __getitem__(self, key):
        """Get configuration option, by first looking at environmnent."""
        file_value = super(CubicWebNoAppConfiguration, self).__getitem__(key)
        value = option_value_from_env(key, file_value)
        if value is not None:
            option_def = self.get_option_def(key)
            value = lgc_validate(value, option_def)
        return value

    # static and class methods used to get instance independant resources ##
    @staticmethod
    def cubicweb_version():
        """return installed cubicweb version"""
        from logilab.common.changelog import Version
        from cubicweb import __pkginfo__
        version = __pkginfo__.numversion
        assert len(version) == 3, version
        return Version(version)

    @staticmethod
    def persistent_options_configuration():
        return Configuration(options=PERSISTENT_OPTIONS)

    @classmethod
    def i18n_lib_dir(cls):
        """return instance's i18n directory"""
        return join(dirname(__file__), 'i18n')

    @classmethod
    def cw_languages(cls):
        for fname in os.listdir(join(cls.i18n_lib_dir())):
            if fname.endswith('.po'):
                yield splitext(fname)[0]


    @classmethod
    def available_cubes(cls):
        """Return a list of available cube names.

        For cube as package, name is equal to python package's name.
        """
        cubes = set()
        for entry_point in pkg_resources.iter_entry_points(
                group='cubicweb.cubes', name=None):
            try:
                module = entry_point.load()
            except ImportError:
                continue
            else:
                modname = module.__name__
                if not modname.startswith('cubicweb_'):
                    cls.warning('entry point %s does not appear to be a cube',
                                entry_point)
                    continue
                cubes.add(modname)

        def sortkey(cube):
            """Preserve sorting with "cubicweb_" prefix."""
            prefix = 'cubicweb_'
            if cube.startswith(prefix):
                # add a suffix to have a deterministic sorting between
                # 'cubicweb_<cube>' and '<cube>' (useful in tests with "hash
                # randomization" turned on).
                return cube[len(prefix):] + '~'
            return cube

        return sorted(cubes, key=sortkey)

    @classmethod
    def cube_dir(cls, cube):
        """return the cube directory for the given cube id, raise
        `ConfigurationError` if it doesn't exist
        """
        pkgname = _cube_pkgname(cube)
        loader = pkgutil.find_loader(pkgname)
        if loader:
            return dirname(loader.get_filename())
        msg = 'no module %(pkg)s in search path nor cube %(cube)r in %(path)s'
        raise ConfigurationError(msg % {'cube': cube,
                                        'pkg': _cube_pkgname(cube)})

    @classmethod
    def cube_migration_scripts_dir(cls, cube):
        """cube migration scripts directory"""
        return join(cls.cube_dir(cube), 'migration')

    @classmethod
    def cube_pkginfo(cls, cube):
        """return the information module for the given cube"""
        cube = CW_MIGRATION_MAP.get(cube, cube)
        pkgname = _cube_pkgname(cube)
        return importlib.import_module('%s.__pkginfo__' % pkgname)

    @classmethod
    def cube_version(cls, cube):
        """return the version of the cube located in the given directory
        """
        from logilab.common.changelog import Version
        version = cls.cube_pkginfo(cube).numversion
        assert len(version) == 3, version
        return Version(version)

    @classmethod
    def _cube_deps(cls, cube, key, oldkey):
        """return cubicweb cubes used by the given cube"""
        pkginfo = cls.cube_pkginfo(cube)
        try:
            # explicit __xxx_cubes__ attribute
            deps = getattr(pkginfo, key)
        except AttributeError:
            # deduce cubes from generic __xxx__ attribute
            try:
                gendeps = getattr(pkginfo, key.replace('_cubes', ''))
            except AttributeError:
                deps = {}
            else:
                deps = dict( (x[len('cubicweb-'):], v)
                             for x, v in gendeps.items()
                             if x.startswith('cubicweb-'))
        for depcube in deps:
            try:
                newname = CW_MIGRATION_MAP[depcube]
            except KeyError:
                pass
            else:
                deps[newname] = deps.pop(depcube)
        return deps

    @classmethod
    def cube_depends_cubicweb_version(cls, cube):
        # XXX no backward compat (see _cube_deps above)
        try:
            pkginfo = cls.cube_pkginfo(cube)
            deps = getattr(pkginfo, '__depends__')
            return deps.get('cubicweb')
        except AttributeError:
            return None

    @classmethod
    def cube_dependencies(cls, cube):
        """return cubicweb cubes used by the given cube"""
        return cls._cube_deps(cube, '__depends_cubes__', '__use__')

    @classmethod
    def cube_recommends(cls, cube):
        """return cubicweb cubes recommended by the given cube"""
        return cls._cube_deps(cube, '__recommends_cubes__', '__recommend__')

    @classmethod
    def expand_cubes(cls, cubes, with_recommends=False):
        """expand the given list of top level cubes used by adding recursivly
        each cube dependencies
        """
        cubes = list(cubes)
        todo = cubes[:]
        if with_recommends:
            available = set(cls.available_cubes())
        while todo:
            cube = todo.pop(0)
            for depcube in cls.cube_dependencies(cube):
                if depcube not in cubes:
                    cubes.append(depcube)
                    todo.append(depcube)
            if with_recommends:
                for depcube in cls.cube_recommends(cube):
                    if depcube not in cubes and depcube in available:
                        cubes.append(depcube)
                        todo.append(depcube)
        return cubes

    @classmethod
    def reorder_cubes(cls, cubes):
        """reorder cubes from the top level cubes to inner dependencies
        cubes
        """
        from logilab.common.graph import ordered_nodes, UnorderableGraph
        graph = {}
        for cube in cubes:
            cube = CW_MIGRATION_MAP.get(cube, cube)
            graph[cube] = set(dep for dep in cls.cube_dependencies(cube)
                              if dep in cubes)
            graph[cube] |= set(dep for dep in cls.cube_recommends(cube)
                               if dep in cubes)
        try:
            return ordered_nodes(graph)
        except UnorderableGraph as ex:
            raise ConfigurationError(ex)

    @classmethod
    def load_available_configs(cls):
        for confmod in ('web.webconfig',
                        'server.serverconfig', 'pyramid.config'):
            try:
                __import__('cubicweb.%s' % confmod)
            except ImportError as exc:
                cls.warning('failed to load config module %s (%s)',
                            confmod, exc)

    @classmethod
    def load_cwctl_plugins(cls):
        for ctlmod in ('web.webctl', 'server.serverctl',
                       'devtools.devctl', 'pyramid.pyramidctl'):
            try:
                __import__('cubicweb.%s' % ctlmod)
            except ImportError as exc:
                cls.warning('failed to load cubicweb-ctl plugin %s (%s)',
                            ctlmod, exc)
                continue
            cls.info('loaded cubicweb-ctl plugin %s', ctlmod)
        for cube in cls.available_cubes():
            cubedir = cls.cube_dir(cube)
            pluginfile = join(cubedir, 'ccplugin.py')
            initfile = join(cubedir, '__init__.py')
            pkgname = _cube_pkgname(cube)
            if exists(pluginfile):
                try:
                    __import__(pkgname + '.ccplugin')
                    cls.info('loaded cubicweb-ctl plugin from %s', cube)
                except Exception:
                    cls.exception('while loading plugin %s', pluginfile)
            elif exists(initfile):
                try:
                    __import__(pkgname)
                except Exception:
                    cls.exception('while loading cube %s', cube)
            else:
                cls.warning('no __init__ file in cube %s', cube)

    cubicweb_appobject_path = set(['entities'])
    cube_appobject_path = set(['entities'])

    def __init__(self, debugmode=False):
        if debugmode:
            # in python 2.7, DeprecationWarning are not shown anymore by default
            filterwarnings('default', category=DeprecationWarning)
        register_stored_procedures()
        self._cubes = None
        super(CubicWebNoAppConfiguration, self).__init__()
        self.debugmode = debugmode
        self.adjust_sys_path()
        self.load_defaults()
        # will be properly initialized later by _gettext_init
        self.translations = {'en': (str, lambda ctx, msgid: str(msgid) )}
        self._site_loaded = set()
        # don't register ReStructured Text directives by simple import, avoid pb
        # with eg sphinx.
        # XXX should be done properly with a function from cw.uicfg
        try:
            from cubicweb.ext.rest import cw_rest_init
        except ImportError:
            pass
        else:
            cw_rest_init()

    def adjust_sys_path(self):
        # overriden in CubicWebConfiguration
        pass

    def init_log(self, logthreshold=None, logfile=None, syslog=False):
        """init the log service"""
        if logthreshold is None:
            if self.debugmode:
                logthreshold = 'DEBUG'
            else:
                logthreshold = self['log-threshold']
        if sys.platform == 'win32':
            # no logrotate on win32, so use logging rotation facilities
            # for now, hard code weekly rotation every sunday, and 52 weeks kept
            # idea: make this configurable?
            init_log(self.debugmode, syslog, logthreshold, logfile, self.log_format,
                     rotation_parameters={'when': 'W6', # every sunday
                                          'interval': 1,
                                          'backupCount': 52})
        else:
            init_log(self.debugmode, syslog, logthreshold, logfile, self.log_format)
        # configure simpleTal logger
        logging.getLogger('simpleTAL').setLevel(logging.ERROR)

    def schema_modnames(self):
        modnames = []
        for name in ('bootstrap', 'base', 'workflow', 'Bookmark'):
            modnames.append(('cubicweb', 'cubicweb.schemas.' + name))
        for cube in reversed(self.cubes()):
            for modname, filepath in _expand_modname(
                    '{0}.schema'.format(_cube_pkgname(cube)),
                    recursive=False):
                modnames.append((cube, modname))
        if self.apphome:
            apphome = realpath(self.apphome)
            for modname, filepath in _expand_modname(
                    'schema', recursive=False):
                if realpath(filepath).startswith(apphome):
                    modnames.append(('data', modname))
        return modnames

    def appobjects_modnames(self):
        """return a list of modules where the registry will look for
        application objects. By default return nothing in NoApp config.
        """
        return []

    apphome = None

    def load_site_cubicweb(self, cubes=()):
        """load site_cubicweb file for `cubes`"""
        for cube in reversed(cubes or self.cubes()):
            if cube in self._site_loaded:
                continue
            try:
                self._load_site_cubicweb(cube)
                self._site_loaded.add(cube)
            except ImportError:
                continue
        if self.apphome is not None:
            # Would occur, e.g., upon `cubicweb-ctl i18ncube <cube>`.
            self._load_site_cubicweb(None)

    def _load_site_cubicweb(self, cube):
        """Load site_cubicweb.py from `cube` (or apphome if cube is None)."""
        if cube is not None:
            modname = _cube_pkgname(cube)
            __import__(modname)
            modname = modname + '.site_cubicweb'
            __import__(modname)
            return sys.modules[modname]
        else:
            import imp
            apphome_site = join(self.apphome, 'site_cubicweb.py')
            if exists(apphome_site):
                with open(apphome_site, 'rb') as f:
                    return imp.load_source('site_cubicweb', apphome_site, f)

    def cwproperty_definitions(self):
        cfg = self.persistent_options_configuration()
        for section, options in cfg.options_by_section():
            section = section.lower()
            for optname, optdict, value in options:
                key = '%s.%s' % (section, optname)
                type, vocab = self.map_option(optdict)
                default = cfg.option_default(optname, optdict)
                pdef = {'type': type, 'vocabulary': vocab, 'default': default,
                        'help': optdict['help'],
                        'sitewide': optdict.get('sitewide', False)}
                yield key, pdef

    def map_option(self, optdict):
        try:
            vocab = optdict['choices']
        except KeyError:
            vocab = optdict.get('vocabulary')
            if isinstance(vocab, Method):
                vocab = getattr(self, vocab.method, ())
        return CFGTYPE2ETYPE_MAP[optdict['type']], vocab

    def default_instance_id(self):
        """return the instance identifier, useful for option which need this
        as default value
        """
        return None

    _cubes = None

    @classmethod
    def _warn_pyramid_cube(cls):
        cls.warning("cubicweb-pyramid got integrated into CubicWeb; "
                    "remove it from your project's dependencies")

    def init_cubes(self, cubes):
        cubes = list(cubes)
        if 'pyramid' in cubes:
            self._warn_pyramid_cube()
            cubes.remove('pyramid')
        self._cubes = self.reorder_cubes(cubes)
        # load cubes'__init__.py file first
        for cube in cubes:
            importlib.import_module(_cube_pkgname(cube))
        self.load_site_cubicweb()

    def cubes(self):
        """return the list of cubes used by this instance

        result is ordered from the top level cubes to inner dependencies
        cubes
        """
        assert self._cubes is not None, 'cubes not initialized'
        return self._cubes

    def cubes_path(self):
        """return the list of path to cubes used by this instance, from outer
        most to inner most cubes
        """
        return [self.cube_dir(p) for p in self.cubes()]

    # these are overridden by set_log_methods below
    # only defining here to prevent pylint from complaining
    @classmethod
    def debug(cls, msg, *a, **kw):
        pass
    info = warning = error = critical = exception = debug


class CubicWebConfiguration(CubicWebNoAppConfiguration):
    """base class for cubicweb server and web configurations"""

    if CubicWebNoAppConfiguration.mode == 'user':
        _INSTANCES_DIR = expanduser('~/etc/cubicweb.d/')
    #mode == system'
    elif _USR_INSTALL:
        _INSTANCES_DIR = '/etc/cubicweb.d/'
    else:
        _INSTANCES_DIR = join(_INSTALL_PREFIX, 'etc', 'cubicweb.d')

    # set to true during repair (shell, migration) to allow some things which
    # wouldn't be possible otherwise
    repairing = False

    # set by upgrade command
    verbosity = 0
    cmdline_options = None
    options = CubicWebNoAppConfiguration.options + (
        ('log-file',
         {'type' : 'string',
          'default': Method('default_log_file'),
          'help': 'file where output logs should be written',
          'group': 'main', 'level': 2,
          }),
        ('statsd-endpoint',
         {'type' : 'string',
          'default': '',
          'help': 'UDP address of the statsd endpoint; it must be formatted'
                  'like <ip>:<port>; disabled is unset.',
          'group': 'main', 'level': 2,
          }),
        # email configuration
        ('smtp-host',
         {'type' : 'string',
          'default': 'mail',
          'help': 'hostname of the SMTP mail server',
          'group': 'email', 'level': 1,
          }),
        ('smtp-port',
         {'type' : 'int',
          'default': 25,
          'help': 'listening port of the SMTP mail server',
          'group': 'email', 'level': 1,
          }),
        ('sender-name',
         {'type' : 'string',
          'default': Method('default_instance_id'),
          'help': 'name used as HELO name for outgoing emails from the \
repository.',
          'group': 'email', 'level': 2,
          }),
        ('sender-addr',
         {'type' : 'string',
          'default': 'cubicweb@mydomain.com',
          'help': 'email address used as HELO address for outgoing emails from \
the repository',
          'group': 'email', 'level': 1,
          }),
        ('logstat-interval',
         {'type' : 'int',
          'default': 0,
          'help': 'interval (in seconds) at which stats are dumped in the logstat file; set 0 to disable',
          'group': 'main', 'level': 2,
          }),
        ('logstat-file',
         {'type' : 'string',
          'default': Method('default_stats_file'),
          'help': 'file where stats for the instance should be written',
          'group': 'main', 'level': 2,
          }),
        )

    @classmethod
    def instances_dir(cls):
        """return the control directory"""
        return abspath(os.environ.get('CW_INSTANCES_DIR', cls._INSTANCES_DIR))

    @classmethod
    def migration_scripts_dir(cls):
        """cubicweb migration scripts directory"""
        mdir = join(dirname(__file__), 'misc', 'migration')
        assert exists(mdir), 'migration path %s does not exist' % mdir
        return mdir

    @classmethod
    def config_for(cls, appid, config=None, debugmode=False, creating=False):
        """return a configuration instance for the given instance identifier
        """
        cls.load_available_configs()
        config = config or guess_configuration(cls.instance_home(appid))
        configcls = configuration_cls(config)
        return configcls(appid, debugmode, creating)

    @classmethod
    def possible_configurations(cls, appid):
        """return the name of possible configurations for the given
        instance id
        """
        home = cls.instance_home(appid)
        return possible_configurations(home)

    @classmethod
    def instance_home(cls, appid):
        """return the home directory of the instance with the given
        instance id
        """
        home = join(cls.instances_dir(), appid)
        if not exists(home):
            raise ConfigurationError('no such instance %s (check it exists with'
                                     ' "cubicweb-ctl list")' % appid)
        return home

    MODES = ('common', 'repository', 'Any')
    MCOMPAT = {'all-in-one': MODES,
               'pyramid': MODES,
               'repository': ('common', 'repository', 'Any')}
    @classmethod
    def accept_mode(cls, mode):
        #assert mode in cls.MODES, mode
        return mode in cls.MCOMPAT[cls.name]

    # default configuration methods ###########################################

    def default_instance_id(self):
        """return the instance identifier, useful for option which need this
        as default value
        """
        return self.appid

    def default_log_file(self):
        """return default path to the log file of the instance'server"""
        if self.mode == 'user':
            import tempfile
            basepath = join(tempfile.gettempdir(), '%s-%s' % (
                basename(self.appid), self.name))
            path = basepath + '.log'
            i = 1
            while exists(path) and i < 100: # arbitrary limit to avoid infinite loop
                try:
                    open(path, 'a')
                    break
                except IOError:
                    path = '%s-%s.log' % (basepath, i)
                    i += 1
            return path
        if _USR_INSTALL:
            return '/var/log/cubicweb/%s-%s.log' % (self.appid, self.name)
        else:
            log_path = os.path.join(_INSTALL_PREFIX, 'var', 'log', 'cubicweb', '%s-%s.log')
            return log_path % (self.appid, self.name)

    def default_stats_file(self):
        """return default path to the stats file of the instance'server"""
        logfile = self.default_log_file()
        if logfile.endswith('.log'):
            logfile = logfile[:-4]
        return logfile + '.stats'

    def default_pid_file(self):
        """return default path to the pid file of the instance'server"""
        if self.mode == 'system':
            if _USR_INSTALL:
                default = '/var/run/cubicweb/'
            else:
                default = os.path.join(_INSTALL_PREFIX, 'var', 'run', 'cubicweb')
        else:
            import tempfile
            default = tempfile.gettempdir()
        # runtime directory created on startup if necessary, don't check it
        # exists
        rtdir = abspath(os.environ.get('CW_RUNTIME_DIR', default))
        return join(rtdir, '%s-%s.pid' % (self.appid, self.name))

    # config -> repository

    def repository(self, vreg=None):
        """Return a new bootstrapped repository."""
        from cubicweb.server.repository import Repository
        repo = Repository(self, vreg=vreg)
        repo.bootstrap()
        return repo

    # instance methods used to get instance specific resources #############

    def __init__(self, appid, debugmode=False, creating=False):
        self.appid = appid
        # set to true while creating an instance
        self.creating = creating
        super(CubicWebConfiguration, self).__init__(debugmode)
        fake_gettext = (str, lambda ctx, msgid: str(msgid))
        for lang in self.available_languages():
            self.translations[lang] = fake_gettext
        self._cubes = None
        self.load_file_configuration(self.main_config_file())

    def adjust_sys_path(self):
        super(CubicWebConfiguration, self).adjust_sys_path()
        # adding apphome to python path is not usually necessary in production
        # environments, but necessary for tests
        if self.apphome and self.apphome not in sys.path:
            sys.path.insert(0, self.apphome)

    @property
    def apphome(self):
        return join(self.instances_dir(), self.appid)

    @property
    def appdatahome(self):
        if self.mode == 'system':
            if _USR_INSTALL:
                iddir = os.path.join('/var','lib', 'cubicweb', 'instances')
            else:
                iddir = os.path.join(_INSTALL_PREFIX, 'var', 'lib', 'cubicweb', 'instances')
        else:
            iddir = self.instances_dir()
        iddir = abspath(os.environ.get('CW_INSTANCES_DATA_DIR', iddir))
        return join(iddir, self.appid)

    def init_cubes(self, cubes):
        super(CubicWebConfiguration, self).init_cubes(cubes)
        # reload config file in cases options are defined in cubes __init__
        # or site_cubicweb files
        self.load_file_configuration(self.main_config_file())
        # configuration initialization hook
        self.load_configuration(**(self.cmdline_options or {}))

    def add_cubes(self, cubes):
        """add given cubes to the list of used cubes"""
        if not isinstance(cubes, list):
            cubes = list(cubes)
        self._cubes = self.reorder_cubes(list(self._cubes) + cubes)
        self.load_site_cubicweb(cubes)

    def main_config_file(self):
        """return instance's control configuration file"""
        return join(self.apphome, '%s.conf' % self.name)

    def save(self):
        """write down current configuration"""
        with open(self.main_config_file(), 'w') as fobj:
            self.generate_config(fobj)

    def check_writeable_uid_directory(self, path):
        """check given directory path exists, belongs to the user running the
        server process and is writeable.

        If not, try to fix this, letting exception propagate when not possible.
        """
        if not exists(path):
            self.info('creating %s directory', path)
            try:
                os.makedirs(path)
            except OSError as ex:
                self.warning('error while creating %s directory: %s', path, ex)
                return
        self.ensure_uid(path)

    def get_uid(self):
        if self['uid']:
            try:
                uid = int(self['uid'])
            except ValueError:
                from pwd import getpwnam
                uid = getpwnam(self['uid']).pw_uid
        else:
            try:
                uid = os.getuid()
            except AttributeError: # we are on windows
                return
        return uid

    def ensure_uid(self, path, enforce_write=False):
        if not exists(path):
            return
        uid = self.get_uid()
        if uid is None:
            return
        fstat = os.stat(path)
        if fstat.st_uid != uid:
            self.info('giving ownership of %s to %s', path, self['uid'])
            try:
                os.chown(path, uid, os.getgid())
            except OSError as ex:
                self.warning('error while giving ownership of %s to %s: %s',
                             path, self['uid'], ex)

        if enforce_write and not (fstat.st_mode & stat.S_IWUSR):
            self.info('forcing write permission on %s', path)
            try:
                os.chmod(path, fstat.st_mode | stat.S_IWUSR)
            except OSError as ex:
                self.warning('error while forcing write permission on %s: %s',
                             path, ex)

    def ensure_uid_directory(self, path, enforce_write=False):
        self.check_writeable_uid_directory(path)
        for dirpath, dirnames, filenames in os.walk(path):
            for name in filenames:
                self.ensure_uid(join(dirpath, name), enforce_write)
        return path

    @cached
    def instance_md5_version(self):
        from hashlib import md5 # pylint: disable=E0611
        infos = []
        for pkg in sorted(self.cubes()):
            version = self.cube_version(pkg)
            infos.append('%s-%s' % (pkg, version))
        infos.append('cubicweb-%s' % str(self.cubicweb_version()))
        return md5((';'.join(infos)).encode('ascii')).hexdigest()

    def load_configuration(self, **kw):
        """load instance's configuration files"""
        super(CubicWebConfiguration, self).load_configuration(**kw)
        if self.apphome and not self.creating:
            # init gettext
            self._gettext_init()

    def _load_site_cubicweb(self, cube):
        # overridden to register cube specific options
        mod = super(CubicWebConfiguration, self)._load_site_cubicweb(cube)
        if getattr(mod, 'options', None):
            self.register_options(mod.options)
            self.load_defaults()

    def init_log(self, logthreshold=None, force=False):
        """init the log service"""
        if not force and hasattr(self, '_logging_initialized'):
            return
        self._logging_initialized = True
        super_self = super(CubicWebConfiguration, self)
        super_self.init_log(logthreshold, logfile=self.get('log-file'))
        # read a config file if it exists
        logconfig = join(self.apphome, 'logging.conf')
        if exists(logconfig):
            logging.config.fileConfig(logconfig)
        # set the statsd address, if any
        if self.get('statsd-endpoint'):
            try:
                address, port = self.get('statsd-endpoint').split(':')
                port = int(port)
            except:
                self.error('statsd-endpoint: invalid address format ({}); '
                           'it should be "ip:port"'.format(self.get('statsd-endpoint')))
            else:
                import statsd_logger
                statsd_logger.setup('cubicweb.%s' % self.appid, (address, port))

    def available_languages(self, *args):
        """return available translation for an instance, by looking for
        compiled catalog

        take *args to be usable as a vocabulary method
        """
        from glob import glob
        yield 'en' # ensure 'en' is yielded even if no .mo found
        for path in glob(join(self.apphome, 'i18n',
                              '*', 'LC_MESSAGES')):
            lang = path.split(os.sep)[-2]
            if lang != 'en':
                yield lang

    def _gettext_init(self):
        """set language for gettext"""
        from cubicweb.cwgettext import translation
        path = join(self.apphome, 'i18n')
        for language in self.available_languages():
            self.info("loading language %s", language)
            try:
                tr = translation('cubicweb', path, languages=[language])
                self.translations[language] = (tr.ugettext, tr.upgettext)
            except IOError:
                if self.mode != 'test':
                    # in test contexts, data/i18n does not exist, hence
                    # logging will only pollute the logs
                    self.exception('localisation support error for language %s',
                                   language)

    @staticmethod
    def _sorted_appobjects(appobjects):
        appobjects = sorted(appobjects)
        try:
            index = appobjects.index('entities')
        except ValueError:
            pass
        else:
            # put entities first
            appobjects.insert(0, appobjects.pop(index))
        return appobjects

    def appobjects_cube_modnames(self, cube):
        modnames = []
        cube_modname = _cube_pkgname(cube)
        cube_submodnames = self._sorted_appobjects(self.cube_appobject_path)
        for name in cube_submodnames:
            for modname, filepath in _expand_modname('.'.join([cube_modname, name])):
                modnames.append(modname)
        return modnames

    def appobjects_modnames(self):
        modnames = []
        for name in self._sorted_appobjects(self.cubicweb_appobject_path):
            for modname, filepath in _expand_modname('cubicweb.' + name):
                modnames.append(modname)
        for cube in reversed(self.cubes()):
            modnames.extend(self.appobjects_cube_modnames(cube))
        if self.apphome:
            cube_submodnames = self._sorted_appobjects(self.cube_appobject_path)
            apphome = realpath(self.apphome)
            for name in cube_submodnames:
                for modname, filepath in _expand_modname(name):
                    # ensure file is in apphome
                    if realpath(filepath).startswith(apphome):
                        modnames.append(modname)
        return modnames

    def set_sources_mode(self, sources):
        if not 'all' in sources:
            print('warning: ignoring specified sources, requires a repository '
                  'configuration')

    def i18ncompile(self, langs=None):
        from cubicweb import i18n
        if langs is None:
            langs = self.available_languages()
        i18ndir = join(self.apphome, 'i18n')
        if not exists(i18ndir):
            create_dir(i18ndir)
        sourcedirs = [join(path, 'i18n') for path in self.cubes_path()]
        sourcedirs.append(self.i18n_lib_dir())
        return i18n.compile_i18n_catalogs(sourcedirs, i18ndir, langs)

    def sendmails(self, msgs, fromaddr=None):
        """msgs: list of 2-uple (message object, recipients). Return False
        if connection to the smtp server failed, else True.
        """
        server, port = self['smtp-host'], self['smtp-port']
        if fromaddr is None:
            fromaddr = '%s <%s>' % (self['sender-name'], self['sender-addr'])
        SMTP_LOCK.acquire()
        try:
            try:
                smtp = SMTP(server, port)
            except Exception as ex:
                self.exception("can't connect to smtp server %s:%s (%s)",
                               server, port, ex)
                if self.mode == 'test':
                    raise
                return False
            for mimedoc, recipients in msgs:
                msg = mimedoc.as_string() if PY2 else mimedoc.as_bytes()
                try:
                    smtp.sendmail(fromaddr, recipients, msg)
                except Exception as ex:
                    self.exception("error sending mail to %s (%s)",
                                   recipients, ex)
                    if self.mode == 'test':
                        raise
            smtp.close()
        finally:
            SMTP_LOCK.release()
        return True

set_log_methods(CubicWebNoAppConfiguration,
                logging.getLogger('cubicweb.configuration'))

# alias to get a configuration instance from an instance id
instance_configuration = CubicWebConfiguration.config_for


_EXT_REGISTERED = False
def register_stored_procedures():
    from logilab.database import FunctionDescr
    from rql.utils import register_function, iter_funcnode_variables
    from rql.nodes import SortTerm, Constant, VariableRef

    global _EXT_REGISTERED
    if _EXT_REGISTERED:
        return
    _EXT_REGISTERED = True

    class COMMA_JOIN(FunctionDescr):
        supported_backends = ('postgres', 'sqlite',)
        rtype = 'String'

        def st_description(self, funcnode, mainindex, tr):
            return ', '.join(sorted(term.get_description(mainindex, tr)
                                    for term in iter_funcnode_variables(funcnode)))

    register_function(COMMA_JOIN)  # XXX do not expose?


    class CONCAT_STRINGS(COMMA_JOIN):
        aggregat = True

    register_function(CONCAT_STRINGS) # XXX bw compat


    class GROUP_CONCAT(CONCAT_STRINGS):
        supported_backends = ('mysql', 'postgres', 'sqlite',)

    register_function(GROUP_CONCAT)


    class LIMIT_SIZE(FunctionDescr):
        supported_backends = ('postgres', 'sqlite',)
        minargs = maxargs = 3
        rtype = 'String'

        def st_description(self, funcnode, mainindex, tr):
            return funcnode.children[0].get_description(mainindex, tr)

    register_function(LIMIT_SIZE)


    class TEXT_LIMIT_SIZE(LIMIT_SIZE):
        supported_backends = ('mysql', 'postgres', 'sqlite',)
        minargs = maxargs = 2

    register_function(TEXT_LIMIT_SIZE)


    class FTIRANK(FunctionDescr):
        """return ranking of a variable that must be used as some has_text
        relation subject in the query's restriction. Usually used to sort result
        of full-text search by ranking.
        """
        supported_backends = ('postgres',)
        rtype = 'Float'

        def st_check_backend(self, backend, funcnode):
            """overriden so that on backend not supporting fti ranking, the
            function is removed when in an orderby clause, or replaced by a 1.0
            constant.
            """
            if not self.supports(backend):
                parent = funcnode.parent
                while parent is not None and not isinstance(parent, SortTerm):
                    parent = parent.parent
                if isinstance(parent, SortTerm):
                    parent.parent.remove(parent)
                else:
                    funcnode.parent.replace(funcnode, Constant(1.0, 'Float'))
                    parent = funcnode
                for vref in parent.iget_nodes(VariableRef):
                    vref.unregister_reference()

    register_function(FTIRANK)


    class FSPATH(FunctionDescr):
        """return path of some bytes attribute stored using the Bytes
        File-System Storage (bfss)
        """
        rtype = 'Bytes' # XXX return a String? potential pb with fs encoding

        def update_cb_stack(self, stack):
            assert len(stack) == 1
            stack[0] = self.source_execute

        def as_sql(self, backend, args):
            raise NotImplementedError(
                'This callback is only available for BytesFileSystemStorage '
                'managed attribute. Is FSPATH() argument BFSS managed?')

        def source_execute(self, source, session, value):
            fpath = source.binary_to_str(value)
            try:
                return Binary(fpath)
            except OSError as ex:
                source.critical("can't open %s: %s", fpath, ex)
                return None

    register_function(FSPATH)<|MERGE_RESOLUTION|>--- conflicted
+++ resolved
@@ -180,14 +180,7 @@
 from threading import Lock
 from warnings import filterwarnings
 
-<<<<<<< HEAD
 from logilab.common.decorators import cached
-=======
-from six import PY2, text_type
-
-from logilab.common.decorators import cached, classproperty
-from logilab.common.deprecation import deprecated
->>>>>>> ab27a9e5
 from logilab.common.logging_ext import set_log_methods, init_log
 from logilab.common.configuration import (Configuration, Method,
                                           ConfigurationMixIn, merge_options,
@@ -1253,10 +1246,9 @@
                 if self.mode == 'test':
                     raise
                 return False
-            for mimedoc, recipients in msgs:
-                msg = mimedoc.as_string() if PY2 else mimedoc.as_bytes()
+            for msg, recipients in msgs:
                 try:
-                    smtp.sendmail(fromaddr, recipients, msg)
+                    smtp.sendmail(fromaddr, recipients, msg.as_bytes())
                 except Exception as ex:
                     self.exception("error sending mail to %s (%s)",
                                    recipients, ex)
