--- conflicted
+++ resolved
@@ -666,13 +666,9 @@
         self.debugmode = debugmode
         self.adjust_sys_path()
         self.load_defaults()
-<<<<<<< HEAD
         # will be properly initialized later by _gettext_init
         self.translations = {'en': (unicode, lambda ctx, msgid: unicode(msgid) )}
-=======
-        self.translations = {}
         self._site_loaded = set()
->>>>>>> 4121b280
         # don't register ReStructured Text directives by simple import, avoid pb
         # with eg sphinx.
         # XXX should be done properly with a function from cw.uicfg
@@ -701,11 +697,7 @@
             init_log(self.debugmode, syslog, logthreshold, logfile, self.log_format,
                      rotation_parameters={'when': 'W6', # every sunday
                                           'interval': 1,
-<<<<<<< HEAD
-                                          'backupCount': 52,})
-=======
                                           'backupCount': 52})
->>>>>>> 4121b280
         else:
             init_log(self.debugmode, syslog, logthreshold, logfile, self.log_format)
         # configure simpleTal logger
@@ -1007,9 +999,6 @@
             # init gettext
             self._gettext_init()
 
-<<<<<<< HEAD
-    def init_log(self, logthreshold=None, force=False):
-=======
     def _load_site_cubicweb(self, sitefile):
         # overriden to register cube specific options
         mod = super(CubicWebConfiguration, self)._load_site_cubicweb(sitefile)
@@ -1017,8 +1006,7 @@
             self.register_options(module.options)
             self.load_defaults()
 
-    def init_log(self, logthreshold=None, debug=False, force=False):
->>>>>>> 4121b280
+    def init_log(self, logthreshold=None, force=False):
         """init the log service"""
         if not force and hasattr(self, '_logging_initialized'):
             return
