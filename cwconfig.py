--- conflicted
+++ resolved
@@ -689,12 +689,8 @@
 
     def __init__(self, debugmode=False):
         register_stored_procedures()
-<<<<<<< HEAD
-        ConfigurationMixIn.__init__(self)
         self._cubes = None
-=======
         super(CubicWebNoAppConfiguration, self).__init__()
->>>>>>> f3a9e7ec
         self.debugmode = debugmode
         self.adjust_sys_path()
         self.load_defaults()
@@ -984,15 +980,11 @@
 
     def __init__(self, appid, debugmode=False):
         self.appid = appid
-<<<<<<< HEAD
-        CubicWebNoAppConfiguration.__init__(self, debugmode)
-=======
         super(CubicWebConfiguration, self).__init__(debugmode)
         fake_gettext = (unicode, lambda ctx, msgid: unicode(msgid))
         for lang in self.available_languages():
             self.translations[lang] = fake_gettext
         self._cubes = None
->>>>>>> f3a9e7ec
         self.load_file_configuration(self.main_config_file())
 
     def adjust_sys_path(self):
