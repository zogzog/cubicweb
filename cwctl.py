--- conflicted
+++ resolved
@@ -616,13 +616,7 @@
 
     def upgrade_application(self, appid):
         from logilab.common.changelog import Version
-<<<<<<< HEAD
-        if not (cwcfg.mode == 'dev' or self.config.nostartstop):
-            self.stop_application(appid)
         config = cwcfg.config_for(appid)
-=======
-        config = CubicWebConfiguration.config_for(appid)
->>>>>>> 6371ec84
         config.creating = True # notice we're not starting the server
         config.verbosity = self.config.verbosity
         try:
@@ -666,7 +660,7 @@
         for cube, fromversion, toversion in toupgrade:
             print '**** %s migration %s -> %s' % (cube, fromversion, toversion)
         # only stop once we're sure we have something to do
-        if not (CubicWebConfiguration.mode == 'dev' or self.config.nostartstop):
+        if not (cwcfg.mode == 'dev' or self.config.nostartstop):
             self.stop_application(appid)
         # run cubicweb/componants migration scripts
         mih.migrate(vcconf, reversed(toupgrade), self.config)
