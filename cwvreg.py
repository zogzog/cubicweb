"""extend the generic VRegistry with some cubicweb specific stuff

:organization: Logilab
:copyright: 2001-2009 LOGILAB S.A. (Paris, FRANCE), license is LGPL v2.
:contact: http://www.logilab.fr/ -- mailto:contact@logilab.fr
:license: GNU Lesser General Public License, v2.1 - http://www.gnu.org/licenses
"""
__docformat__ = "restructuredtext en"
_ = unicode

from logilab.common.decorators import cached, clear_cache, monkeypatch
from logilab.common.deprecation import  deprecated
from logilab.common.modutils import cleanup_sys_modules

from rql import RQLHelper

from cubicweb import (ETYPE_NAME_MAP, Binary, UnknownProperty, UnknownEid,
                      ObjectNotFound, NoSelectableObject, RegistryNotFound,
                      RegistryOutOfDate, CW_EVENT_MANAGER, onevent)
from cubicweb.utils import dump_class
from cubicweb.vregistry import VRegistry, Registry, class_regid
from cubicweb.rtags import RTAGS


@onevent('before-registry-reload')
def clear_rtag_objects():
    for rtag in RTAGS:
        rtag.clear()


def use_interfaces(obj):
    """return interfaces used by the given object by searchinf for implements
    selectors, with a bw compat fallback to accepts_interfaces attribute
    """
    from cubicweb.selectors import implements
    try:
        # XXX deprecated
        return sorted(obj.accepts_interfaces)
    except AttributeError:
        try:
            impl = obj.__select__.search_selector(implements)
            if impl:
                return sorted(impl.expected_ifaces)
        except AttributeError:
            pass # old-style appobject classes with no accepts_interfaces
        except:
            print 'bad selector %s on %s' % (obj.__select__, obj)
            raise
        return ()


class CWRegistry(Registry):
    def __init__(self, vreg):
        super(CWRegistry, self).__init__(vreg.config)
        self.vreg = vreg

    @property
    def schema(self):
        return self.vreg.schema

    def initialization_completed(self):
        pass

    @deprecated('[3.6] select object, then use obj.render()')
    def render(self, __oid, req, __fallback_oid=None, rset=None, **kwargs):
        """select object, or fallback object if specified and the first one
        isn't selectable, then render it
        """
        try:
            obj = self.select(__oid, req, rset=rset, **kwargs)
        except NoSelectableObject:
            if __fallback_oid is None:
                raise
            obj = self.select(__fallback_oid, req, rset=rset, **kwargs)
        return obj.render(**kwargs)

    @deprecated('[3.6] use select_or_none and test for obj.cw_propval("visible")')
    def select_vobject(self, oid, *args, **kwargs):
        selected = self.select_or_none(oid, *args, **kwargs)
        if selected and selected.cw_propval('visible'):
            return selected
        return None

    def poss_visible_objects(self, *args, **kwargs):
        """return an ordered list of possible app objects in a given registry,
        supposing they support the 'visible' and 'order' properties (as most
        visualizable objects)
        """
        return sorted([x for x in self.possible_objects(*args, **kwargs)
                       if x.cw_propval('visible')],
                      key=lambda x: x.cw_propval('order'))
    possible_vobjects = deprecated('[3.6] use poss_visible_objects()')(poss_visible_objects)


VRegistry.REGISTRY_FACTORY[None] = CWRegistry


class ETypeRegistry(CWRegistry):

    def initialization_completed(self):
        """on registration completed, clear etype_class internal cache
        """
        super(ETypeRegistry, self).initialization_completed()
        # clear etype cache if you don't want to run into deep weirdness
        clear_cache(self, 'etype_class')

    def register(self, obj, **kwargs):
        oid = kwargs.get('oid') or class_regid(obj)
        if oid != 'Any' and not oid in self.schema:
            self.error('don\'t register %s, %s type not defined in the '
                       'schema', obj, oid)
            return
        kwargs['clear'] = True
        super(ETypeRegistry, self).register(obj, **kwargs)

    @cached
    def parent_classes(self, etype):
        if etype == 'Any':
            return [self.etype_class('Any')]
        eschema = self.schema.eschema(etype)
        parents = [self.etype_class(e.type) for e in eschema.ancestors()]
        parents.append(self.etype_class('Any'))
        return parents

    @cached
    def etype_class(self, etype):
        """return an entity class for the given entity type.

        Try to find out a specific class for this kind of entity or default to a
        dump of the nearest parent class (in yams inheritance) registered.

        Fall back to 'Any' if not yams parent class found.
        """
        etype = str(etype)
        if etype == 'Any':
            return self.select('Any', 'Any')
        eschema = self.schema.eschema(etype)
        baseschemas = [eschema] + eschema.ancestors()
        # browse ancestors from most specific to most generic and try to find an
        # associated custom entity class
        cls = None
        for baseschema in baseschemas:
            try:
                btype = ETYPE_NAME_MAP[baseschema]
            except KeyError:
                btype = str(baseschema)
<<<<<<< HEAD
            try:
                objects = self[btype]
                assert len(objects) == 1, objects
                if btype == etype:
                    cls = objects[0]
                else:
                    # recurse to ensure issubclass(etype_class('Child'),
                    #                              etype_class('Parent'))
                    cls = self.etype_class(btype)
                break
            except ObjectNotFound:
                pass
        else:
=======
            if cls is None:
                try:
                    objects = self[btype]
                    assert len(objects) == 1, objects
                    if btype == etype:
                        cls = objects[0]
                    else:
                        cls = self.etype_class(btype)
                except ObjectNotFound:
                    continue
            else:
                # ensure parent classes are built first
                self.etype_class(btype)
        if cls is None:
>>>>>>> f2f916f1
            # no entity class for any of the ancestors, fallback to the default
            # one
            objects = self['Any']
            assert len(objects) == 1, objects
            cls = objects[0]
        # make a copy event if cls.__id__ == etype, else we may have pb for
        # client application using multiple connections to different
        # repositories (eg shingouz)
        cls = dump_class(cls, etype)
        cls.__id__ = etype
        cls.__initialize__(self.schema)
        return cls

VRegistry.REGISTRY_FACTORY['etypes'] = ETypeRegistry


class ViewsRegistry(CWRegistry):

    def main_template(self, req, oid='main-template', **kwargs):
        """display query by calling the given template (default to main),
        and returning the output as a string instead of requiring the [w]rite
        method as argument
        """
        res = self.render(oid, req, **kwargs)
        if isinstance(res, unicode):
            return res.encode(req.encoding)
        assert isinstance(res, str)
        return res

    def possible_views(self, req, rset=None, **kwargs):
        """return an iterator on possible views for this result set

        views returned are classes, not instances
        """
        for vid, views in self.items():
            if vid[0] == '_':
                continue
            try:
                view = self._select_best(views, req, rset=rset, **kwargs)
                if view.linkable():
                    yield view
            except NoSelectableObject:
                continue
            except Exception:
                self.exception('error while trying to select %s view for %s',
                               vid, rset)

VRegistry.REGISTRY_FACTORY['views'] = ViewsRegistry


class ActionsRegistry(CWRegistry):

    def possible_actions(self, req, rset=None, **kwargs):
        if rset is None:
            actions = self.possible_vobjects(req, rset=rset, **kwargs)
        else:
            actions = rset.possible_actions(**kwargs) # cached implementation
        result = {}
        for action in actions:
            result.setdefault(action.category, []).append(action)
        return result

VRegistry.REGISTRY_FACTORY['actions'] = ActionsRegistry



class CubicWebVRegistry(VRegistry):
    """Central registry for the cubicweb instance, extending the generic
    VRegistry with some cubicweb specific stuff.

    This is one of the central object in cubicweb instance, coupling
    dynamically loaded objects with the schema and the configuration objects.

    It specializes the VRegistry by adding some convenience methods to access to
    stored objects. Currently we have the following registries of objects known
    by the web instance (library may use some others additional registries):

    * etypes
    * views
    * components
    * actions
    * forms
    * formrenderers
    * controllers, which are directly plugged into the application
      object to handle request publishing XXX to merge with views
    * contentnavigation XXX to merge with components? to kill?
    """

    def __init__(self, config, debug=None, initlog=True):
        if initlog:
            # first init log service
            config.init_log(debug=debug)
        super(CubicWebVRegistry, self).__init__(config)
        self.schema = None
        self.initialized = False
        self.reset()

    def setdefault(self, regid):
        try:
            return self[regid]
        except RegistryNotFound:
            self[regid] = self.registry_class(regid)(self)
            return self[regid]

    def items(self):
        return [item for item in super(CubicWebVRegistry, self).items()
                if not item[0] in ('propertydefs', 'propertyvalues')]
    def iteritems(self):
        return (item for item in super(CubicWebVRegistry, self).iteritems()
                if not item[0] in ('propertydefs', 'propertyvalues'))

    def values(self):
        return [value for key, value in self.items()]
    def itervalues(self):
        return (value for key, value in self.items())

    def reset(self, path=None, force_reload=None):
        super(CubicWebVRegistry, self).reset(path, force_reload)
        self._needs_iface = {}
        # two special registries, propertydefs which care all the property
        # definitions, and propertyvals which contains values for those
        # properties
        if not self.initialized:
            self['propertydefs'] = {}
            self['propertyvalues'] = self.eprop_values = {}
            for key, propdef in self.config.eproperty_definitions():
                self.register_property(key, **propdef)
        if path is not None and force_reload:
            cleanup_sys_modules(path)
            cubes = self.config.cubes()
            # if the fs code use some cubes not yet registered into the instance
            # we should cleanup sys.modules for those as well to avoid potential
            # bad class reference pb after reloading
            cfg = self.config
            for cube in cfg.expand_cubes(cubes, with_recommends=True):
                if not cube in cubes:
                    cpath = cfg.build_vregistry_cube_path([cfg.cube_dir(cube)])
                    cleanup_sys_modules(cpath)

    def set_schema(self, schema):
        """set instance'schema and load application objects"""
        self.schema = schema
        clear_cache(self, 'rqlhelper')
        # now we can load application's web objects
        searchpath = self.config.vregistry_path()
        self.reset(searchpath, force_reload=False)
        self.register_objects(searchpath, force_reload=False)
        # map lowered entity type names to their actual name
        self.case_insensitive_etypes = {}
        for etype in self.schema.entities():
            etype = str(etype)
            self.case_insensitive_etypes[etype.lower()] = etype

    def update_schema(self, schema):
        """update .schema attribute on registered objects, necessary for some
        tests
        """
        self.schema = schema
        for registry, regcontent in self.items():
            for objects in regcontent.values():
                for obj in objects:
                    obj.schema = schema

    def register_if_interface_found(self, obj, ifaces, **kwargs):
        """register an object but remove it if no entity class implements one of
        the given interfaces
        """
        self.register(obj, **kwargs)
        if not isinstance(ifaces,  (tuple, list)):
            self._needs_iface[obj] = (ifaces,)
        else:
            self._needs_iface[obj] = ifaces

    def register(self, obj, *args, **kwargs):
        super(CubicWebVRegistry, self).register(obj, *args, **kwargs)
        # XXX bw compat
        ifaces = use_interfaces(obj)
        if ifaces:
            self._needs_iface[obj] = ifaces

    def register_objects(self, path, force_reload=None):
        """overriden to remove objects requiring a missing interface"""
        if force_reload is None:
            force_reload = self.config.mode == 'dev'
        try:
            self._register_objects(path, force_reload)
        except RegistryOutOfDate:
            CW_EVENT_MANAGER.emit('before-registry-reload')
            # modification detected, reset and reload
            self.reset(path, force_reload)
            self._register_objects(path, force_reload)
            CW_EVENT_MANAGER.emit('after-registry-reload')

    def _register_objects(self, path, force_reload=None):
        """overriden to remove objects requiring a missing interface"""
        extrapath = {}
        for cubesdir in self.config.cubes_search_path():
            if cubesdir != self.config.CUBES_DIR:
                extrapath[cubesdir] = 'cubes'
        if super(CubicWebVRegistry, self).register_objects(path, force_reload,
                                                          extrapath):
            self.initialization_completed()
            # don't check rtags if we don't want to cleanup_interface_sobjects
            for rtag in RTAGS:
                rtag.init(self.schema,
                          check=self.config.cleanup_interface_sobjects)

    def initialization_completed(self):
        for regname, reg in self.items():
            self.debug('available in registry %s: %s', regname, sorted(reg))
            reg.initialization_completed()
        # we may want to keep interface dependent objects (e.g.for i18n
        # catalog generation)
        if self.config.cleanup_interface_sobjects:
            # remove appobjects that don't support any available interface
            implemented_interfaces = set()
            if 'Any' in self.get('etypes', ()):
                for etype in self.schema.entities():
                    if etype.is_final():
                        continue
                    cls = self['etypes'].etype_class(etype)
                    for iface in cls.__implements__:
                        implemented_interfaces.update(iface.__mro__)
                    implemented_interfaces.update(cls.__mro__)
            for obj, ifaces in self._needs_iface.items():
                ifaces = frozenset(isinstance(iface, basestring)
                                   and iface in self.schema
                                   and self['etypes'].etype_class(iface)
                                   or iface
                                   for iface in ifaces)
                if not ('Any' in ifaces or ifaces & implemented_interfaces):
                    self.debug('kicking appobject %s (no implemented '
                               'interface among %s)', obj, ifaces)
                    self.unregister(obj)
        # clear needs_iface so we don't try to remove some not-anymore-in
        # objects on automatic reloading
        self._needs_iface.clear()

    def parse(self, session, rql, args=None):
        rqlst = self.rqlhelper.parse(rql)
        def type_from_eid(eid, session=session):
            return session.describe(eid)[0]
        try:
            self.rqlhelper.compute_solutions(rqlst, {'eid': type_from_eid}, args)
        except UnknownEid:
            for select in rqlst.children:
                select.solutions = []
        return rqlst

    @property
    @cached
    def rqlhelper(self):
        return RQLHelper(self.schema,
                         special_relations={'eid': 'uid', 'has_text': 'fti'})


    @deprecated('[3.4] use vreg["etypes"].etype_class(etype)')
    def etype_class(self, etype):
        return self["etypes"].etype_class(etype)

    @deprecated('[3.4] use vreg["views"].main_template(*args, **kwargs)')
    def main_template(self, req, oid='main-template', **context):
        return self["views"].main_template(req, oid, **context)

    @deprecated('[3.4] use vreg[registry].possible_vobjects(*args, **kwargs)')
    def possible_vobjects(self, registry, *args, **kwargs):
        return self[registry].possible_vobjects(*args, **kwargs)

    @deprecated('[3.4] use vreg["actions"].possible_actions(*args, **kwargs)')
    def possible_actions(self, req, rset=None, **kwargs):
        return self["actions"].possible_actions(req, rest=rset, **kwargs)

    @deprecated("[3.4] use vreg['boxes'].select_or_none(...)")
    def select_box(self, oid, *args, **kwargs):
        return self['boxes'].select_or_none(oid, *args, **kwargs)

    @deprecated("[3.4] use vreg['components'].select_or_none(...)")
    def select_component(self, cid, *args, **kwargs):
        return self['components'].select_or_none(cid, *args, **kwargs)

    @deprecated("[3.4] use vreg['actions'].select_or_none(...)")
    def select_action(self, oid, *args, **kwargs):
        return self['actions'].select_or_none(oid, *args, **kwargs)

    @deprecated("[3.4] use vreg['views'].select(...)")
    def select_view(self, __vid, req, rset=None, **kwargs):
        return self['views'].select(__vid, req, rset=rset, **kwargs)

    # properties handling #####################################################

    def user_property_keys(self, withsitewide=False):
        if withsitewide:
            return sorted(k for k in self['propertydefs']
                          if not k.startswith('sources.'))
        return sorted(k for k, kd in self['propertydefs'].iteritems()
                      if not kd['sitewide'] and not k.startswith('sources.'))

    def register_property(self, key, type, help, default=None, vocabulary=None,
                          sitewide=False):
        """register a given property"""
        properties = self['propertydefs']
        assert type in YAMS_TO_PY
        properties[key] = {'type': type, 'vocabulary': vocabulary,
                           'default': default, 'help': help,
                           'sitewide': sitewide}

    def property_info(self, key):
        """return dictionary containing description associated to the given
        property key (including type, defaut value, help and a site wide
        boolean)
        """
        try:
            return self['propertydefs'][key]
        except KeyError:
            if key.startswith('system.version.'):
                soft = key.split('.')[-1]
                return {'type': 'String', 'sitewide': True,
                        'default': None, 'vocabulary': None,
                        'help': _('%s software version of the database') % soft}
            raise UnknownProperty('unregistered property %r' % key)

    def property_value(self, key):
        try:
            return self['propertyvalues'][key]
        except KeyError:
            return self['propertydefs'][key]['default']

    def typed_value(self, key, value):
        """value is an unicode string, return it correctly typed. Let potential
        type error propagates.
        """
        pdef = self.property_info(key)
        try:
            value = YAMS_TO_PY[pdef['type']](value)
        except (TypeError, ValueError):
            raise ValueError(_('bad value'))
        vocab = pdef['vocabulary']
        if vocab is not None:
            if callable(vocab):
                vocab = vocab(key, None) # XXX need a req object
            if not value in vocab:
                raise ValueError(_('unauthorized value'))
        return value

    def init_properties(self, propvalues):
        """init the property values registry using the given set of couple (key, value)
        """
        self.initialized = True
        values = self['propertyvalues']
        for key, val in propvalues:
            try:
                values[key] = self.typed_value(key, val)
            except ValueError:
                self.warning('%s (you should probably delete that property '
                             'from the database)', ex)
            except UnknownProperty, ex:
                self.warning('%s (you should probably delete that property '
                             'from the database)', ex)


from datetime import datetime, date, time, timedelta

YAMS_TO_PY = {
    'Boolean':  bool,
    'String' :  unicode,
    'Password': str,
    'Bytes':    Binary,
    'Int':      int,
    'Float':    float,
    'Date':     date,
    'Datetime': datetime,
    'Time':     time,
    'Interval': timedelta,
    }
<|MERGE_RESOLUTION|>--- conflicted
+++ resolved
@@ -138,13 +138,11 @@
         baseschemas = [eschema] + eschema.ancestors()
         # browse ancestors from most specific to most generic and try to find an
         # associated custom entity class
-        cls = None
         for baseschema in baseschemas:
             try:
                 btype = ETYPE_NAME_MAP[baseschema]
             except KeyError:
                 btype = str(baseschema)
-<<<<<<< HEAD
             try:
                 objects = self[btype]
                 assert len(objects) == 1, objects
@@ -158,22 +156,6 @@
             except ObjectNotFound:
                 pass
         else:
-=======
-            if cls is None:
-                try:
-                    objects = self[btype]
-                    assert len(objects) == 1, objects
-                    if btype == etype:
-                        cls = objects[0]
-                    else:
-                        cls = self.etype_class(btype)
-                except ObjectNotFound:
-                    continue
-            else:
-                # ensure parent classes are built first
-                self.etype_class(btype)
-        if cls is None:
->>>>>>> f2f916f1
             # no entity class for any of the ancestors, fallback to the default
             # one
             objects = self['Any']
