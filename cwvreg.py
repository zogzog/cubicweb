--- conflicted
+++ resolved
@@ -14,13 +14,9 @@
 from rql import RQLHelper
 
 from cubicweb import (ETYPE_NAME_MAP, Binary, UnknownProperty, UnknownEid,
-<<<<<<< HEAD
-                      ObjectNotFound, NoSelectableObject, RegistryNotFound)
+                      ObjectNotFound, NoSelectableObject, RegistryNotFound,
+                      RegistryOutOfDate)
 from cubicweb.vregistry import VRegistry, Registry
-=======
-                      RegistryOutOfDate)
-from cubicweb.vregistry import VRegistry, ObjectNotFound, NoSelectableObject
->>>>>>> 19323500
 from cubicweb.rtags import RTAGS
 
 
