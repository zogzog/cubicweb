"""extend the generic VRegistry with some cubicweb specific stuff

:organization: Logilab
:copyright: 2001-2009 LOGILAB S.A. (Paris, FRANCE), license is LGPL v2.
:contact: http://www.logilab.fr/ -- mailto:contact@logilab.fr
:license: GNU Lesser General Public License, v2.1 - http://www.gnu.org/licenses
"""
__docformat__ = "restructuredtext en"
_ = unicode

from logilab.common.decorators import cached, clear_cache, monkeypatch
from logilab.common.deprecation import  deprecated
from logilab.common.modutils import cleanup_sys_modules

from rql import RQLHelper

from cubicweb import (ETYPE_NAME_MAP, Binary, UnknownProperty, UnknownEid,
                      ObjectNotFound, NoSelectableObject, RegistryNotFound,
                      RegistryOutOfDate, CW_EVENT_MANAGER, onevent)
from cubicweb.utils import dump_class
from cubicweb.vregistry import VRegistry, Registry, class_regid
from cubicweb.rtags import RTAGS


@onevent('before-registry-reload')
def clear_rtag_objects():
    for rtag in RTAGS:
        rtag.clear()


def use_interfaces(obj):
    """return interfaces used by the given object by searchinf for implements
    selectors, with a bw compat fallback to accepts_interfaces attribute
    """
    from cubicweb.selectors import implements
    try:
        # XXX deprecated
        return sorted(obj.accepts_interfaces)
    except AttributeError:
        try:
            impl = obj.__select__.search_selector(implements)
            if impl:
                return sorted(impl.expected_ifaces)
        except AttributeError:
            pass # old-style appobject classes with no accepts_interfaces
        except:
            print 'bad selector %s on %s' % (obj.__select__, obj)
            raise
        return ()


class CWRegistry(Registry):
    def __init__(self, vreg):
        super(CWRegistry, self).__init__(vreg.config)
        self.vreg = vreg

    @property
    def schema(self):
        return self.vreg.schema

    def initialization_completed(self):
        pass

    @deprecated('[3.6] select object, then use obj.render()')
    def render(self, __oid, req, __fallback_oid=None, rset=None, **kwargs):
        """select object, or fallback object if specified and the first one
        isn't selectable, then render it
        """
        try:
            obj = self.select(__oid, req, rset=rset, **kwargs)
        except NoSelectableObject:
            if __fallback_oid is None:
                raise
            obj = self.select(__fallback_oid, req, rset=rset, **kwargs)
        return obj.render(**kwargs)

    @deprecated('[3.6] use select_or_none and test for obj.cw_propval("visible")')
    def select_vobject(self, oid, *args, **kwargs):
        selected = self.select_or_none(oid, *args, **kwargs)
        if selected and selected.cw_propval('visible'):
            return selected
        return None

    def poss_visible_objects(self, *args, **kwargs):
        """return an ordered list of possible app objects in a given registry,
        supposing they support the 'visible' and 'order' properties (as most
        visualizable objects)
        """
        return sorted([x for x in self.possible_objects(*args, **kwargs)
                       if x.cw_propval('visible')],
                      key=lambda x: x.cw_propval('order'))
    possible_vobjects = deprecated('[3.6] use poss_visible_objects()')(poss_visible_objects)


VRegistry.REGISTRY_FACTORY[None] = CWRegistry


class ETypeRegistry(CWRegistry):

    def initialization_completed(self):
        """on registration completed, clear etype_class internal cache
        """
        super(ETypeRegistry, self).initialization_completed()
        # clear etype cache if you don't want to run into deep weirdness
        clear_cache(self, 'etype_class')

    def register(self, obj, **kwargs):
        oid = kwargs.get('oid') or class_regid(obj)
        if oid != 'Any' and not oid in self.schema:
            self.error('don\'t register %s, %s type not defined in the '
                       'schema', obj, oid)
            return
        kwargs['clear'] = True
        super(ETypeRegistry, self).register(obj, **kwargs)

    @cached
    def parent_classes(self, etype):
        if etype == 'Any':
            return [self.etype_class('Any')]
        eschema = self.schema.eschema(etype)
        parents = [self.etype_class(e.type) for e in eschema.ancestors()]
        parents.append(self.etype_class('Any'))
        return parents

    @cached
    def etype_class(self, etype):
        """return an entity class for the given entity type.

        Try to find out a specific class for this kind of entity or default to a
        dump of the nearest parent class (in yams inheritance) registered.

        Fall back to 'Any' if not yams parent class found.
        """
        etype = str(etype)
        if etype == 'Any':
            return self.select('Any', 'Any')
        eschema = self.schema.eschema(etype)
        baseschemas = [eschema] + eschema.ancestors()
        # browse ancestors from most specific to most generic and try to find an
        # associated custom entity class
        cls = None
        for baseschema in baseschemas:
            try:
                btype = ETYPE_NAME_MAP[baseschema]
            except KeyError:
                btype = str(baseschema)
<<<<<<< HEAD
            try:
                objects = self[btype]
                assert len(objects) == 1, objects
                if btype == etype:
                    cls = objects[0]
                else:
                    # recurse to ensure issubclass(etype_class('Child'),
                    #                              etype_class('Parent'))
                    cls = self.etype_class(btype)
                break
            except ObjectNotFound:
                pass
        else:
=======
            if cls is None:
                try:
                    objects = self[btype]
                    assert len(objects) == 1, objects
                    cls = objects[0]
                except ObjectNotFound:
                    pass
            else:
                # ensure parent classes are built first
                self.etype_class(btype)
        if cls is None:
>>>>>>> 7e85b9b3
            # no entity class for any of the ancestors, fallback to the default
            # one
            objects = self['Any']
            assert len(objects) == 1, objects
            cls = objects[0]
<<<<<<< HEAD
        # make a copy event if cls.__id__ == etype, else we may have pb for
        # client application using multiple connections to different
        # repositories (eg shingouz)
=======
        # make a copy event if cls.id == etype, else we may have pb for client
        # application using multiple connections to different repositories (eg
        # shingouz)
>>>>>>> 7e85b9b3
        cls = dump_class(cls, etype)
        cls.__id__ = etype
        cls.__initialize__(self.schema)
        return cls

VRegistry.REGISTRY_FACTORY['etypes'] = ETypeRegistry


class ViewsRegistry(CWRegistry):

    def main_template(self, req, oid='main-template', **kwargs):
        """display query by calling the given template (default to main),
        and returning the output as a string instead of requiring the [w]rite
        method as argument
        """
        res = self.render(oid, req, **kwargs)
        if isinstance(res, unicode):
            return res.encode(req.encoding)
        assert isinstance(res, str)
        return res

    def possible_views(self, req, rset=None, **kwargs):
        """return an iterator on possible views for this result set

        views returned are classes, not instances
        """
        for vid, views in self.items():
            if vid[0] == '_':
                continue
            try:
                view = self._select_best(views, req, rset=rset, **kwargs)
                if view.linkable():
                    yield view
            except NoSelectableObject:
                continue
            except Exception:
                self.exception('error while trying to select %s view for %s',
                               vid, rset)

VRegistry.REGISTRY_FACTORY['views'] = ViewsRegistry


class ActionsRegistry(CWRegistry):

    def possible_actions(self, req, rset=None, **kwargs):
        if rset is None:
            actions = self.possible_vobjects(req, rset=rset, **kwargs)
        else:
            actions = rset.possible_actions(**kwargs) # cached implementation
        result = {}
        for action in actions:
            result.setdefault(action.category, []).append(action)
        return result

VRegistry.REGISTRY_FACTORY['actions'] = ActionsRegistry



class CubicWebVRegistry(VRegistry):
    """Central registry for the cubicweb instance, extending the generic
    VRegistry with some cubicweb specific stuff.

    This is one of the central object in cubicweb instance, coupling
    dynamically loaded objects with the schema and the configuration objects.

    It specializes the VRegistry by adding some convenience methods to access to
    stored objects. Currently we have the following registries of objects known
    by the web instance (library may use some others additional registries):

    * etypes
    * views
    * components
    * actions
    * forms
    * formrenderers
    * controllers, which are directly plugged into the application
      object to handle request publishing XXX to merge with views
    * contentnavigation XXX to merge with components? to kill?
    """

    def __init__(self, config, debug=None, initlog=True):
        if initlog:
            # first init log service
            config.init_log(debug=debug)
        super(CubicWebVRegistry, self).__init__(config)
        self.schema = None
        self.initialized = False
        self.reset()

    def setdefault(self, regid):
        try:
            return self[regid]
        except RegistryNotFound:
            self[regid] = self.registry_class(regid)(self)
            return self[regid]

    def items(self):
        return [item for item in super(CubicWebVRegistry, self).items()
                if not item[0] in ('propertydefs', 'propertyvalues')]
    def iteritems(self):
        return (item for item in super(CubicWebVRegistry, self).iteritems()
                if not item[0] in ('propertydefs', 'propertyvalues'))

    def values(self):
        return [value for key, value in self.items()]
    def itervalues(self):
        return (value for key, value in self.items())

    def reset(self, path=None, force_reload=None):
        super(CubicWebVRegistry, self).reset(path, force_reload)
        self._needs_iface = {}
        # two special registries, propertydefs which care all the property
        # definitions, and propertyvals which contains values for those
        # properties
        if not self.initialized:
            self['propertydefs'] = {}
            self['propertyvalues'] = self.eprop_values = {}
            for key, propdef in self.config.eproperty_definitions():
                self.register_property(key, **propdef)
        if path is not None and force_reload:
            cleanup_sys_modules(path)
            cubes = self.config.cubes()
            # if the fs code use some cubes not yet registered into the instance
            # we should cleanup sys.modules for those as well to avoid potential
            # bad class reference pb after reloading
            cfg = self.config
            for cube in cfg.expand_cubes(cubes, with_recommends=True):
                if not cube in cubes:
                    cpath = cfg.build_vregistry_cube_path([cfg.cube_dir(cube)])
                    cleanup_sys_modules(cpath)

    def set_schema(self, schema):
        """set instance'schema and load application objects"""
        self.schema = schema
        clear_cache(self, 'rqlhelper')
        # now we can load application's web objects
        searchpath = self.config.vregistry_path()
        self.reset(searchpath, force_reload=False)
        self.register_objects(searchpath, force_reload=False)
        # map lowered entity type names to their actual name
        self.case_insensitive_etypes = {}
        for etype in self.schema.entities():
            etype = str(etype)
            self.case_insensitive_etypes[etype.lower()] = etype

    def update_schema(self, schema):
        """update .schema attribute on registered objects, necessary for some
        tests
        """
        self.schema = schema
        for registry, regcontent in self.items():
            for objects in regcontent.values():
                for obj in objects:
                    obj.schema = schema

    def register_if_interface_found(self, obj, ifaces, **kwargs):
        """register an object but remove it if no entity class implements one of
        the given interfaces
        """
        self.register(obj, **kwargs)
        if not isinstance(ifaces,  (tuple, list)):
            self._needs_iface[obj] = (ifaces,)
        else:
            self._needs_iface[obj] = ifaces

    def register(self, obj, *args, **kwargs):
        super(CubicWebVRegistry, self).register(obj, *args, **kwargs)
        # XXX bw compat
        ifaces = use_interfaces(obj)
        if ifaces:
            self._needs_iface[obj] = ifaces

    def register_objects(self, path, force_reload=None):
        """overriden to remove objects requiring a missing interface"""
        if force_reload is None:
            force_reload = self.config.mode == 'dev'
        try:
            self._register_objects(path, force_reload)
        except RegistryOutOfDate:
            CW_EVENT_MANAGER.emit('before-registry-reload')
            # modification detected, reset and reload
            self.reset(path, force_reload)
            self._register_objects(path, force_reload)
            CW_EVENT_MANAGER.emit('after-registry-reload')

    def _register_objects(self, path, force_reload=None):
        """overriden to remove objects requiring a missing interface"""
        extrapath = {}
        for cubesdir in self.config.cubes_search_path():
            if cubesdir != self.config.CUBES_DIR:
                extrapath[cubesdir] = 'cubes'
        if super(CubicWebVRegistry, self).register_objects(path, force_reload,
                                                          extrapath):
            self.initialization_completed()
            # don't check rtags if we don't want to cleanup_interface_sobjects
            for rtag in RTAGS:
                rtag.init(self.schema,
                          check=self.config.cleanup_interface_sobjects)

    def initialization_completed(self):
        for regname, reg in self.items():
            self.debug('available in registry %s: %s', regname, sorted(reg))
            reg.initialization_completed()
        # we may want to keep interface dependent objects (e.g.for i18n
        # catalog generation)
        if self.config.cleanup_interface_sobjects:
            # remove appobjects that don't support any available interface
            implemented_interfaces = set()
            if 'Any' in self.get('etypes', ()):
                for etype in self.schema.entities():
                    if etype.is_final():
                        continue
                    cls = self['etypes'].etype_class(etype)
                    for iface in cls.__implements__:
                        implemented_interfaces.update(iface.__mro__)
                    implemented_interfaces.update(cls.__mro__)
            for obj, ifaces in self._needs_iface.items():
                ifaces = frozenset(isinstance(iface, basestring)
                                   and iface in self.schema
                                   and self['etypes'].etype_class(iface)
                                   or iface
                                   for iface in ifaces)
                if not ('Any' in ifaces or ifaces & implemented_interfaces):
                    self.debug('kicking appobject %s (no implemented '
                               'interface among %s)', obj, ifaces)
                    self.unregister(obj)
        # clear needs_iface so we don't try to remove some not-anymore-in
        # objects on automatic reloading
        self._needs_iface.clear()

    def parse(self, session, rql, args=None):
        rqlst = self.rqlhelper.parse(rql)
        def type_from_eid(eid, session=session):
            return session.describe(eid)[0]
        try:
            self.rqlhelper.compute_solutions(rqlst, {'eid': type_from_eid}, args)
        except UnknownEid:
            for select in rqlst.children:
                select.solutions = []
        return rqlst

    @property
    @cached
    def rqlhelper(self):
        return RQLHelper(self.schema,
                         special_relations={'eid': 'uid', 'has_text': 'fti'})


    @deprecated('[3.4] use vreg["etypes"].etype_class(etype)')
    def etype_class(self, etype):
        return self["etypes"].etype_class(etype)

    @deprecated('[3.4] use vreg["views"].main_template(*args, **kwargs)')
    def main_template(self, req, oid='main-template', **context):
        return self["views"].main_template(req, oid, **context)

    @deprecated('[3.4] use vreg[registry].possible_vobjects(*args, **kwargs)')
    def possible_vobjects(self, registry, *args, **kwargs):
        return self[registry].possible_vobjects(*args, **kwargs)

    @deprecated('[3.4] use vreg["actions"].possible_actions(*args, **kwargs)')
    def possible_actions(self, req, rset=None, **kwargs):
        return self["actions"].possible_actions(req, rest=rset, **kwargs)

    @deprecated("[3.4] use vreg['boxes'].select_or_none(...)")
    def select_box(self, oid, *args, **kwargs):
        return self['boxes'].select_or_none(oid, *args, **kwargs)

    @deprecated("[3.4] use vreg['components'].select_or_none(...)")
    def select_component(self, cid, *args, **kwargs):
        return self['components'].select_or_none(cid, *args, **kwargs)

    @deprecated("[3.4] use vreg['actions'].select_or_none(...)")
    def select_action(self, oid, *args, **kwargs):
        return self['actions'].select_or_none(oid, *args, **kwargs)

    @deprecated("[3.4] use vreg['views'].select(...)")
    def select_view(self, __vid, req, rset=None, **kwargs):
        return self['views'].select(__vid, req, rset=rset, **kwargs)

    # properties handling #####################################################

    def user_property_keys(self, withsitewide=False):
        if withsitewide:
            return sorted(k for k in self['propertydefs']
                          if not k.startswith('sources.'))
        return sorted(k for k, kd in self['propertydefs'].iteritems()
                      if not kd['sitewide'] and not k.startswith('sources.'))

    def register_property(self, key, type, help, default=None, vocabulary=None,
                          sitewide=False):
        """register a given property"""
        properties = self['propertydefs']
        assert type in YAMS_TO_PY
        properties[key] = {'type': type, 'vocabulary': vocabulary,
                           'default': default, 'help': help,
                           'sitewide': sitewide}

    def property_info(self, key):
        """return dictionary containing description associated to the given
        property key (including type, defaut value, help and a site wide
        boolean)
        """
        try:
            return self['propertydefs'][key]
        except KeyError:
            if key.startswith('system.version.'):
                soft = key.split('.')[-1]
                return {'type': 'String', 'sitewide': True,
                        'default': None, 'vocabulary': None,
                        'help': _('%s software version of the database') % soft}
            raise UnknownProperty('unregistered property %r' % key)

    def property_value(self, key):
        try:
            return self['propertyvalues'][key]
        except KeyError:
            return self['propertydefs'][key]['default']

    def typed_value(self, key, value):
        """value is an unicode string, return it correctly typed. Let potential
        type error propagates.
        """
        pdef = self.property_info(key)
        try:
            value = YAMS_TO_PY[pdef['type']](value)
        except (TypeError, ValueError):
            raise ValueError(_('bad value'))
        vocab = pdef['vocabulary']
        if vocab is not None:
            if callable(vocab):
                vocab = vocab(key, None) # XXX need a req object
            if not value in vocab:
                raise ValueError(_('unauthorized value'))
        return value

    def init_properties(self, propvalues):
        """init the property values registry using the given set of couple (key, value)
        """
        self.initialized = True
        values = self['propertyvalues']
        for key, val in propvalues:
            try:
                values[key] = self.typed_value(key, val)
            except ValueError:
                self.warning('%s (you should probably delete that property '
                             'from the database)', ex)
            except UnknownProperty, ex:
                self.warning('%s (you should probably delete that property '
                             'from the database)', ex)


from datetime import datetime, date, time, timedelta

YAMS_TO_PY = {
    'Boolean':  bool,
    'String' :  unicode,
    'Password': str,
    'Bytes':    Binary,
    'Int':      int,
    'Float':    float,
    'Date':     date,
    'Datetime': datetime,
    'Time':     time,
    'Interval': timedelta,
    }
<|MERGE_RESOLUTION|>--- conflicted
+++ resolved
@@ -144,7 +144,6 @@
                 btype = ETYPE_NAME_MAP[baseschema]
             except KeyError:
                 btype = str(baseschema)
-<<<<<<< HEAD
             try:
                 objects = self[btype]
                 assert len(objects) == 1, objects
@@ -158,33 +157,14 @@
             except ObjectNotFound:
                 pass
         else:
-=======
-            if cls is None:
-                try:
-                    objects = self[btype]
-                    assert len(objects) == 1, objects
-                    cls = objects[0]
-                except ObjectNotFound:
-                    pass
-            else:
-                # ensure parent classes are built first
-                self.etype_class(btype)
-        if cls is None:
->>>>>>> 7e85b9b3
             # no entity class for any of the ancestors, fallback to the default
             # one
             objects = self['Any']
             assert len(objects) == 1, objects
             cls = objects[0]
-<<<<<<< HEAD
         # make a copy event if cls.__id__ == etype, else we may have pb for
         # client application using multiple connections to different
         # repositories (eg shingouz)
-=======
-        # make a copy event if cls.id == etype, else we may have pb for client
-        # application using multiple connections to different repositories (eg
-        # shingouz)
->>>>>>> 7e85b9b3
         cls = dump_class(cls, etype)
         cls.__id__ = etype
         cls.__initialize__(self.schema)
