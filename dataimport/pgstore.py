# copyright 2003-2015 LOGILAB S.A. (Paris, FRANCE), all rights reserved.
# contact http://www.logilab.fr/ -- mailto:contact@logilab.fr
#
# This file is part of CubicWeb.
#
# CubicWeb is free software: you can redistribute it and/or modify it under the
# terms of the GNU Lesser General Public License as published by the Free
# Software Foundation, either version 2.1 of the License, or (at your option)
# any later version.
#
# CubicWeb is distributed in the hope that it will be useful, but WITHOUT
# ANY WARRANTY; without even the implied warranty of MERCHANTABILITY or FITNESS
# FOR A PARTICULAR PURPOSE.  See the GNU Lesser General Public License for more
# details.
#
# You should have received a copy of the GNU Lesser General Public License along
# with CubicWeb.  If not, see <http://www.gnu.org/licenses/>.
"""Postgres specific store"""
from __future__ import print_function

import warnings
import os.path as osp
from io import StringIO
from time import asctime
from datetime import date, datetime, time
from collections import defaultdict
from base64 import b64encode

from six import string_types, integer_types, text_type
from six.moves import cPickle as pickle, range

from cubicweb.utils import make_uid
from cubicweb.server.utils import eschema_eid
from cubicweb.server.sqlutils import SQL_PREFIX
from cubicweb.dataimport.stores import NoHookRQLObjectStore

<<<<<<< HEAD
def _import_statements(sql_connect, statements, nb_threads=3,
                       dump_output_dir=None,
                       support_copy_from=True, encoding='utf-8'):
    """
    Import a bunch of sql statements, using different threads.
    """
    try:
        chunksize = (len(statements) / nb_threads) + 1
        threads = []
        for i in range(nb_threads):
            chunks = statements[i*chunksize:(i+1)*chunksize]
            thread = threading.Thread(target=_execmany_thread,
                                      args=(sql_connect, chunks,
                                            dump_output_dir,
                                            support_copy_from,
                                            encoding))
            thread.start()
            threads.append(thread)
        for t in threads:
            t.join()
    except Exception:
        print('Error in import statements')
=======
>>>>>>> d77fd18c

def _execmany_thread_not_copy_from(cu, statement, data, table=None,
                                   columns=None, encoding='utf-8'):
    """ Execute thread without copy from
    """
    cu.executemany(statement, data)

def _execmany_thread_copy_from(cu, statement, data, table,
                               columns, encoding='utf-8'):
    """ Execute thread with copy from
    """
    try:
        buf = _create_copyfrom_buffer(data, columns, encoding=encoding)
    except ValueError:
        _execmany_thread_not_copy_from(cu, statement, data)
    else:
        if columns is None:
            cu.copy_from(buf, table, null=u'NULL')
        else:
            cu.copy_from(buf, table, null=u'NULL', columns=columns)

def _execmany_thread(sql_connect, statements, dump_output_dir=None,
                     support_copy_from=True, encoding='utf-8'):
    """
    Execute sql statement. If 'INSERT INTO', try to use 'COPY FROM' command,
    or fallback to execute_many.
    """
    if support_copy_from:
        execmany_func = _execmany_thread_copy_from
    else:
        execmany_func = _execmany_thread_not_copy_from
    cnx = sql_connect()
    cu = cnx.cursor()
    try:
        for statement, data in statements:
            table = None
            columns = None
            try:
                if not statement.startswith('INSERT INTO'):
                    cu.executemany(statement, data)
                    continue
                table = statement.split()[2]
                if isinstance(data[0], (tuple, list)):
                    columns = None
                else:
                    columns = list(data[0])
                execmany_func(cu, statement, data, table, columns, encoding)
            except Exception:
                print('unable to copy data into table %s' % table)
                # Error in import statement, save data in dump_output_dir
                if dump_output_dir is not None:
                    pdata = {'data': data, 'statement': statement,
                             'time': asctime(), 'columns': columns}
                    filename = make_uid()
                    try:
                        with open(osp.join(dump_output_dir,
                                           '%s.pickle' % filename), 'wb') as fobj:
                            pickle.dump(pdata, fobj)
                    except IOError:
                        print('ERROR while pickling in', dump_output_dir, filename+'.pickle')
                cnx.rollback()
                raise
    finally:
        cnx.commit()
        cu.close()


def _copyfrom_buffer_convert_None(value, **opts):
    '''Convert None value to "NULL"'''
    return u'NULL'

def _copyfrom_buffer_convert_number(value, **opts):
    '''Convert a number into its string representation'''
    return text_type(value)

def _copyfrom_buffer_convert_string(value, **opts):
    '''Convert string value.
    '''
    escape_chars = ((u'\\', u'\\\\'), (u'\t', u'\\t'), (u'\r', u'\\r'),
                    (u'\n', u'\\n'))
    for char, replace in escape_chars:
        value = value.replace(char, replace)
    return value

def _copyfrom_buffer_convert_date(value, **opts):
    '''Convert date into "YYYY-MM-DD"'''
    # Do not use strftime, as it yields issue with date < 1900
    # (http://bugs.python.org/issue1777412)
    return u'%04d-%02d-%02d' % (value.year, value.month, value.day)

def _copyfrom_buffer_convert_datetime(value, **opts):
    '''Convert date into "YYYY-MM-DD HH:MM:SS.UUUUUU"'''
    # Do not use strftime, as it yields issue with date < 1900
    # (http://bugs.python.org/issue1777412)
    return u'%s %s' % (_copyfrom_buffer_convert_date(value, **opts),
                       _copyfrom_buffer_convert_time(value, **opts))

def _copyfrom_buffer_convert_time(value, **opts):
    '''Convert time into "HH:MM:SS.UUUUUU"'''
    return u'%02d:%02d:%02d.%06d' % (value.hour, value.minute,
                                     value.second, value.microsecond)

# (types, converter) list.
_COPYFROM_BUFFER_CONVERTERS = [
    (type(None), _copyfrom_buffer_convert_None),
    (integer_types + (float,), _copyfrom_buffer_convert_number),
    (string_types, _copyfrom_buffer_convert_string),
    (datetime, _copyfrom_buffer_convert_datetime),
    (date, _copyfrom_buffer_convert_date),
    (time, _copyfrom_buffer_convert_time),
]

def _create_copyfrom_buffer(data, columns=None, **convert_opts):
    """
    Create a StringIO buffer for 'COPY FROM' command.
    Deals with Unicode, Int, Float, Date... (see ``converters``)

    :data: a sequence/dict of tuples
    :columns: list of columns to consider (default to all columns)
    :converter_opts: keyword arguements given to converters
    """
    # Create a list rather than directly create a StringIO
    # to correctly write lines separated by '\n' in a single step
    rows = []
    if columns is None:
        if isinstance(data[0], (tuple, list)):
            columns = list(range(len(data[0])))
        elif isinstance(data[0], dict):
            columns = data[0].keys()
        else:
            raise ValueError('Could not get columns: you must provide columns.')
    for row in data:
        # Iterate over the different columns and the different values
        # and try to convert them to a correct datatype.
        # If an error is raised, do not continue.
        formatted_row = []
        for col in columns:
            try:
                value = row[col]
            except KeyError:
                warnings.warn(u"Column %s is not accessible in row %s"
                              % (col, row), RuntimeWarning)
                # XXX 'value' set to None so that the import does not end in
                # error.
                # Instead, the extra keys are set to NULL from the
                # database point of view.
                value = None
            for types, converter in _COPYFROM_BUFFER_CONVERTERS:
                if isinstance(value, types):
                    value = converter(value, **convert_opts)
                    assert isinstance(value, text_type)
                    break
            else:
                raise ValueError("Unsupported value type %s" % type(value))
            # We push the value to the new formatted row
            # if the value is not None and could be converted to a string.
            formatted_row.append(value)
        rows.append('\t'.join(formatted_row))
    return StringIO('\n'.join(rows))


class SQLGenObjectStore(NoHookRQLObjectStore):
    """Controller of the data import process. This version is based
    on direct insertions throught SQL command (COPY FROM or execute many).

    >>> store = SQLGenObjectStore(cnx)
    >>> store.create_entity('Person', ...)
    >>> store.flush()
    """

    def __init__(self, cnx, dump_output_dir=None, nb_threads_statement=1):
        """
        Initialize a SQLGenObjectStore.

        Parameters:

          - cnx: connection on the cubicweb instance
          - dump_output_dir: a directory to dump failed statements
            for easier recovery. Default is None (no dump).
        """
        super(SQLGenObjectStore, self).__init__(cnx)
        ### hijack default source
        self.source = SQLGenSourceWrapper(
            self.source, cnx.vreg.schema,
            dump_output_dir=dump_output_dir)
        ### XXX This is done in super().__init__(), but should be
        ### redone here to link to the correct source
        self.add_relation = self.source.add_relation
        self.indexes_etypes = {}
        if nb_threads_statement != 1:
            warn('[3.21] SQLGenObjectStore is no longer threaded', DeprecationWarning)

    def flush(self):
        """Flush data to the database"""
        self.source.flush()

    def relate(self, subj_eid, rtype, obj_eid, **kwargs):
        if subj_eid is None or obj_eid is None:
            return
        # XXX Could subjtype be inferred ?
        self.source.add_relation(self._cnx, subj_eid, rtype, obj_eid,
                                 self.rschema(rtype).inlined, **kwargs)
        if self.rschema(rtype).symmetric:
            self.source.add_relation(self._cnx, obj_eid, rtype, subj_eid,
                                     self.rschema(rtype).inlined, **kwargs)

    def drop_indexes(self, etype):
        """Drop indexes for a given entity type"""
        if etype not in self.indexes_etypes:
            cu = self._cnx.cnxset.cu
            def index_to_attr(index):
                """turn an index name to (database) attribute name"""
                return index.replace(etype.lower(), '').replace('idx', '').strip('_')
            indices = [(index, index_to_attr(index))
                       for index in self.source.dbhelper.list_indices(cu, etype)
                       # Do not consider 'cw_etype_pkey' index
                       if not index.endswith('key')]
            self.indexes_etypes[etype] = indices
        for index, attr in self.indexes_etypes[etype]:
            self._cnx.system_sql('DROP INDEX %s' % index)

    def create_indexes(self, etype):
        """Recreate indexes for a given entity type"""
        for index, attr in self.indexes_etypes.get(etype, []):
            sql = 'CREATE INDEX %s ON cw_%s(%s)' % (index, etype, attr)
            self._cnx.system_sql(sql)


###########################################################################
## SQL Source #############################################################
###########################################################################

class SQLGenSourceWrapper(object):

    def __init__(self, system_source, schema,
                 dump_output_dir=None):
        self.system_source = system_source
        # Explicitely backport attributes from system source
        self._storage_handler = self.system_source._storage_handler
        self.preprocess_entity = self.system_source.preprocess_entity
        self.sqlgen = self.system_source.sqlgen
        self.uri = self.system_source.uri
        self.eid = self.system_source.eid
        # Directory to write temporary files
        self.dump_output_dir = dump_output_dir
        # Allow to execute code with SQLite backend that does
        # not support (yet...) copy_from
        # XXX Should be dealt with in logilab.database
        spcfrom = system_source.dbhelper.dbapi_module.support_copy_from
        self.support_copy_from = spcfrom
        self.dbencoding = system_source.dbhelper.dbencoding
        self.init_statement_lists()
        self._inlined_rtypes_cache = {}
        self._fill_inlined_rtypes_cache(schema)
        self.schema = schema
        self.do_fti = False

    def _fill_inlined_rtypes_cache(self, schema):
        cache = self._inlined_rtypes_cache
        for eschema in schema.entities():
            for rschema in eschema.ordered_relations():
                if rschema.inlined:
                    cache[eschema.type] = SQL_PREFIX + rschema.type

    def init_statement_lists(self):
        self._sql_entities = defaultdict(list)
        self._sql_relations = {}
        self._sql_inlined_relations = {}
        self._sql_eids = defaultdict(list)
        # keep track, for each eid of the corresponding data dict
        self._sql_eid_insertdicts = {}

    def flush(self):
<<<<<<< HEAD
        print('starting flush')
        _entities_sql = self._sql.entities
        _relations_sql = self._sql.relations
        _inlined_relations_sql = self._sql.inlined_relations
        _insertdicts = self._sql.eid_insertdicts
=======
        print 'starting flush'
        _entities_sql = self._sql_entities
        _relations_sql = self._sql_relations
        _inlined_relations_sql = self._sql_inlined_relations
        _insertdicts = self._sql_eid_insertdicts
>>>>>>> d77fd18c
        try:
            # try, for each inlined_relation, to find if we're also creating
            # the host entity (i.e. the subject of the relation).
            # In that case, simply update the insert dict and remove
            # the need to make the
            # UPDATE statement
            for statement, datalist in _inlined_relations_sql.items():
                new_datalist = []
                # for a given inlined relation,
                # browse each couple to be inserted
                for data in datalist:
                    keys = list(data)
                    # For inlined relations, it exists only two case:
                    # (rtype, cw_eid) or (cw_eid, rtype)
                    if keys[0] == 'cw_eid':
                        rtype = keys[1]
                    else:
                        rtype = keys[0]
                    updated_eid = data['cw_eid']
                    if updated_eid in _insertdicts:
                        _insertdicts[updated_eid][rtype] = data[rtype]
                    else:
                        # could not find corresponding insert dict, keep the
                        # UPDATE query
                        new_datalist.append(data)
                _inlined_relations_sql[statement] = new_datalist
            _execmany_thread(self.system_source.get_connection,
                             self._sql_eids.items()
                             + _entities_sql.items()
                             + _relations_sql.items()
                             + _inlined_relations_sql.items(),
                             dump_output_dir=self.dump_output_dir,
                             support_copy_from=self.support_copy_from,
                             encoding=self.dbencoding)
        finally:
            _entities_sql.clear()
            _relations_sql.clear()
            _insertdicts.clear()
            _inlined_relations_sql.clear()

    def add_relation(self, cnx, subject, rtype, object,
                     inlined=False, **kwargs):
        if inlined:
            _sql = self._sql_inlined_relations
            data = {'cw_eid': subject, SQL_PREFIX + rtype: object}
            subjtype = kwargs.get('subjtype')
            if subjtype is None:
                # Try to infer it
                targets = [t.type for t in
                           self.schema.rschema(rtype).subjects()]
                if len(targets) == 1:
                    subjtype = targets[0]
                else:
                    raise ValueError('You should give the subject etype for '
                                     'inlined relation %s'
                                     ', as it cannot be inferred: '
                                     'this type is given as keyword argument '
                                     '``subjtype``'% rtype)
            statement = self.sqlgen.update(SQL_PREFIX + subjtype,
                                           data, ['cw_eid'])
        else:
            _sql = self._sql_relations
            data = {'eid_from': subject, 'eid_to': object}
            statement = self.sqlgen.insert('%s_relation' % rtype, data)
        if statement in _sql:
            _sql[statement].append(data)
        else:
            _sql[statement] = [data]

    def add_entity(self, cnx, entity):
        with self._storage_handler(cnx, entity, 'added'):
            attrs = self.preprocess_entity(entity)
            rtypes = self._inlined_rtypes_cache.get(entity.cw_etype, ())
            if isinstance(rtypes, str):
                rtypes = (rtypes,)
            for rtype in rtypes:
                if rtype not in attrs:
                    attrs[rtype] = None
            sql = self.sqlgen.insert(SQL_PREFIX + entity.cw_etype, attrs)
            self._sql_eid_insertdicts[entity.eid] = attrs
            self._append_to_entities(sql, attrs)

    def _append_to_entities(self, sql, attrs):
        self._sql_entities[sql].append(attrs)

    def _handle_insert_entity_sql(self, cnx, sql, attrs):
        # We have to overwrite the source given in parameters
        # as here, we directly use the system source
        attrs['asource'] = self.system_source.uri
        self._sql_eids[sql].append(attrs)

    def _handle_is_relation_sql(self, cnx, sql, attrs):
        self._append_to_entities(sql, attrs)

    def _handle_is_instance_of_sql(self, cnx, sql, attrs):
        self._append_to_entities(sql, attrs)

    def _handle_source_relation_sql(self, cnx, sql, attrs):
        self._append_to_entities(sql, attrs)

    # add_info is _copypasted_ from the one in NativeSQLSource. We want it
    # there because it will use the _handlers of the SQLGenSourceWrapper, which
    # are not like the ones in the native source.
    def add_info(self, cnx, entity, source, extid):
        """add type and source info for an eid into the system table"""
        # begin by inserting eid/type/source/extid into the entities table
        if extid is not None:
            assert isinstance(extid, str)
            extid = b64encode(extid)
        attrs = {'type': entity.cw_etype, 'eid': entity.eid, 'extid': extid,
                 'asource': source.uri}
        self._handle_insert_entity_sql(cnx, self.sqlgen.insert('entities', attrs), attrs)
        # insert core relations: is, is_instance_of and cw_source
        try:
            self._handle_is_relation_sql(cnx, 'INSERT INTO is_relation(eid_from,eid_to) VALUES (%s,%s)',
                                         (entity.eid, eschema_eid(cnx, entity.e_schema)))
        except IndexError:
            # during schema serialization, skip
            pass
        else:
            for eschema in entity.e_schema.ancestors() + [entity.e_schema]:
                self._handle_is_relation_sql(cnx,
                                             'INSERT INTO is_instance_of_relation(eid_from,eid_to) VALUES (%s,%s)',
                                             (entity.eid, eschema_eid(cnx, eschema)))
        if 'CWSource' in self.schema and source.eid is not None: # else, cw < 3.10
            self._handle_is_relation_sql(cnx, 'INSERT INTO cw_source_relation(eid_from,eid_to) VALUES (%s,%s)',
                                         (entity.eid, source.eid))
        # now we can update the full text index
        if self.do_fti and self.need_fti_indexation(entity.cw_etype):
            self.index_entity(cnx, entity=entity)<|MERGE_RESOLUTION|>--- conflicted
+++ resolved
@@ -34,31 +34,6 @@
 from cubicweb.server.sqlutils import SQL_PREFIX
 from cubicweb.dataimport.stores import NoHookRQLObjectStore
 
-<<<<<<< HEAD
-def _import_statements(sql_connect, statements, nb_threads=3,
-                       dump_output_dir=None,
-                       support_copy_from=True, encoding='utf-8'):
-    """
-    Import a bunch of sql statements, using different threads.
-    """
-    try:
-        chunksize = (len(statements) / nb_threads) + 1
-        threads = []
-        for i in range(nb_threads):
-            chunks = statements[i*chunksize:(i+1)*chunksize]
-            thread = threading.Thread(target=_execmany_thread,
-                                      args=(sql_connect, chunks,
-                                            dump_output_dir,
-                                            support_copy_from,
-                                            encoding))
-            thread.start()
-            threads.append(thread)
-        for t in threads:
-            t.join()
-    except Exception:
-        print('Error in import statements')
-=======
->>>>>>> d77fd18c
 
 def _execmany_thread_not_copy_from(cu, statement, data, table=None,
                                    columns=None, encoding='utf-8'):
@@ -332,19 +307,11 @@
         self._sql_eid_insertdicts = {}
 
     def flush(self):
-<<<<<<< HEAD
         print('starting flush')
-        _entities_sql = self._sql.entities
-        _relations_sql = self._sql.relations
-        _inlined_relations_sql = self._sql.inlined_relations
-        _insertdicts = self._sql.eid_insertdicts
-=======
-        print 'starting flush'
         _entities_sql = self._sql_entities
         _relations_sql = self._sql_relations
         _inlined_relations_sql = self._sql_inlined_relations
         _insertdicts = self._sql_eid_insertdicts
->>>>>>> d77fd18c
         try:
             # try, for each inlined_relation, to find if we're also creating
             # the host entity (i.e. the subject of the relation).
