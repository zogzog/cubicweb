--- conflicted
+++ resolved
@@ -103,18 +103,6 @@
     The returned repository may be an in-memory repository or a proxy object
     using a specific RPC method, depending on the given URI (pyro or zmq).
     """
-<<<<<<< HEAD
-    try:
-        return _get_repository(uri, config, vreg)
-    except ConnectionError:
-        raise
-    except Exception as exc:
-        raise ConnectionError('cause: %r' % exc)
-
-def _get_repository(uri=None, config=None, vreg=None):
-    """ implements get_repository (see above) """
-=======
->>>>>>> c287705e
     if uri is None:
         return _get_inmemory_repo(config, vreg)
 
