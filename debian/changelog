<<<<<<< HEAD
cubicweb (3.20.12-1) unstable; urgency=medium

  * new upstream release.

 -- Julien Cristau <julien.cristau@logilab.fr>  Mon, 14 Dec 2015 16:28:52 +0100

cubicweb (3.20.11-1) unstable; urgency=medium

  * New upstream release.

 -- Rémi Cardona <remi.cardona@logilab.fr>  Wed, 09 Dec 2015 16:27:45 +0100

cubicweb (3.20.10-1) unstable; urgency=medium

  * New upstream release.

 -- Rémi Cardona <remi.cardona@logilab.fr>  Thu, 08 Oct 2015 18:47:24 +0200

cubicweb (3.20.9-1) unstable; urgency=low

  * New upstream release.

 -- Rémi Cardona <remi.cardona@logilab.fr>  Thu, 09 Jul 2015 12:40:13 +0200

cubicweb (3.20.8-1) unstable; urgency=low

  * New upstream release.

 -- Rémi Cardona <remi.cardona@logilab.fr>  Mon, 22 Jun 2015 12:50:11 +0200

cubicweb (3.20.7-1) unstable; urgency=low

  * New upstream release.

 -- Rémi Cardona <remi.cardona@logilab.fr>  Wed, 22 Apr 2015 17:47:35 +0200

cubicweb (3.20.6-1) unstable; urgency=low

  * new upstream release

 -- Julien Cristau <julien.cristau@logilab.fr>  Thu, 02 Apr 2015 10:58:16 +0200

cubicweb (3.20.5-2) unstable; urgency=low

  * Fix cubicweb-dev dependencies.

 -- Julien Cristau <julien.cristau@logilab.fr>  Fri, 27 Mar 2015 17:22:53 +0100

cubicweb (3.20.5-1) unstable; urgency=low

  * new upstream release

 -- Julien Cristau <julien.cristau@logilab.fr>  Fri, 27 Mar 2015 14:56:16 +0100

cubicweb (3.20.4-1) unstable; urgency=low

  * new upstream release

 -- Julien Cristau <julien.cristau@logilab.fr>  Fri, 06 Feb 2015 09:41:32 +0100

cubicweb (3.20.3-1) unstable; urgency=low

  * new upstream release

 -- Julien Cristau <julien.cristau@logilab.fr>  Fri, 30 Jan 2015 16:14:22 +0100

cubicweb (3.20.2-1) unstable; urgency=medium

  * new upstream release

 -- Julien Cristau <julien.cristau@logilab.fr>  Thu, 08 Jan 2015 12:20:13 +0100

cubicweb (3.20.1-1) unstable; urgency=low

  * new upstream release

 -- Julien Cristau <julien.cristau@logilab.fr>  Wed, 07 Jan 2015 15:24:24 +0100

cubicweb (3.20.0-1) unstable; urgency=medium

  * new upstream release

 -- Julien Cristau <julien.cristau@logilab.fr>  Tue, 06 Jan 2015 18:11:03 +0100
=======
cubicweb (3.19.14-1) unstable; urgency=medium

  * new upstream release

 -- Julien Cristau <julien.cristau@logilab.fr>  Tue, 16 Feb 2016 11:01:47 +0100
>>>>>>> 045b4307

cubicweb (3.19.13-1) unstable; urgency=medium

  * New upstream release.

 -- Rémi Cardona <remi.cardona@logilab.fr>  Tue, 06 Oct 2015 18:31:33 +0200

cubicweb (3.19.12-1) unstable; urgency=low

  * New upstream release

 -- Rémi Cardona <remi.cardona@logilab.fr>  Fri, 19 Jun 2015 10:51:23 +0200

cubicweb (3.19.11-2) unstable; urgency=low

  * Fix cubicweb-dev dependencies.

 -- Julien Cristau <julien.cristau@logilab.fr>  Fri, 27 Mar 2015 16:53:20 +0100

cubicweb (3.19.11-1) unstable; urgency=low

  * new upstream release

 -- Julien Cristau <julien.cristau@logilab.fr>  Wed, 18 Mar 2015 11:55:52 +0100

cubicweb (3.19.10-1) unstable; urgency=low

  * New upstream release.

 -- Rémi Cardona <remi.cardona@logilab.fr>  Thu, 12 Mar 2015 11:52:01 +0100

cubicweb (3.19.9-1) unstable; urgency=low

  * new upstream release

 -- Julien Cristau <julien.cristau@logilab.fr>  Thu, 05 Feb 2015 15:35:19 +0100

cubicweb (3.19.8-1) unstable; urgency=medium

  * new upstream release

 -- Julien Cristau <julien.cristau@logilab.fr>  Thu, 22 Jan 2015 17:18:34 +0100

cubicweb (3.19.7-1) unstable; urgency=low

  * new upstream release

 -- Julien Cristau <julien.cristau@logilab.fr>  Wed, 07 Jan 2015 14:37:59 +0100

cubicweb (3.19.6-1) unstable; urgency=low

  * new upstream release 

 -- David Douard <david.douard@logilab.fr>  Wed, 26 Nov 2014 16:22:39 +0100

cubicweb (3.19.5-1) unstable; urgency=low

  * new upstream release

 -- Julien Cristau <julien.cristau@logilab.fr>  Mon, 06 Oct 2014 17:32:28 +0200

cubicweb (3.19.4-1) unstable; urgency=low

  * new upstream release

 -- Julien Cristau <julien.cristau@logilab.fr>  Thu, 25 Sep 2014 14:24:04 +0200

cubicweb (3.19.3-1) unstable; urgency=low

  * new upstream release

 -- Julien Cristau <julien.cristau@logilab.fr>  Fri, 18 Jul 2014 16:16:32 +0200

cubicweb (3.19.2-1) unstable; urgency=low

  * new upstream release

 -- Julien Cristau <julien.cristau@logilab.fr>  Thu, 03 Jul 2014 09:53:52 +0200

cubicweb (3.19.1-1) unstable; urgency=low

  * new upstream release

 -- Julien Cristau <julien.cristau@logilab.fr>  Tue, 03 Jun 2014 12:16:00 +0200

cubicweb (3.19.0-1) unstable; urgency=low

  * new upstream release

 -- Julien Cristau <julien.cristau@logilab.fr>  Mon, 28 Apr 2014 18:35:27 +0200

cubicweb (3.18.8-1) unstable; urgency=medium

  * new upstream release

 -- Julien Cristau <julien.cristau@logilab.fr>  Thu, 22 Jan 2015 16:41:12 +0100

cubicweb (3.18.7-1) unstable; urgency=low

  * new upstream release

 -- Aurelien Campeas <aurelien.campeas@logilab.fr>  Tue, 25 Nov 2014 12:14:36 +0100

cubicweb (3.18.6-1) unstable; urgency=low

  * new upstream release

 -- Julien Cristau <julien.cristau@logilab.fr>  Wed, 24 Sep 2014 15:08:34 +0200

cubicweb (3.18.5-1) unstable; urgency=low

  * new upstream release

 -- Aurelien Campeas <aurelien.campeas@logilab.fr>  Thu, 05 Jun 2014 16:13:03 +0200

cubicweb (3.18.4-1) unstable; urgency=low

  * new upstream release

 -- Aurelien Campeas <aurelien.campeas@logilab.fr>  Fri, 28 Mar 2014 17:12:48 +0100

cubicweb (3.18.3-1) unstable; urgency=low

  * new upstream release

 -- Julien Cristau <julien.cristau@logilab.fr>  Fri, 14 Feb 2014 16:03:55 +0100

cubicweb (3.18.2-1) unstable; urgency=low

  * new upstream release.

 -- Julien Cristau <julien.cristau@logilab.fr>  Tue, 21 Jan 2014 12:34:00 +0100

cubicweb (3.18.1-1) unstable; urgency=low

  * New upstream release.

 -- Julien Cristau <julien.cristau@logilab.fr>  Thu, 16 Jan 2014 11:53:21 +0100

cubicweb (3.18.0-1) unstable; urgency=low

  * new upstream release.

 -- Julien Cristau <julien.cristau@logilab.fr>  Fri, 10 Jan 2014 17:14:18 +0100

cubicweb (3.17.18-1) unstable; urgency=low

  * new upstream release

 -- Aurelien Campeas <aurelien.campeas@logilab.fr>  Mon, 24 Nov 2014 17:41:24 +0100

cubicweb (3.17.17-1) unstable; urgency=low

  * new upstream release

 -- Aurelien Campeas <aurelien.campeas@logilab.fr>  Tue, 16 Sep 2014 18:38:19 +0200

cubicweb (3.17.16-1) unstable; urgency=low

  * new upstream release

 -- Aurelien Campeas <aurelien.campeas@logilab.fr>  Mon, 07 Jul 2014 19:26:12 +0200

cubicweb (3.17.15-1) unstable; urgency=low

  * new upstream release

 -- Aurelien Campeas <aurelien.campeas@logilab.fr>  Wed, 13 May 2014 17:47:00 +0200

cubicweb (3.17.14-1) unstable; urgency=low

  * new upstream release

 -- Aurelien Campeas <aurelien.campeas@logilab.fr>  Wed, 05 Mar 2014 15:48:38 +0100

cubicweb (3.17.13-1) unstable; urgency=low

  * new upstream release

 -- Aurelien Campeas <aurelien.campeas@logilab.fr>  Mon, 10 Feb 2014 17:57:58 +0100

cubicweb (3.17.12-1) unstable; urgency=low

  * new upstream release

 -- Aurelien Campeas <aurelien.campeas@logilab.fr>  Tue, 21 Jan 2014 13:10:22 +0100

cubicweb (3.17.11-2) unstable; urgency=low

  * Override lintian false-positive about debian/rules.tmpl in the cube
    skeleton.

 -- Julien Cristau <julien.cristau@logilab.fr>  Wed, 11 Dec 2013 15:56:39 +0100

cubicweb (3.17.11-1) unstable; urgency=low

  * new upstream release

 -- Aurelien Campeas <aurelien.campeas@logilab.fr>  Fri, 06 Dec 2013 15:55:48 +0100

cubicweb (3.17.10-1) unstable; urgency=low

  * new upstream release

 -- Julien Cristau <julien.cristau@logilab.fr>  Wed, 23 Oct 2013 17:23:45 +0200

cubicweb (3.17.9-1) unstable; urgency=low

  * new upstream release

 -- Julien Cristau <julien.cristau@logilab.fr>  Tue, 08 Oct 2013 17:57:04 +0200

cubicweb (3.17.8-1) unstable; urgency=low

  * new upstream release

 -- David Douard <david.douard@logilab.fr>  Thu, 03 Oct 2013 15:12:32 +0200

cubicweb (3.17.7-1) unstable; urgency=low

  * new upstream release

 -- David Douard <david.douard@logilab.fr>  Thu, 26 Sep 2013 15:13:39 +0200

cubicweb (3.17.6-1) unstable; urgency=low

  * new upstream release

 -- David Douard <david.douard@logilab.fr>  Tue, 06 Aug 2013 11:49:04 +0200

cubicweb (3.17.5-1) unstable; urgency=low

  * new upstream release

 -- David Douard <david.douard@logilab.fr>  Wed, 31 Jul 2013 16:58:19 +0200

cubicweb (3.17.4-1) unstable; urgency=low

  * new upstream release

 -- David Douard <david.douard@logilab.fr>  Fri, 26 Jul 2013 09:44:19 +0200

cubicweb (3.17.3-1) unstable; urgency=low

  * new upstream release

 -- David Douard <david.douard@logilab.fr>  Tue, 09 Jul 2013 15:10:16 +0200

cubicweb (3.17.2-1) unstable; urgency=low

  * new upstream release

 -- David Douard <david.douard@logilab.fr>  Thu, 13 Jun 2013 17:32:18 +0200

cubicweb (3.17.1-1) unstable; urgency=low

  * new upstream release

 -- David Douard <david.douard@logilab.fr>  Thu, 06 Jun 2013 12:28:49 +0200

cubicweb (3.17.0-2) unstable; urgency=low

  * fix yams Depends on cubicweb-common

 -- Pierre-Yves David <pierre-yves.david@logilab.fr>  Fri, 03 May 2013 16:26:50 +0200

cubicweb (3.17.0-1) unstable; urgency=low

  * new upstream release

 -- Pierre-Yves David <pierre-yves.david@logilab.fr>  Mon, 29 Apr 2013 11:20:56 +0200

cubicweb (3.16.6-1) unstable; urgency=low

  * new upstream release

 -- Florent Cayré <florent.cayre@logilab.fr>  Sat, 13 Jul 2013 05:10:23 +0200

cubicweb (3.16.5-1) unstable; urgency=low

  * new upstream release

 -- David Douard <david.douard@logilab.fr>  Fri, 14 Jun 2013 16:01:47 +0200

cubicweb (3.16.4-1) unstable; urgency=low

  * New upstream release

 -- Pierre-Yves David <pierre-yves.david@logilab.fr>  Fri, 26 Apr 2013 18:20:42 +0200

cubicweb (3.16.3-1) unstable; urgency=low

  * New upstream release

 -- David Douard <david.douard@logilab.fr>  Wed, 10 Apr 2013 10:37:37 +0200

cubicweb (3.16.2-1) unstable; urgency=low

  * New upstream release

 -- David Douard <david.douard@logilab.fr>  Mon, 08 Apr 2013 19:29:33 +0200

cubicweb (3.16.1-1) squeeze; urgency=low

  * New upstream release

 -- Aurélien Campéas <aurelien.campeas@logilab.fr>  Tue, 19 Mar 2013 16:52:00 +0100

cubicweb (3.16.0-1) squeeze; urgency=low

  * New upstream release

 -- Aurélien Campéas <aurelien.campeas@logilab.fr>  Wed, 23 Jan 2013 17:40:00 +0100

cubicweb (3.15.11-1) squeeze; urgency=low

  * New upstream release

 -- Pierre-Yves David <pierre-yves.david@logilab.fr>  Mon, 08 Apr 2013 12:43:02 +0200

cubicweb (3.15.10-1) squeeze; urgency=low

  * New upstream release

 -- Aurélien Campéas <aurelien.campeas@logilab.fr>  Tue, 19 Mar 2013 16:56:00 +0100

cubicweb (3.15.9-1) squeeze; urgency=low

  * New upstream release

 -- David Douard <david.douard@logilab.fr>  Fri, 25 Jan 2013 17:49:58 +0100

cubicweb (3.15.8-2) UNRELEASED; urgency=low

  * Don't compress txt files.  They're used by the doc's search functionality,
    and the javascript gets confused if it receives gzip instead of text.
  * Work around broken combination of jquery 1.4 and sphinx 0.6 in squeeze by
    patching up doctools.js.

 -- Julien Cristau <jcristau@debian.org>  Wed, 09 Jan 2013 19:09:16 +0100

cubicweb (3.15.8-1) squeeze; urgency=low

  * New upstream release

 -- Aurélien Campéas <aurelien.campeas@logilab.fr>  Wed, 09 Jan 2013 15:40:00 +0100

cubicweb (3.15.7-1) squeeze; urgency=low

  * New upstream release

 -- David Douard <david.douard@logilab.fr>  Wed, 12 Dec 2012 22:10:45 +0100

cubicweb (3.15.6-1) squeeze; urgency=low

  * New upstream release

 -- David Douard <david.douard@logilab.fr>  Fri, 30 Nov 2012 19:25:20 +0100

cubicweb (3.15.5-1) unstable; urgency=low

  * New upstream release

 -- Aurélien Campéas <aurelien.campeas@logilab.fr>  Wed, 24 Oct 2012 12:07:00 +0200

cubicweb (3.15.4-1) unstable; urgency=low

  * New upstream release

 -- Julien Cristau <jcristau@debian.org>  Fri, 31 Aug 2012 16:43:11 +0200

cubicweb (3.15.3-1) unstable; urgency=low

  * New upstream release

 -- Pierre-Yves David <pierre-yves.david@logilab.fr>  Tue, 21 Aug 2012 14:19:31 +0200

cubicweb (3.15.2-1) unstable; urgency=low

  * new upstream release

 -- Sylvain Thénault <sylvain.thenault@logilab.fr>  Fri, 20 Jul 2012 15:17:17 +0200

cubicweb (3.15.1-1) quantal; urgency=low

  * new upstream release

 -- David Douard <david.douard@logilab.fr>  Mon, 11 Jun 2012 09:45:24 +0200

cubicweb (3.15.0-1) unstable; urgency=low

  * new upstream release

 -- Sylvain Thénault <sylvain.thenault@logilab.fr>  Thu, 12 Apr 2012 13:52:05 +0200

cubicweb (3.14.10-1) unstable; urgency=low

  * new upstream release

 -- Pierre-Yves David <pierre-yves.david@logilab.fr>  Mon, 08 Apr 2013 12:18:20 +0200

cubicweb (3.14.9-1) unstable; urgency=low

  * new upstream release

 -- Pierre-Yves David <pierre-yves.david@logilab.fr>  Tue, 31 Jul 2012 16:16:28 +0200

cubicweb (3.14.8-1) unstable; urgency=low

  * new upstream release

 -- Sylvain Thénault <sylvain.thenault@logilab.fr>  Wed, 23 May 2012 11:42:54 +0200

cubicweb (3.14.7-1) unstable; urgency=low

  * new upstream release

 -- David Douard <david.douard@logilab.fr>  Wed, 11 Apr 2012 09:28:46 +0200

cubicweb (3.14.6-1) unstable; urgency=low

  * new upstream release

 -- Sylvain Thénault <sylvain.thenault@logilab.fr>  Tue, 13 Mar 2012 14:21:04 +0100

cubicweb (3.14.5-1) unstable; urgency=low

  * New upstream release

 -- David Douard <david.douard@logilab.fr>  Thu, 01 Mar 2012 15:29:29 +0100

cubicweb (3.14.4-2) unstable; urgency=low

  * add missing build-deps to generate the documentation

 -- David Douard <david.douard@logilab.fr>  Wed, 29 Feb 2012 17:00:52 +0100

cubicweb (3.14.4-1) unstable; urgency=low

  * New upstream release

 -- David Douard <david.douard@logilab.fr>  Fri, 17 Feb 2012 13:06:48 +0100

cubicweb (3.14.3-1) unstable; urgency=low

  * new upstream release

 -- Sylvain Thénault <sylvain.thenault@logilab.fr>  Fri, 03 Feb 2012 16:53:54 +0100

cubicweb (3.14.2-1) unstable; urgency=low

  * new upstream release

 -- Sylvain Thénault <sylvain.thenault@logilab.fr>  Thu, 22 Dec 2011 15:09:09 +0100

cubicweb (3.14.1-1) unstable; urgency=low

  * new upstream release

 -- Sylvain Thénault <sylvain.thenault@logilab.fr>  Thu, 08 Dec 2011 14:33:22 +0100

cubicweb (3.14.0-1) unstable; urgency=low

  * new upstream release

 -- Sylvain Thénault <sylvain.thenault@logilab.fr>  Wed, 09 Nov 2011 17:17:45 +0100

cubicweb (3.13.10-1) unstable; urgency=low

  * new upstream release

 -- Sylvain Thénault <sylvain.thenault@logilab.fr>  Thu, 08 Dec 2011 13:22:05 +0100

cubicweb (3.13.9-1) unstable; urgency=low

  * new upstream release

 -- Sylvain Thénault <sylvain.thenault@logilab.fr>  Fri, 21 Oct 2011 11:03:45 +0200

cubicweb (3.13.8-1) unstable; urgency=low

  * new upstream release

 -- Sylvain Thénault <sylvain.thenault@logilab.fr>  Fri, 07 Oct 2011 16:20:35 +0200

cubicweb (3.13.7-1) unstable; urgency=low

  * new upstream release

 -- Sylvain Thénault <sylvain.thenault@logilab.fr>  Thu, 29 Sep 2011 14:08:07 +0200

cubicweb (3.13.6-1) unstable; urgency=low

  * new upstream release

 -- Sylvain Thénault <sylvain.thenault@logilab.fr>  Mon, 26 Sep 2011 18:36:00 +0200

cubicweb (3.13.5-1) unstable; urgency=low

  * new upstream release

 -- Sylvain Thénault <sylvain.thenault@logilab.fr>  Thu, 08 Sep 2011 16:53:13 +0200

cubicweb (3.13.4-1) unstable; urgency=low

  * new upstream release

 -- Sylvain Thénault <sylvain.thenault@logilab.fr>  Fri, 05 Aug 2011 12:22:11 +0200

cubicweb (3.13.3-1) unstable; urgency=low

  * new upstream release

 -- Sylvain Thénault <sylvain.thenault@logilab.fr>  Wed, 27 Jul 2011 19:06:16 +0200

cubicweb (3.13.2-1) unstable; urgency=low

  * new upstream release

 -- Sylvain Thénault <sylvain.thenault@logilab.fr>  Wed, 20 Jul 2011 17:15:22 +0200

cubicweb (3.13.1-1) unstable; urgency=low

  * new upstream release

 -- Sylvain Thénault <sylvain.thenault@logilab.fr>  Tue, 12 Jul 2011 12:23:54 +0200

cubicweb (3.12.10-1) unstable; urgency=low

  * new upstream release

 -- Sylvain Thénault <sylvain.thenault@logilab.fr>  Mon, 26 Sep 2011 17:22:29 +0200

cubicweb (3.12.9-1) unstable; urgency=low

  * new upstream release

 -- Sylvain Thénault <sylvain.thenault@logilab.fr>  Tue, 12 Jul 2011 11:30:10 +0200

cubicweb (3.13.0-1) unstable; urgency=low

  * new upstream release

 -- Sylvain Thénault <sylvain.thenault@logilab.fr>  Thu, 09 Jun 2011 20:18:41 +0200

cubicweb (3.12.8-1) unstable; urgency=low

  * new upstream release

 -- Sylvain Thénault <sylvain.thenault@logilab.fr>  Mon, 27 Jun 2011 13:58:58 +0200

cubicweb (3.12.7-1) unstable; urgency=low

  * new upstream release

 -- Sylvain Thénault <sylvain.thenault@logilab.fr>  Tue, 21 Jun 2011 14:47:14 +0200

cubicweb (3.12.6-1) unstable; urgency=low

  * new upstream release

 -- Sylvain Thénault <sylvain.thenault@logilab.fr>  Thu, 09 Jun 2011 16:09:50 +0200

cubicweb (3.12.5-1) unstable; urgency=low

  * new upstream release

 -- Sylvain Thénault <sylvain.thenault@logilab.fr>  Mon, 23 May 2011 10:27:42 +0200

cubicweb (3.12.4-1) unstable; urgency=low

  * new upstream release

 -- Sylvain Thénault <sylvain.thenault@logilab.fr>  Wed, 11 May 2011 12:28:42 +0200

cubicweb (3.12.3-1) unstable; urgency=low

  * new upstream release

 -- Sylvain Thénault <sylvain.thenault@logilab.fr>  Thu, 05 May 2011 16:21:33 +0200

cubicweb (3.12.2-1) unstable; urgency=low

  * new upstream release

 -- Nicolas Chauvat <nicolas.chauvat@logilab.fr>  Mon, 11 Apr 2011 22:15:21 +0200

cubicweb (3.12.1-1) unstable; urgency=low

  * new upstream release

 -- Sylvain Thénault <sylvain.thenault@logilab.fr>  Wed, 06 Apr 2011 23:25:12 +0200

cubicweb (3.12.0-1) unstable; urgency=low

  * new upstream release

 -- Alexandre Fayolle <alexandre.fayolle@logilab.fr>  Fri, 01 Apr 2011 15:59:37 +0200

cubicweb (3.11.3-1) unstable; urgency=low

  * new upstream release

 -- Sylvain Thénault <sylvain.thenault@logilab.fr>  Thu, 05 May 2011 16:00:53 +0200

cubicweb (3.11.2-1) unstable; urgency=low

  * new upstream release

 -- Nicolas Chauvat <nicolas.chauvat@logilab.fr>  Mon, 28 Mar 2011 19:18:54 +0200

cubicweb (3.11.1-1) unstable; urgency=low

  * new upstream release

 -- Sylvain Thénault <sylvain.thenault@logilab.fr>  Mon, 07 Mar 2011 17:21:28 +0100

cubicweb (3.11.0-1) unstable; urgency=low

  * new upstream release

 -- Sylvain Thénault <sylvain.thenault@logilab.fr>  Fri, 18 Feb 2011 10:27:22 +0100

cubicweb (3.10.8-1) unstable; urgency=low

  * new upstream release

 -- Sylvain Thénault <sylvain.thenault@logilab.fr>  Wed, 02 Feb 2011 11:09:22 +0100

cubicweb (3.10.7-1) unstable; urgency=low

  * new upstream release

 -- Sylvain Thénault <sylvain.thenault@logilab.fr>  Wed, 12 Jan 2011 08:50:29 +0100

cubicweb (3.10.6-1) unstable; urgency=low

  * new upstream release

 -- Nicolas Chauvat <nicolas.chauvat@logilab.fr>  Tue, 30 Nov 2010 22:25:41 +0100

cubicweb (3.10.5-1) unstable; urgency=low

  * new upstream release

 -- Sylvain Thénault <sylvain.thenault@logilab.fr>  Mon, 25 Oct 2010 18:22:20 +0200

cubicweb (3.10.4-1) unstable; urgency=low

  * new upstream release

 -- Sylvain Thénault <sylvain.thenault@logilab.fr>  Fri, 22 Oct 2010 17:41:00 +0200

cubicweb (3.10.3-1) unstable; urgency=low

  * new upstream release

 -- Sylvain Thénault <sylvain.thenault@logilab.fr>  Wed, 20 Oct 2010 16:00:33 +0200

cubicweb (3.10.2-1) unstable; urgency=low

  * new upstream release

 -- Sylvain Thénault <sylvain.thenault@logilab.fr>  Mon, 18 Oct 2010 11:47:37 +0200

cubicweb (3.10.1-1) unstable; urgency=low

  * new upstream release

 -- Sylvain Thénault <sylvain.thenault@logilab.fr>  Fri, 15 Oct 2010 12:08:58 +0200

cubicweb (3.10.0-1) unstable; urgency=low

  * new upstream release

 -- Sylvain Thénault <sylvain.thenault@logilab.fr>  Wed, 13 Oct 2010 22:18:39 +0200

cubicweb (3.9.9-3) unstable; urgency=low

  * cubicweb-common must actually include shared/i18n folder

 -- Pierre-Yves David <pierre-yves.david@logilab.fr>  Tue, 23 Nov 2010 16:18:46 +0200

cubicweb (3.9.9-2) unstable; urgency=low

  * fix cubicweb-common content

 -- Pierre-Yves David <pierre-yves.david@logilab.fr>  Tue, 23 Nov 2010 14:00:46 +0200

cubicweb (3.9.9-1) unstable; urgency=low

  * new upstream release

 -- Sylvain Thénault <sylvain.thenault@logilab.fr>  Thu, 21 Oct 2010 09:33:46 +0200

cubicweb (3.9.8-1) unstable; urgency=low

  * new upstream release

 -- Sylvain Thénault <sylvain.thenault@logilab.fr>  Thu, 23 Sep 2010 18:45:23 +0200

cubicweb (3.9.7-1) unstable; urgency=low

  * new upstream release

 -- Sylvain Thénault <sylvain.thenault@logilab.fr>  Thu, 16 Sep 2010 15:41:51 +0200

cubicweb (3.9.6-1) unstable; urgency=low

  * new upstream release

 -- Sylvain Thénault <sylvain.thenault@logilab.fr>  Mon, 13 Sep 2010 10:50:15 +0200

cubicweb (3.9.5-1) unstable; urgency=low

  * new upstream release

 -- Sylvain Thénault <sylvain.thenault@logilab.fr>  Thu, 26 Aug 2010 10:53:34 +0200

cubicweb (3.9.4-1) unstable; urgency=low

  * new upstream release

 -- Sylvain Thénault <sylvain.thenault@logilab.fr>  Mon, 02 Aug 2010 14:25:38 +0200

cubicweb (3.9.3-1) unstable; urgency=low

  * new upstream release

 -- Sylvain Thénault <sylvain.thenault@logilab.fr>  Tue, 27 Jul 2010 16:39:04 +0200

cubicweb (3.9.2-1) unstable; urgency=low

  * new upstream release

 -- Sylvain Thénault <sylvain.thenault@logilab.fr>  Fri, 16 Jul 2010 12:40:59 +0200

cubicweb (3.9.1-1) unstable; urgency=low

  * new upstream release

 -- Sylvain Thénault <sylvain.thenault@logilab.fr>  Mon, 12 Jul 2010 13:25:10 +0200

cubicweb (3.9.0-1) unstable; urgency=low

  * new upstream release

 -- Sylvain Thénault <sylvain.thenault@logilab.fr>  Wed, 07 Jul 2010 13:01:06 +0200

cubicweb (3.8.7-1) unstable; urgency=low

  * new upstream release

 -- Julien Jehannet <julien.jehannet@logilab.fr>  Wed, 07 Jul 2010 11:42:02 +0200

cubicweb (3.8.6-1) unstable; urgency=low

  * new upstream release

 -- Sylvain Thénault <sylvain.thenault@logilab.fr>  Fri, 02 Jul 2010 00:39:36 +0200

cubicweb (3.8.5-1) unstable; urgency=low

  * new upstream release

 -- Sylvain Thénault <sylvain.thenault@logilab.fr>  Mon, 21 Jun 2010 10:42:01 +0200

cubicweb (3.8.4-1) unstable; urgency=low

  * new upstream release

 -- Sylvain Thénault <sylvain.thenault@logilab.fr>  Fri, 11 Jun 2010 11:36:50 +0200

cubicweb (3.8.3-1) unstable; urgency=low

  * new upstream release

 -- Sylvain Thénault <sylvain.thenault@logilab.fr>  Mon, 07 Jun 2010 09:19:50 +0200

cubicweb (3.8.2-1) unstable; urgency=low

  * new upstream release

 -- Sylvain Thénault <sylvain.thenault@logilab.fr>  Tue, 18 May 2010 14:59:07 +0200

cubicweb (3.8.1-1) unstable; urgency=low

  * new upstream release

 -- Sylvain Thénault <sylvain.thenault@logilab.fr>  Mon, 26 Apr 2010 17:11:36 +0200

cubicweb (3.8.0-1) unstable; urgency=low

  * new upstream release

 -- Sylvain Thénault <sylvain.thenault@logilab.fr>  Tue, 20 Apr 2010 16:31:44 +0200

cubicweb (3.7.5-1) unstable; urgency=low

  * new upstream release on the 3.7 branch

 -- Alexandre Fayolle <afayolle@debian.org>  Thu, 29 Apr 2010 13:51:52 +0200

cubicweb (3.7.4-1) unstable; urgency=low

  * new upstream release

 -- Sylvain Thénault <sylvain.thenault@logilab.fr>  Thu, 15 Apr 2010 18:20:39 +0200

cubicweb (3.7.3-1) unstable; urgency=low

  * new upstream release

 -- Sylvain Thénault <sylvain.thenault@logilab.fr>  Wed, 31 Mar 2010 14:55:21 +0200

cubicweb (3.7.2-1) unstable; urgency=low

  * new upstream release

 -- Sylvain Thénault <sylvain.thenault@logilab.fr>  Fri, 26 Mar 2010 15:53:01 +0100

cubicweb (3.7.1-1) unstable; urgency=low

  * new upstream release

 -- Sylvain Thénault <sylvain.thenault@logilab.fr>  Fri, 19 Mar 2010 14:47:23 +0100

cubicweb (3.7.0-1) unstable; urgency=low

  * remove postgresql-contrib from cubicweb dependency (using tsearch
    which is included with postgres >= 8.3)
  * add postgresql-client | mysql-client to cubicweb-server dependencies using two
    new cubicweb-[postgresql|mysql]-support virtual packages (necessary for
    dump/restore of database)

 -- Sylvain Thénault <sylvain.thenault@logilab.fr>  Tue, 16 Mar 2010 17:55:37 +0100

cubicweb (3.6.3-1) unstable; urgency=low

  * remove postgresql-contrib from cubicweb dependency (using tsearch
    which is included with postgres >= 8.3)
  * add postgresql-client | mysql-client to cubicweb-server dependencies using two
    new cubicweb-[postgresql|mysql]-support virtual packages (necessary for
    dump/restore of database)

 -- Sylvain Thénault <sylvain.thenault@logilab.fr>  Wed, 24 Mar 2010 07:50:47 +0100

cubicweb (3.6.2-1) unstable; urgency=low

  * new upstream release

 -- Sylvain Thénault <sylvain.thenault@logilab.fr>  Thu, 11 Mar 2010 19:49:04 +0100

cubicweb (3.6.1-2) unstable; urgency=low

  * remove depends to python-elementtree (included in python>=2.5)

 -- Pierre-Yves David <pierre-yves.david@logilab.fr>  Fri, 04 Mar 2010 14:43:01 +0100

cubicweb (3.6.1-1) unstable; urgency=low

  * new upstream release

 -- Sylvain Thénault <sylvain.thenault@logilab.fr>  Fri, 26 Feb 2010 14:14:01 +0100

cubicweb (3.6.0-1) unstable; urgency=low

  * new upstream release

 -- Sylvain Thénault <sylvain.thenault@logilab.fr>  Wed, 10 Feb 2010 09:44:58 +0100

cubicweb (3.5.12-1) unstable; urgency=low

  * new upstream release

 -- Sylvain Thénault <sylvain.thenault@logilab.fr>  Tue, 02 Feb 2010 11:07:00 +0100

cubicweb (3.5.11-1) unstable; urgency=low

  * new upstream release

 -- Sylvain Thénault <sylvain.thenault@logilab.fr>  Wed, 23 Dec 2009 10:27:12 +0100

cubicweb (3.5.10-1) unstable; urgency=low

  * new upstream release

 -- Sylvain Thénault <sylvain.thenault@logilab.fr>  Thu, 03 Dec 2009 15:48:38 +0100

cubicweb (3.5.9-1) unstable; urgency=low

  * new upstream release

 -- Nicolas Chauvat <nicolas.chauvat@logilab.fr>  Sun, 29 Nov 2009 23:28:47 +0100

cubicweb (3.5.8-1) unstable; urgency=low

  * new upstream release

 -- Nicolas Chauvat <nicolas.chauvat@logilab.fr>  Sun, 29 Nov 2009 22:43:11 +0100

cubicweb (3.5.7-1) unstable; urgency=low

  * new upstream release

 -- Nicolas Chauvat <nicolas.chauvat@logilab.fr>  Sat, 28 Nov 2009 11:50:08 +0100

cubicweb (3.5.6-1) unstable; urgency=low

  * new upstream release

 -- Adrien Di Mascio <Adrien.DiMascio@logilab.fr>  Mon, 23 Nov 2009 18:55:01 +0100

cubicweb (3.5.5-1) unstable; urgency=low

  * new upstream release

 -- Sylvain Thénault <sylvain.thenault@logilab.fr>  Wed, 21 Oct 2009 10:38:55 +0200

cubicweb (3.5.4-1) unstable; urgency=low

  * new upstream release

 -- Sylvain Thénault <sylvain.thenault@logilab.fr>  Wed, 07 Oct 2009 20:58:35 +0200

cubicweb (3.5.3-1) unstable; urgency=low

  * new upstream release

 -- Sylvain Thénault <sylvain.thenault@logilab.fr>  Wed, 07 Oct 2009 15:35:10 +0200

cubicweb (3.5.2-1) unstable; urgency=low

  * new upstream release

 -- Adrien Di Mascio <Adrien.DiMascio@logilab.fr>  Tue, 22 Sep 2009 09:31:42 +0200

cubicweb (3.5.1-1) unstable; urgency=low

  * new upstream release

 -- Sylvain Thénault <sylvain.thenault@logilab.fr>  Fri, 18 Sep 2009 10:35:00 +0200

cubicweb (3.5.0-1) unstable; urgency=low

  * new upstream release

 -- Sylvain Thénault <sylvain.thenault@logilab.fr>  Wed, 16 Sep 2009 17:51:13 +0200

cubicweb (3.4.11-1) unstable; urgency=low

  * new upstream release

 -- Aurélien Campéas <aurelien.campeas@logilab.fr>  Tue, 11 Sep 2009 12:20:00 +0200

cubicweb (3.4.10-1) unstable; urgency=low

  * new upstream release

 -- Sylvain Thénault <sylvain.thenault@logilab.fr>  Fri, 11 Sep 2009 17:19:37 +0200

cubicweb (3.4.9-1) unstable; urgency=low

  * new upstream release

 -- Sylvain Thénault <sylvain.thenault@logilab.fr>  Fri, 11 Sep 2009 14:27:39 +0200

cubicweb (3.4.8-1) unstable; urgency=low

  * new upstream release

 -- Sylvain Thénault <sylvain.thenault@logilab.fr>  Thu, 10 Sep 2009 15:27:17 +0200

cubicweb (3.4.7-1) unstable; urgency=low

  * new upstream release

 -- Sylvain Thénault <sylvain.thenault@logilab.fr>  Wed, 09 Sep 2009 14:08:41 +0200

cubicweb (3.4.6-1) unstable; urgency=low

  * new upstream release

 -- Sylvain Thénault <sylvain.thenault@logilab.fr>  Mon, 31 Aug 2009 14:12:30 +0200

cubicweb (3.4.5-1) unstable; urgency=low

  * new upstream release

 -- Sylvain Thénault <sylvain.thenault@logilab.fr>  Wed, 26 Aug 2009 15:01:42 +0200

cubicweb (3.4.4-1) unstable; urgency=low

  * new upstream release

 -- Sylvain Thénault <sylvain.thenault@logilab.fr>  Tue, 18 Aug 2009 14:27:08 +0200

cubicweb (3.4.3-1) unstable; urgency=low

  * new upstream release

 -- Nicolas Chauvat <nicolas.chauvat@logilab.fr>  Fri, 14 Aug 2009 17:54:06 +0200

cubicweb (3.4.2-1) unstable; urgency=low

  * new upstream release

 -- Sylvain Thénault <sylvain.thenault@logilab.fr>  Fri, 07 Aug 2009 17:50:15 +0200

cubicweb (3.4.1-1) unstable; urgency=low

  * new upstream release

 -- Sylvain Thénault <sylvain.thenault@logilab.fr>  Fri, 07 Aug 2009 14:00:33 +0200

cubicweb (3.4.0-1) unstable; urgency=low

  * new upstream release

 -- Sylvain Thénault <sylvain.thenault@logilab.fr>  Fri, 07 Aug 2009 10:43:21 +0200

cubicweb (3.3.5-1) unstable; urgency=low

  * new upstream release

 -- Sylvain Thénault <sylvain.thenault@logilab.fr>  Thu, 06 Aug 2009 09:05:22 +0200

cubicweb (3.3.4-2) unstable; urgency=low

  * fix conflicting test files

 -- Sylvain Thénault <sylvain.thenault@logilab.fr>  Tue, 21 Jul 2009 23:09:03 +0200

cubicweb (3.3.4-1) unstable; urgency=low

  * new upstream release

 -- Sylvain Thénault <sylvain.thenault@logilab.fr>  Tue, 21 Jul 2009 13:11:38 +0200

cubicweb (3.3.3-2) unstable; urgency=low

  * re-release with "from __future__ import with_statement" commented out to
    avoid broken installation if 2.4 is installed

 -- Sylvain Thénault <sylvain.thenault@logilab.fr>  Mon, 06 Jul 2009 17:33:15 +0200

cubicweb (3.3.3-1) unstable; urgency=low

  * new upstream release

 -- Sylvain Thénault <sylvain.thenault@logilab.fr>  Mon, 06 Jul 2009 13:24:29 +0200

cubicweb (3.3.2-1) unstable; urgency=low

  * new upstream release

 -- Sylvain Thénault <sylvain.thenault@logilab.fr>  Thu, 25 Jun 2009 07:58:14 +0200

cubicweb (3.3.1-1) unstable; urgency=low

  * new upstream release

 -- Aurélien Campéas <aurelien.campeas@logilab.fr>  Mon, 22 Jun 2009 12:00:00 +0200

cubicweb (3.3.0-1) unstable; urgency=low

  * new upstream release

 -- Nicolas Chauvat <nicolas.chauvat@logilab.fr>  Wed, 03 Jun 2009 19:52:37 +0200

cubicweb (3.2.3-1) unstable; urgency=low

  * new upstream release

 -- Nicolas Chauvat <nicolas.chauvat@logilab.fr>  Wed, 27 May 2009 12:31:49 +0200

cubicweb (3.2.1-1) unstable; urgency=low

  * new upstream release

 -- Aurélien Campéas <aurelien.campeas@logilab.fr>  Mon, 25 May 2009 16:45:00 +0200

cubicweb (3.2.0-1) unstable; urgency=low

  * new upstream release

 -- Sylvain Thénault <sylvain.thenault@logilab.fr>  Thu, 14 May 2009 12:31:06 +0200

cubicweb (3.1.4-1) unstable; urgency=low

  * new upstream release

 -- Aurélien Campéas <aurelien.campeas@logilab.fr>  Mon, 06 Apr 2009 14:30:00 +0200

cubicweb (3.1.3-1) unstable; urgency=low

  * new upstream release

 -- Sylvain Thénault <sylvain.thenault@logilab.fr>  Mon, 06 Apr 2009 08:52:27 +0200

cubicweb (3.1.2-1) unstable; urgency=low

  * new upstream release

 -- Aurélien Campéas <aurelien.campeas@logilab.fr>  Wed, 10 Mar 2009 12:30:00 +0100

cubicweb (3.1.1-1) unstable; urgency=low

  * new upstream release

 -- Aurélien Campéas <aurelien.campeas@logilab.fr>  Wed, 9 Mar 2009 18:32:00 +0100

cubicweb (3.1.0-1) unstable; urgency=low

  * new upstream release

 -- Sylvain Thénault <sylvain.thenault@logilab.fr>  Wed, 25 Feb 2009 18:41:47 +0100

cubicweb (3.0.10-1) unstable; urgency=low

  * merge cubicweb-core package into cubicweb-common
  * simplify debian/rules

 -- Julien Jehannet <julien.jehannet@logilab.fr>  Thu, 19 Feb 2009 16:24:09 +0100

cubicweb (3.0.9-1) unstable; urgency=low

  * new upstream (interim) release

 -- Aurélien Campéas <aurelien.campeas@logilab.fr>  Tue, 10 Feb 2009 14:05:12 +0100

cubicweb (3.0.4-1) unstable; urgency=low

  * new upstream release

 -- Sylvain Thénault <sylvain.thenault@logilab.fr>  Tue, 27 Jan 2009 16:05:12 +0100

cubicweb (3.0.3-1) unstable; urgency=low

  * new upstream release

 -- Aurélien Campéas <aurelien.campeas@logilab.fr>  Wed, 14 Jan 2009 18:25:21 +0100

cubicweb (3.0.2-1) unstable; urgency=low

  * new upstream release

 -- Sylvain Thénault <sylvain.thenault@logilab.fr>  Wed, 14 Jan 2009 13:25:21 +0100

cubicweb (3.0.1-1) unstable; urgency=low

  * new upstream release

 -- Sylvain Thénault <sylvain.thenault@logilab.fr>  Thu, 08 Jan 2009 18:27:37 +0100

cubicweb (3.0.0-1) unstable; urgency=low

  * new upstream release

 -- Adrien Di Mascio <Adrien.DiMascio@logilab.fr>  Tue, 23 Dec 2008 18:42:43 +0100

cubicweb (2.99.99-1) unstable; urgency=low

  * new upstream release

 -- Sylvain Thénault <sylvain.thenault@logilab.fr>  Mon, 22 Dec 2008 17:34:45 +0100

cubicweb (2.99.7-1) unstable; urgency=low

  * remove buggy cubicweb-common.postinst
  * replace erudi|ginco by cubicweb where necessary in existing instance
  * new upstream release

 -- Sylvain Thénault <sylvain.thenault@logilab.fr>  Fri, 19 Dec 2008 17:11:00 +0100

cubicweb (2.99.6-1) unstable; urgency=low

  * new upstream release

 -- Sylvain Thénault <sylvain.thenault@logilab.fr>  Fri, 19 Dec 2008 15:16:37 +0100

cubicweb (2.99.5-1) unstable; urgency=low

  * new upstream release

 -- Sylvain Thénault <sylvain.thenault@logilab.fr>  Wed, 17 Dec 2008 14:14:26 +0100

cubicweb (2.99.4-1) unstable; urgency=low

  * new upstream release

 -- Adrien Di Mascio <Adrien.DiMascio@logilab.fr>  Fri, 12 Dec 2008 10:00:31 +0100

cubicweb (2.99.3-1) unstable; urgency=low

  * new upstream release

 -- Adrien Di Mascio <Adrien.DiMascio@logilab.fr>  Tue, 09 Dec 2008 07:42:16 +0100

cubicweb (2.99.2-1) unstable; urgency=low

  * new upstream release

 -- Adrien Di Mascio <adrien.dimascio@logilab.fr>  Mon, 17 Nov 2008 15:02:16 +0100

cubicweb (2.99.1-1) unstable; urgency=low

  * new upstream release

 -- Nicolas Chauvat <nicolas.chauvat@logilab.fr>  Thu, 13 Nov 2008 11:02:16 +0100

cubicweb (2.99.0-1) unstable; urgency=low

  * initial public release

 -- Nicolas Chauvat <nicolas.chauvat@logilab.fr>  Fri, 24 Oct 2008 23:01:21 +0200<|MERGE_RESOLUTION|>--- conflicted
+++ resolved
@@ -1,4 +1,3 @@
-<<<<<<< HEAD
 cubicweb (3.20.12-1) unstable; urgency=medium
 
   * new upstream release.
@@ -82,13 +81,12 @@
   * new upstream release
 
  -- Julien Cristau <julien.cristau@logilab.fr>  Tue, 06 Jan 2015 18:11:03 +0100
-=======
+
 cubicweb (3.19.14-1) unstable; urgency=medium
 
   * new upstream release
 
  -- Julien Cristau <julien.cristau@logilab.fr>  Tue, 16 Feb 2016 11:01:47 +0100
->>>>>>> 045b4307
 
 cubicweb (3.19.13-1) unstable; urgency=medium
 
