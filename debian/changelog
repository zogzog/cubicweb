--- conflicted
+++ resolved
@@ -1,4 +1,3 @@
-<<<<<<< HEAD
 cubicweb (3.20.4-1) unstable; urgency=low
 
   * new upstream release
@@ -28,13 +27,12 @@
   * new upstream release
 
  -- Julien Cristau <julien.cristau@logilab.fr>  Tue, 06 Jan 2015 18:11:03 +0100
-=======
+
 cubicweb (3.19.11-1) unstable; urgency=low
 
   * new upstream release
 
  -- Julien Cristau <julien.cristau@logilab.fr>  Wed, 18 Mar 2015 11:55:52 +0100
->>>>>>> 64ae10c1
 
 cubicweb (3.19.10-1) unstable; urgency=low
 
