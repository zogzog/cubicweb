<<<<<<< HEAD
cubicweb (3.18.4-1) unstable; urgency=low

  * new upstream release

 -- Aurelien Campeas <aurelien.campeas@logilab.fr>  Fri, 28 Mar 2014 17:12:48 +0100

cubicweb (3.18.3-1) unstable; urgency=low

  * new upstream release

 -- Julien Cristau <julien.cristau@logilab.fr>  Fri, 14 Feb 2014 16:03:55 +0100

cubicweb (3.18.2-1) unstable; urgency=low

  * new upstream release.

 -- Julien Cristau <julien.cristau@logilab.fr>  Tue, 21 Jan 2014 12:34:00 +0100

cubicweb (3.18.1-1) unstable; urgency=low

  * New upstream release.

 -- Julien Cristau <julien.cristau@logilab.fr>  Thu, 16 Jan 2014 11:53:21 +0100

cubicweb (3.18.0-1) unstable; urgency=low

  * new upstream release.

 -- Julien Cristau <julien.cristau@logilab.fr>  Fri, 10 Jan 2014 17:14:18 +0100
=======
cubicweb (3.17.14-1) unstable; urgency=low

  * new upstream release

 -- Aurelien Campeas <aurelien.campeas@logilab.fr>  Wed, 05 Mar 2014 15:48:38 +0100
>>>>>>> 69125f74

cubicweb (3.17.13-1) unstable; urgency=low

  * new upstream release

 -- Aurelien Campeas <aurelien.campeas@logilab.fr>  Mon, 10 Feb 2014 17:57:58 +0100

cubicweb (3.17.12-1) unstable; urgency=low

  * new upstream release

 -- Aurelien Campeas <aurelien.campeas@logilab.fr>  Tue, 21 Jan 2014 13:10:22 +0100

cubicweb (3.17.11-2) unstable; urgency=low

  * Override lintian false-positive about debian/rules.tmpl in the cube
    skeleton.

 -- Julien Cristau <julien.cristau@logilab.fr>  Wed, 11 Dec 2013 15:56:39 +0100

cubicweb (3.17.11-1) unstable; urgency=low

  * new upstream release

 -- Aurelien Campeas <aurelien.campeas@logilab.fr>  Fri, 06 Dec 2013 15:55:48 +0100

cubicweb (3.17.10-1) unstable; urgency=low

  * new upstream release

 -- Julien Cristau <julien.cristau@logilab.fr>  Wed, 23 Oct 2013 17:23:45 +0200

cubicweb (3.17.9-1) unstable; urgency=low

  * new upstream release

 -- Julien Cristau <julien.cristau@logilab.fr>  Tue, 08 Oct 2013 17:57:04 +0200

cubicweb (3.17.8-1) unstable; urgency=low

  * new upstream release

 -- David Douard <david.douard@logilab.fr>  Thu, 03 Oct 2013 15:12:32 +0200

cubicweb (3.17.7-1) unstable; urgency=low

  * new upstream release

 -- David Douard <david.douard@logilab.fr>  Thu, 26 Sep 2013 15:13:39 +0200

cubicweb (3.17.6-1) unstable; urgency=low

  * new upstream release

 -- David Douard <david.douard@logilab.fr>  Tue, 06 Aug 2013 11:49:04 +0200

cubicweb (3.17.5-1) unstable; urgency=low

  * new upstream release

 -- David Douard <david.douard@logilab.fr>  Wed, 31 Jul 2013 16:58:19 +0200

cubicweb (3.17.4-1) unstable; urgency=low

  * new upstream release

 -- David Douard <david.douard@logilab.fr>  Fri, 26 Jul 2013 09:44:19 +0200

cubicweb (3.17.3-1) unstable; urgency=low

  * new upstream release

 -- David Douard <david.douard@logilab.fr>  Tue, 09 Jul 2013 15:10:16 +0200

cubicweb (3.17.2-1) unstable; urgency=low

  * new upstream release

 -- David Douard <david.douard@logilab.fr>  Thu, 13 Jun 2013 17:32:18 +0200

cubicweb (3.17.1-1) unstable; urgency=low

  * new upstream release

 -- David Douard <david.douard@logilab.fr>  Thu, 06 Jun 2013 12:28:49 +0200

cubicweb (3.17.0-2) unstable; urgency=low

  * fix yams Depends on cubicweb-common

 -- Pierre-Yves David <pierre-yves.david@logilab.fr>  Fri, 03 May 2013 16:26:50 +0200

cubicweb (3.17.0-1) unstable; urgency=low

  * new upstream release

 -- Pierre-Yves David <pierre-yves.david@logilab.fr>  Mon, 29 Apr 2013 11:20:56 +0200

cubicweb (3.16.6-1) unstable; urgency=low

  * new upstream release

 -- Florent Cayré <florent.cayre@logilab.fr>  Sat, 13 Jul 2013 05:10:23 +0200

cubicweb (3.16.5-1) unstable; urgency=low

  * new upstream release

 -- David Douard <david.douard@logilab.fr>  Fri, 14 Jun 2013 16:01:47 +0200

cubicweb (3.16.4-1) unstable; urgency=low

  * New upstream release

 -- Pierre-Yves David <pierre-yves.david@logilab.fr>  Fri, 26 Apr 2013 18:20:42 +0200

cubicweb (3.16.3-1) unstable; urgency=low

  * New upstream release

 -- David Douard <david.douard@logilab.fr>  Wed, 10 Apr 2013 10:37:37 +0200

cubicweb (3.16.2-1) unstable; urgency=low

  * New upstream release

 -- David Douard <david.douard@logilab.fr>  Mon, 08 Apr 2013 19:29:33 +0200

cubicweb (3.16.1-1) squeeze; urgency=low

  * New upstream release

 -- Aurélien Campéas <aurelien.campeas@logilab.fr>  Tue, 19 Mar 2013 16:52:00 +0100

cubicweb (3.16.0-1) squeeze; urgency=low

  * New upstream release

 -- Aurélien Campéas <aurelien.campeas@logilab.fr>  Wed, 23 Jan 2013 17:40:00 +0100

cubicweb (3.15.11-1) squeeze; urgency=low

  * New upstream release

 -- Pierre-Yves David <pierre-yves.david@logilab.fr>  Mon, 08 Apr 2013 12:43:02 +0200

cubicweb (3.15.10-1) squeeze; urgency=low

  * New upstream release

 -- Aurélien Campéas <aurelien.campeas@logilab.fr>  Tue, 19 Mar 2013 16:56:00 +0100

cubicweb (3.15.9-1) squeeze; urgency=low

  * New upstream release

 -- David Douard <david.douard@logilab.fr>  Fri, 25 Jan 2013 17:49:58 +0100

cubicweb (3.15.8-2) UNRELEASED; urgency=low

  * Don't compress txt files.  They're used by the doc's search functionality,
    and the javascript gets confused if it receives gzip instead of text.
  * Work around broken combination of jquery 1.4 and sphinx 0.6 in squeeze by
    patching up doctools.js.

 -- Julien Cristau <jcristau@debian.org>  Wed, 09 Jan 2013 19:09:16 +0100

cubicweb (3.15.8-1) squeeze; urgency=low

  * New upstream release

 -- Aurélien Campéas <aurelien.campeas@logilab.fr>  Wed, 09 Jan 2013 15:40:00 +0100

cubicweb (3.15.7-1) squeeze; urgency=low

  * New upstream release

 -- David Douard <david.douard@logilab.fr>  Wed, 12 Dec 2012 22:10:45 +0100

cubicweb (3.15.6-1) squeeze; urgency=low

  * New upstream release

 -- David Douard <david.douard@logilab.fr>  Fri, 30 Nov 2012 19:25:20 +0100

cubicweb (3.15.5-1) unstable; urgency=low

  * New upstream release

 -- Aurélien Campéas <aurelien.campeas@logilab.fr>  Wed, 24 Oct 2012 12:07:00 +0200

cubicweb (3.15.4-1) unstable; urgency=low

  * New upstream release

 -- Julien Cristau <jcristau@debian.org>  Fri, 31 Aug 2012 16:43:11 +0200

cubicweb (3.15.3-1) unstable; urgency=low

  * New upstream release

 -- Pierre-Yves David <pierre-yves.david@logilab.fr>  Tue, 21 Aug 2012 14:19:31 +0200

cubicweb (3.15.2-1) unstable; urgency=low

  * new upstream release

 -- Sylvain Thénault <sylvain.thenault@logilab.fr>  Fri, 20 Jul 2012 15:17:17 +0200

cubicweb (3.15.1-1) quantal; urgency=low

  * new upstream release

 -- David Douard <david.douard@logilab.fr>  Mon, 11 Jun 2012 09:45:24 +0200

cubicweb (3.15.0-1) unstable; urgency=low

  * new upstream release

 -- Sylvain Thénault <sylvain.thenault@logilab.fr>  Thu, 12 Apr 2012 13:52:05 +0200

cubicweb (3.14.10-1) unstable; urgency=low

  * new upstream release

 -- Pierre-Yves David <pierre-yves.david@logilab.fr>  Mon, 08 Apr 2013 12:18:20 +0200

cubicweb (3.14.9-1) unstable; urgency=low

  * new upstream release

 -- Pierre-Yves David <pierre-yves.david@logilab.fr>  Tue, 31 Jul 2012 16:16:28 +0200

cubicweb (3.14.8-1) unstable; urgency=low

  * new upstream release

 -- Sylvain Thénault <sylvain.thenault@logilab.fr>  Wed, 23 May 2012 11:42:54 +0200

cubicweb (3.14.7-1) unstable; urgency=low

  * new upstream release

 -- David Douard <david.douard@logilab.fr>  Wed, 11 Apr 2012 09:28:46 +0200

cubicweb (3.14.6-1) unstable; urgency=low

  * new upstream release

 -- Sylvain Thénault <sylvain.thenault@logilab.fr>  Tue, 13 Mar 2012 14:21:04 +0100

cubicweb (3.14.5-1) unstable; urgency=low

  * New upstream release

 -- David Douard <david.douard@logilab.fr>  Thu, 01 Mar 2012 15:29:29 +0100

cubicweb (3.14.4-2) unstable; urgency=low

  * add missing build-deps to generate the documentation

 -- David Douard <david.douard@logilab.fr>  Wed, 29 Feb 2012 17:00:52 +0100

cubicweb (3.14.4-1) unstable; urgency=low

  * New upstream release

 -- David Douard <david.douard@logilab.fr>  Fri, 17 Feb 2012 13:06:48 +0100

cubicweb (3.14.3-1) unstable; urgency=low

  * new upstream release

 -- Sylvain Thénault <sylvain.thenault@logilab.fr>  Fri, 03 Feb 2012 16:53:54 +0100

cubicweb (3.14.2-1) unstable; urgency=low

  * new upstream release

 -- Sylvain Thénault <sylvain.thenault@logilab.fr>  Thu, 22 Dec 2011 15:09:09 +0100

cubicweb (3.14.1-1) unstable; urgency=low

  * new upstream release

 -- Sylvain Thénault <sylvain.thenault@logilab.fr>  Thu, 08 Dec 2011 14:33:22 +0100

cubicweb (3.14.0-1) unstable; urgency=low

  * new upstream release

 -- Sylvain Thénault <sylvain.thenault@logilab.fr>  Wed, 09 Nov 2011 17:17:45 +0100

cubicweb (3.13.10-1) unstable; urgency=low

  * new upstream release

 -- Sylvain Thénault <sylvain.thenault@logilab.fr>  Thu, 08 Dec 2011 13:22:05 +0100

cubicweb (3.13.9-1) unstable; urgency=low

  * new upstream release

 -- Sylvain Thénault <sylvain.thenault@logilab.fr>  Fri, 21 Oct 2011 11:03:45 +0200

cubicweb (3.13.8-1) unstable; urgency=low

  * new upstream release

 -- Sylvain Thénault <sylvain.thenault@logilab.fr>  Fri, 07 Oct 2011 16:20:35 +0200

cubicweb (3.13.7-1) unstable; urgency=low

  * new upstream release

 -- Sylvain Thénault <sylvain.thenault@logilab.fr>  Thu, 29 Sep 2011 14:08:07 +0200

cubicweb (3.13.6-1) unstable; urgency=low

  * new upstream release

 -- Sylvain Thénault <sylvain.thenault@logilab.fr>  Mon, 26 Sep 2011 18:36:00 +0200

cubicweb (3.13.5-1) unstable; urgency=low

  * new upstream release

 -- Sylvain Thénault <sylvain.thenault@logilab.fr>  Thu, 08 Sep 2011 16:53:13 +0200

cubicweb (3.13.4-1) unstable; urgency=low

  * new upstream release

 -- Sylvain Thénault <sylvain.thenault@logilab.fr>  Fri, 05 Aug 2011 12:22:11 +0200

cubicweb (3.13.3-1) unstable; urgency=low

  * new upstream release

 -- Sylvain Thénault <sylvain.thenault@logilab.fr>  Wed, 27 Jul 2011 19:06:16 +0200

cubicweb (3.13.2-1) unstable; urgency=low

  * new upstream release

 -- Sylvain Thénault <sylvain.thenault@logilab.fr>  Wed, 20 Jul 2011 17:15:22 +0200

cubicweb (3.13.1-1) unstable; urgency=low

  * new upstream release

 -- Sylvain Thénault <sylvain.thenault@logilab.fr>  Tue, 12 Jul 2011 12:23:54 +0200

cubicweb (3.12.10-1) unstable; urgency=low

  * new upstream release

 -- Sylvain Thénault <sylvain.thenault@logilab.fr>  Mon, 26 Sep 2011 17:22:29 +0200

cubicweb (3.12.9-1) unstable; urgency=low

  * new upstream release

 -- Sylvain Thénault <sylvain.thenault@logilab.fr>  Tue, 12 Jul 2011 11:30:10 +0200

cubicweb (3.13.0-1) unstable; urgency=low

  * new upstream release

 -- Sylvain Thénault <sylvain.thenault@logilab.fr>  Thu, 09 Jun 2011 20:18:41 +0200

cubicweb (3.12.8-1) unstable; urgency=low

  * new upstream release

 -- Sylvain Thénault <sylvain.thenault@logilab.fr>  Mon, 27 Jun 2011 13:58:58 +0200

cubicweb (3.12.7-1) unstable; urgency=low

  * new upstream release

 -- Sylvain Thénault <sylvain.thenault@logilab.fr>  Tue, 21 Jun 2011 14:47:14 +0200

cubicweb (3.12.6-1) unstable; urgency=low

  * new upstream release

 -- Sylvain Thénault <sylvain.thenault@logilab.fr>  Thu, 09 Jun 2011 16:09:50 +0200

cubicweb (3.12.5-1) unstable; urgency=low

  * new upstream release

 -- Sylvain Thénault <sylvain.thenault@logilab.fr>  Mon, 23 May 2011 10:27:42 +0200

cubicweb (3.12.4-1) unstable; urgency=low

  * new upstream release

 -- Sylvain Thénault <sylvain.thenault@logilab.fr>  Wed, 11 May 2011 12:28:42 +0200

cubicweb (3.12.3-1) unstable; urgency=low

  * new upstream release

 -- Sylvain Thénault <sylvain.thenault@logilab.fr>  Thu, 05 May 2011 16:21:33 +0200

cubicweb (3.12.2-1) unstable; urgency=low

  * new upstream release

 -- Nicolas Chauvat <nicolas.chauvat@logilab.fr>  Mon, 11 Apr 2011 22:15:21 +0200

cubicweb (3.12.1-1) unstable; urgency=low

  * new upstream release

 -- Sylvain Thénault <sylvain.thenault@logilab.fr>  Wed, 06 Apr 2011 23:25:12 +0200

cubicweb (3.12.0-1) unstable; urgency=low

  * new upstream release

 -- Alexandre Fayolle <alexandre.fayolle@logilab.fr>  Fri, 01 Apr 2011 15:59:37 +0200

cubicweb (3.11.3-1) unstable; urgency=low

  * new upstream release

 -- Sylvain Thénault <sylvain.thenault@logilab.fr>  Thu, 05 May 2011 16:00:53 +0200

cubicweb (3.11.2-1) unstable; urgency=low

  * new upstream release

 -- Nicolas Chauvat <nicolas.chauvat@logilab.fr>  Mon, 28 Mar 2011 19:18:54 +0200

cubicweb (3.11.1-1) unstable; urgency=low

  * new upstream release

 -- Sylvain Thénault <sylvain.thenault@logilab.fr>  Mon, 07 Mar 2011 17:21:28 +0100

cubicweb (3.11.0-1) unstable; urgency=low

  * new upstream release

 -- Sylvain Thénault <sylvain.thenault@logilab.fr>  Fri, 18 Feb 2011 10:27:22 +0100

cubicweb (3.10.8-1) unstable; urgency=low

  * new upstream release

 -- Sylvain Thénault <sylvain.thenault@logilab.fr>  Wed, 02 Feb 2011 11:09:22 +0100

cubicweb (3.10.7-1) unstable; urgency=low

  * new upstream release

 -- Sylvain Thénault <sylvain.thenault@logilab.fr>  Wed, 12 Jan 2011 08:50:29 +0100

cubicweb (3.10.6-1) unstable; urgency=low

  * new upstream release

 -- Nicolas Chauvat <nicolas.chauvat@logilab.fr>  Tue, 30 Nov 2010 22:25:41 +0100

cubicweb (3.10.5-1) unstable; urgency=low

  * new upstream release

 -- Sylvain Thénault <sylvain.thenault@logilab.fr>  Mon, 25 Oct 2010 18:22:20 +0200

cubicweb (3.10.4-1) unstable; urgency=low

  * new upstream release

 -- Sylvain Thénault <sylvain.thenault@logilab.fr>  Fri, 22 Oct 2010 17:41:00 +0200

cubicweb (3.10.3-1) unstable; urgency=low

  * new upstream release

 -- Sylvain Thénault <sylvain.thenault@logilab.fr>  Wed, 20 Oct 2010 16:00:33 +0200

cubicweb (3.10.2-1) unstable; urgency=low

  * new upstream release

 -- Sylvain Thénault <sylvain.thenault@logilab.fr>  Mon, 18 Oct 2010 11:47:37 +0200

cubicweb (3.10.1-1) unstable; urgency=low

  * new upstream release

 -- Sylvain Thénault <sylvain.thenault@logilab.fr>  Fri, 15 Oct 2010 12:08:58 +0200

cubicweb (3.10.0-1) unstable; urgency=low

  * new upstream release

 -- Sylvain Thénault <sylvain.thenault@logilab.fr>  Wed, 13 Oct 2010 22:18:39 +0200

cubicweb (3.9.9-3) unstable; urgency=low

  * cubicweb-common must actually include shared/i18n folder

 -- Pierre-Yves David <pierre-yves.david@logilab.fr>  Tue, 23 Nov 2010 16:18:46 +0200

cubicweb (3.9.9-2) unstable; urgency=low

  * fix cubicweb-common content

 -- Pierre-Yves David <pierre-yves.david@logilab.fr>  Tue, 23 Nov 2010 14:00:46 +0200

cubicweb (3.9.9-1) unstable; urgency=low

  * new upstream release

 -- Sylvain Thénault <sylvain.thenault@logilab.fr>  Thu, 21 Oct 2010 09:33:46 +0200

cubicweb (3.9.8-1) unstable; urgency=low

  * new upstream release

 -- Sylvain Thénault <sylvain.thenault@logilab.fr>  Thu, 23 Sep 2010 18:45:23 +0200

cubicweb (3.9.7-1) unstable; urgency=low

  * new upstream release

 -- Sylvain Thénault <sylvain.thenault@logilab.fr>  Thu, 16 Sep 2010 15:41:51 +0200

cubicweb (3.9.6-1) unstable; urgency=low

  * new upstream release

 -- Sylvain Thénault <sylvain.thenault@logilab.fr>  Mon, 13 Sep 2010 10:50:15 +0200

cubicweb (3.9.5-1) unstable; urgency=low

  * new upstream release

 -- Sylvain Thénault <sylvain.thenault@logilab.fr>  Thu, 26 Aug 2010 10:53:34 +0200

cubicweb (3.9.4-1) unstable; urgency=low

  * new upstream release

 -- Sylvain Thénault <sylvain.thenault@logilab.fr>  Mon, 02 Aug 2010 14:25:38 +0200

cubicweb (3.9.3-1) unstable; urgency=low

  * new upstream release

 -- Sylvain Thénault <sylvain.thenault@logilab.fr>  Tue, 27 Jul 2010 16:39:04 +0200

cubicweb (3.9.2-1) unstable; urgency=low

  * new upstream release

 -- Sylvain Thénault <sylvain.thenault@logilab.fr>  Fri, 16 Jul 2010 12:40:59 +0200

cubicweb (3.9.1-1) unstable; urgency=low

  * new upstream release

 -- Sylvain Thénault <sylvain.thenault@logilab.fr>  Mon, 12 Jul 2010 13:25:10 +0200

cubicweb (3.9.0-1) unstable; urgency=low

  * new upstream release

 -- Sylvain Thénault <sylvain.thenault@logilab.fr>  Wed, 07 Jul 2010 13:01:06 +0200

cubicweb (3.8.7-1) unstable; urgency=low

  * new upstream release

 -- Julien Jehannet <julien.jehannet@logilab.fr>  Wed, 07 Jul 2010 11:42:02 +0200

cubicweb (3.8.6-1) unstable; urgency=low

  * new upstream release

 -- Sylvain Thénault <sylvain.thenault@logilab.fr>  Fri, 02 Jul 2010 00:39:36 +0200

cubicweb (3.8.5-1) unstable; urgency=low

  * new upstream release

 -- Sylvain Thénault <sylvain.thenault@logilab.fr>  Mon, 21 Jun 2010 10:42:01 +0200

cubicweb (3.8.4-1) unstable; urgency=low

  * new upstream release

 -- Sylvain Thénault <sylvain.thenault@logilab.fr>  Fri, 11 Jun 2010 11:36:50 +0200

cubicweb (3.8.3-1) unstable; urgency=low

  * new upstream release

 -- Sylvain Thénault <sylvain.thenault@logilab.fr>  Mon, 07 Jun 2010 09:19:50 +0200

cubicweb (3.8.2-1) unstable; urgency=low

  * new upstream release

 -- Sylvain Thénault <sylvain.thenault@logilab.fr>  Tue, 18 May 2010 14:59:07 +0200

cubicweb (3.8.1-1) unstable; urgency=low

  * new upstream release

 -- Sylvain Thénault <sylvain.thenault@logilab.fr>  Mon, 26 Apr 2010 17:11:36 +0200

cubicweb (3.8.0-1) unstable; urgency=low

  * new upstream release

 -- Sylvain Thénault <sylvain.thenault@logilab.fr>  Tue, 20 Apr 2010 16:31:44 +0200

cubicweb (3.7.5-1) unstable; urgency=low

  * new upstream release on the 3.7 branch

 -- Alexandre Fayolle <afayolle@debian.org>  Thu, 29 Apr 2010 13:51:52 +0200

cubicweb (3.7.4-1) unstable; urgency=low

  * new upstream release

 -- Sylvain Thénault <sylvain.thenault@logilab.fr>  Thu, 15 Apr 2010 18:20:39 +0200

cubicweb (3.7.3-1) unstable; urgency=low

  * new upstream release

 -- Sylvain Thénault <sylvain.thenault@logilab.fr>  Wed, 31 Mar 2010 14:55:21 +0200

cubicweb (3.7.2-1) unstable; urgency=low

  * new upstream release

 -- Sylvain Thénault <sylvain.thenault@logilab.fr>  Fri, 26 Mar 2010 15:53:01 +0100

cubicweb (3.7.1-1) unstable; urgency=low

  * new upstream release

 -- Sylvain Thénault <sylvain.thenault@logilab.fr>  Fri, 19 Mar 2010 14:47:23 +0100

cubicweb (3.7.0-1) unstable; urgency=low

  * remove postgresql-contrib from cubicweb dependency (using tsearch
    which is included with postgres >= 8.3)
  * add postgresql-client | mysql-client to cubicweb-server dependencies using two
    new cubicweb-[postgresql|mysql]-support virtual packages (necessary for
    dump/restore of database)

 -- Sylvain Thénault <sylvain.thenault@logilab.fr>  Tue, 16 Mar 2010 17:55:37 +0100

cubicweb (3.6.3-1) unstable; urgency=low

  * remove postgresql-contrib from cubicweb dependency (using tsearch
    which is included with postgres >= 8.3)
  * add postgresql-client | mysql-client to cubicweb-server dependencies using two
    new cubicweb-[postgresql|mysql]-support virtual packages (necessary for
    dump/restore of database)

 -- Sylvain Thénault <sylvain.thenault@logilab.fr>  Wed, 24 Mar 2010 07:50:47 +0100

cubicweb (3.6.2-1) unstable; urgency=low

  * new upstream release

 -- Sylvain Thénault <sylvain.thenault@logilab.fr>  Thu, 11 Mar 2010 19:49:04 +0100

cubicweb (3.6.1-2) unstable; urgency=low

  * remove depends to python-elementtree (included in python>=2.5)

 -- Pierre-Yves David <pierre-yves.david@logilab.fr>  Fri, 04 Mar 2010 14:43:01 +0100

cubicweb (3.6.1-1) unstable; urgency=low

  * new upstream release

 -- Sylvain Thénault <sylvain.thenault@logilab.fr>  Fri, 26 Feb 2010 14:14:01 +0100

cubicweb (3.6.0-1) unstable; urgency=low

  * new upstream release

 -- Sylvain Thénault <sylvain.thenault@logilab.fr>  Wed, 10 Feb 2010 09:44:58 +0100

cubicweb (3.5.12-1) unstable; urgency=low

  * new upstream release

 -- Sylvain Thénault <sylvain.thenault@logilab.fr>  Tue, 02 Feb 2010 11:07:00 +0100

cubicweb (3.5.11-1) unstable; urgency=low

  * new upstream release

 -- Sylvain Thénault <sylvain.thenault@logilab.fr>  Wed, 23 Dec 2009 10:27:12 +0100

cubicweb (3.5.10-1) unstable; urgency=low

  * new upstream release

 -- Sylvain Thénault <sylvain.thenault@logilab.fr>  Thu, 03 Dec 2009 15:48:38 +0100

cubicweb (3.5.9-1) unstable; urgency=low

  * new upstream release

 -- Nicolas Chauvat <nicolas.chauvat@logilab.fr>  Sun, 29 Nov 2009 23:28:47 +0100

cubicweb (3.5.8-1) unstable; urgency=low

  * new upstream release

 -- Nicolas Chauvat <nicolas.chauvat@logilab.fr>  Sun, 29 Nov 2009 22:43:11 +0100

cubicweb (3.5.7-1) unstable; urgency=low

  * new upstream release

 -- Nicolas Chauvat <nicolas.chauvat@logilab.fr>  Sat, 28 Nov 2009 11:50:08 +0100

cubicweb (3.5.6-1) unstable; urgency=low

  * new upstream release

 -- Adrien Di Mascio <Adrien.DiMascio@logilab.fr>  Mon, 23 Nov 2009 18:55:01 +0100

cubicweb (3.5.5-1) unstable; urgency=low

  * new upstream release

 -- Sylvain Thénault <sylvain.thenault@logilab.fr>  Wed, 21 Oct 2009 10:38:55 +0200

cubicweb (3.5.4-1) unstable; urgency=low

  * new upstream release

 -- Sylvain Thénault <sylvain.thenault@logilab.fr>  Wed, 07 Oct 2009 20:58:35 +0200

cubicweb (3.5.3-1) unstable; urgency=low

  * new upstream release

 -- Sylvain Thénault <sylvain.thenault@logilab.fr>  Wed, 07 Oct 2009 15:35:10 +0200

cubicweb (3.5.2-1) unstable; urgency=low

  * new upstream release

 -- Adrien Di Mascio <Adrien.DiMascio@logilab.fr>  Tue, 22 Sep 2009 09:31:42 +0200

cubicweb (3.5.1-1) unstable; urgency=low

  * new upstream release

 -- Sylvain Thénault <sylvain.thenault@logilab.fr>  Fri, 18 Sep 2009 10:35:00 +0200

cubicweb (3.5.0-1) unstable; urgency=low

  * new upstream release

 -- Sylvain Thénault <sylvain.thenault@logilab.fr>  Wed, 16 Sep 2009 17:51:13 +0200

cubicweb (3.4.11-1) unstable; urgency=low

  * new upstream release

 -- Aurélien Campéas <aurelien.campeas@logilab.fr>  Tue, 11 Sep 2009 12:20:00 +0200

cubicweb (3.4.10-1) unstable; urgency=low

  * new upstream release

 -- Sylvain Thénault <sylvain.thenault@logilab.fr>  Fri, 11 Sep 2009 17:19:37 +0200

cubicweb (3.4.9-1) unstable; urgency=low

  * new upstream release

 -- Sylvain Thénault <sylvain.thenault@logilab.fr>  Fri, 11 Sep 2009 14:27:39 +0200

cubicweb (3.4.8-1) unstable; urgency=low

  * new upstream release

 -- Sylvain Thénault <sylvain.thenault@logilab.fr>  Thu, 10 Sep 2009 15:27:17 +0200

cubicweb (3.4.7-1) unstable; urgency=low

  * new upstream release

 -- Sylvain Thénault <sylvain.thenault@logilab.fr>  Wed, 09 Sep 2009 14:08:41 +0200

cubicweb (3.4.6-1) unstable; urgency=low

  * new upstream release

 -- Sylvain Thénault <sylvain.thenault@logilab.fr>  Mon, 31 Aug 2009 14:12:30 +0200

cubicweb (3.4.5-1) unstable; urgency=low

  * new upstream release

 -- Sylvain Thénault <sylvain.thenault@logilab.fr>  Wed, 26 Aug 2009 15:01:42 +0200

cubicweb (3.4.4-1) unstable; urgency=low

  * new upstream release

 -- Sylvain Thénault <sylvain.thenault@logilab.fr>  Tue, 18 Aug 2009 14:27:08 +0200

cubicweb (3.4.3-1) unstable; urgency=low

  * new upstream release

 -- Nicolas Chauvat <nicolas.chauvat@logilab.fr>  Fri, 14 Aug 2009 17:54:06 +0200

cubicweb (3.4.2-1) unstable; urgency=low

  * new upstream release

 -- Sylvain Thénault <sylvain.thenault@logilab.fr>  Fri, 07 Aug 2009 17:50:15 +0200

cubicweb (3.4.1-1) unstable; urgency=low

  * new upstream release

 -- Sylvain Thénault <sylvain.thenault@logilab.fr>  Fri, 07 Aug 2009 14:00:33 +0200

cubicweb (3.4.0-1) unstable; urgency=low

  * new upstream release

 -- Sylvain Thénault <sylvain.thenault@logilab.fr>  Fri, 07 Aug 2009 10:43:21 +0200

cubicweb (3.3.5-1) unstable; urgency=low

  * new upstream release

 -- Sylvain Thénault <sylvain.thenault@logilab.fr>  Thu, 06 Aug 2009 09:05:22 +0200

cubicweb (3.3.4-2) unstable; urgency=low

  * fix conflicting test files

 -- Sylvain Thénault <sylvain.thenault@logilab.fr>  Tue, 21 Jul 2009 23:09:03 +0200

cubicweb (3.3.4-1) unstable; urgency=low

  * new upstream release

 -- Sylvain Thénault <sylvain.thenault@logilab.fr>  Tue, 21 Jul 2009 13:11:38 +0200

cubicweb (3.3.3-2) unstable; urgency=low

  * re-release with "from __future__ import with_statement" commented out to
    avoid broken installation if 2.4 is installed

 -- Sylvain Thénault <sylvain.thenault@logilab.fr>  Mon, 06 Jul 2009 17:33:15 +0200

cubicweb (3.3.3-1) unstable; urgency=low

  * new upstream release

 -- Sylvain Thénault <sylvain.thenault@logilab.fr>  Mon, 06 Jul 2009 13:24:29 +0200

cubicweb (3.3.2-1) unstable; urgency=low

  * new upstream release

 -- Sylvain Thénault <sylvain.thenault@logilab.fr>  Thu, 25 Jun 2009 07:58:14 +0200

cubicweb (3.3.1-1) unstable; urgency=low

  * new upstream release

 -- Aurélien Campéas <aurelien.campeas@logilab.fr>  Mon, 22 Jun 2009 12:00:00 +0200

cubicweb (3.3.0-1) unstable; urgency=low

  * new upstream release

 -- Nicolas Chauvat <nicolas.chauvat@logilab.fr>  Wed, 03 Jun 2009 19:52:37 +0200

cubicweb (3.2.3-1) unstable; urgency=low

  * new upstream release

 -- Nicolas Chauvat <nicolas.chauvat@logilab.fr>  Wed, 27 May 2009 12:31:49 +0200

cubicweb (3.2.1-1) unstable; urgency=low

  * new upstream release

 -- Aurélien Campéas <aurelien.campeas@logilab.fr>  Mon, 25 May 2009 16:45:00 +0200

cubicweb (3.2.0-1) unstable; urgency=low

  * new upstream release

 -- Sylvain Thénault <sylvain.thenault@logilab.fr>  Thu, 14 May 2009 12:31:06 +0200

cubicweb (3.1.4-1) unstable; urgency=low

  * new upstream release

 -- Aurélien Campéas <aurelien.campeas@logilab.fr>  Mon, 06 Apr 2009 14:30:00 +0200

cubicweb (3.1.3-1) unstable; urgency=low

  * new upstream release

 -- Sylvain Thénault <sylvain.thenault@logilab.fr>  Mon, 06 Apr 2009 08:52:27 +0200

cubicweb (3.1.2-1) unstable; urgency=low

  * new upstream release

 -- Aurélien Campéas <aurelien.campeas@logilab.fr>  Wed, 10 Mar 2009 12:30:00 +0100

cubicweb (3.1.1-1) unstable; urgency=low

  * new upstream release

 -- Aurélien Campéas <aurelien.campeas@logilab.fr>  Wed, 9 Mar 2009 18:32:00 +0100

cubicweb (3.1.0-1) unstable; urgency=low

  * new upstream release

 -- Sylvain Thénault <sylvain.thenault@logilab.fr>  Wed, 25 Feb 2009 18:41:47 +0100

cubicweb (3.0.10-1) unstable; urgency=low

  * merge cubicweb-core package into cubicweb-common
  * simplify debian/rules

 -- Julien Jehannet <julien.jehannet@logilab.fr>  Thu, 19 Feb 2009 16:24:09 +0100

cubicweb (3.0.9-1) unstable; urgency=low

  * new upstream (interim) release

 -- Aurélien Campéas <aurelien.campeas@logilab.fr>  Tue, 10 Feb 2009 14:05:12 +0100

cubicweb (3.0.4-1) unstable; urgency=low

  * new upstream release

 -- Sylvain Thénault <sylvain.thenault@logilab.fr>  Tue, 27 Jan 2009 16:05:12 +0100

cubicweb (3.0.3-1) unstable; urgency=low

  * new upstream release

 -- Aurélien Campéas <aurelien.campeas@logilab.fr>  Wed, 14 Jan 2009 18:25:21 +0100

cubicweb (3.0.2-1) unstable; urgency=low

  * new upstream release

 -- Sylvain Thénault <sylvain.thenault@logilab.fr>  Wed, 14 Jan 2009 13:25:21 +0100

cubicweb (3.0.1-1) unstable; urgency=low

  * new upstream release

 -- Sylvain Thénault <sylvain.thenault@logilab.fr>  Thu, 08 Jan 2009 18:27:37 +0100

cubicweb (3.0.0-1) unstable; urgency=low

  * new upstream release

 -- Adrien Di Mascio <Adrien.DiMascio@logilab.fr>  Tue, 23 Dec 2008 18:42:43 +0100

cubicweb (2.99.99-1) unstable; urgency=low

  * new upstream release

 -- Sylvain Thénault <sylvain.thenault@logilab.fr>  Mon, 22 Dec 2008 17:34:45 +0100

cubicweb (2.99.7-1) unstable; urgency=low

  * remove buggy cubicweb-common.postinst
  * replace erudi|ginco by cubicweb where necessary in existing instance
  * new upstream release

 -- Sylvain Thénault <sylvain.thenault@logilab.fr>  Fri, 19 Dec 2008 17:11:00 +0100

cubicweb (2.99.6-1) unstable; urgency=low

  * new upstream release

 -- Sylvain Thénault <sylvain.thenault@logilab.fr>  Fri, 19 Dec 2008 15:16:37 +0100

cubicweb (2.99.5-1) unstable; urgency=low

  * new upstream release

 -- Sylvain Thénault <sylvain.thenault@logilab.fr>  Wed, 17 Dec 2008 14:14:26 +0100

cubicweb (2.99.4-1) unstable; urgency=low

  * new upstream release

 -- Adrien Di Mascio <Adrien.DiMascio@logilab.fr>  Fri, 12 Dec 2008 10:00:31 +0100

cubicweb (2.99.3-1) unstable; urgency=low

  * new upstream release

 -- Adrien Di Mascio <Adrien.DiMascio@logilab.fr>  Tue, 09 Dec 2008 07:42:16 +0100

cubicweb (2.99.2-1) unstable; urgency=low

  * new upstream release

 -- Adrien Di Mascio <adrien.dimascio@logilab.fr>  Mon, 17 Nov 2008 15:02:16 +0100

cubicweb (2.99.1-1) unstable; urgency=low

  * new upstream release

 -- Nicolas Chauvat <nicolas.chauvat@logilab.fr>  Thu, 13 Nov 2008 11:02:16 +0100

cubicweb (2.99.0-1) unstable; urgency=low

  * initial public release

 -- Nicolas Chauvat <nicolas.chauvat@logilab.fr>  Fri, 24 Oct 2008 23:01:21 +0200<|MERGE_RESOLUTION|>--- conflicted
+++ resolved
@@ -1,4 +1,3 @@
-<<<<<<< HEAD
 cubicweb (3.18.4-1) unstable; urgency=low
 
   * new upstream release
@@ -28,13 +27,12 @@
   * new upstream release.
 
  -- Julien Cristau <julien.cristau@logilab.fr>  Fri, 10 Jan 2014 17:14:18 +0100
-=======
+
 cubicweb (3.17.14-1) unstable; urgency=low
 
   * new upstream release
 
  -- Aurelien Campeas <aurelien.campeas@logilab.fr>  Wed, 05 Mar 2014 15:48:38 +0100
->>>>>>> 69125f74
 
 cubicweb (3.17.13-1) unstable; urgency=low
 
