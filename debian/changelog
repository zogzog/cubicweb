<<<<<<< HEAD
cubicweb (3.21.6-1) unstable; urgency=medium

  * new upstream release

 -- Julien Cristau <julien.cristau@logilab.fr>  Tue, 16 Feb 2016 18:53:15 +0100

cubicweb (3.21.5-2) unstable; urgency=medium

  * Fix conflict between cubicweb-server and cubicweb-dev.

 -- Julien Cristau <julien.cristau@logilab.fr>  Thu, 17 Dec 2015 14:56:07 +0100

cubicweb (3.21.5-1) unstable; urgency=medium

  * New upstream release.

 -- Rémi Cardona <remi.cardona@logilab.fr>  Tue, 15 Dec 2015 17:33:05 +0100

cubicweb (3.21.4-1) unstable; urgency=medium

  * New upstream release.

 -- Rémi Cardona <remi.cardona@logilab.fr>  Tue, 15 Dec 2015 11:59:58 +0100

cubicweb (3.21.3-1) unstable; urgency=medium

  * New upstream release.

 -- Rémi Cardona <remi.cardona@logilab.fr>  Wed, 09 Dec 2015 18:29:39 +0100

cubicweb (3.21.2-1) unstable; urgency=medium

  * New upstream release.

 -- Rémi Cardona <remi.cardona@logilab.fr>  Fri, 09 Oct 2015 18:00:39 +0200

cubicweb (3.21.1-1) unstable; urgency=medium

  * new upstream release

 -- Julien Cristau <julien.cristau@logilab.fr>  Tue, 28 Jul 2015 18:05:55 +0200

cubicweb (3.21.0-1) unstable; urgency=low

  * New upstream release.

 -- Julien Cristau <julien.cristau@logilab.fr>  Fri, 10 Jul 2015 17:04:11 +0200
=======
cubicweb (3.20.16-1) unstable; urgency=medium

  * new upstream release 

 -- David Douard <david.douard@logilab.fr>  Tue, 19 Jul 2016 12:48:45 +0200
>>>>>>> 8f1b9c4f

cubicweb (3.20.15-1) unstable; urgency=medium

  * new upstream release 

 -- David Douard <david.douard@logilab.fr>  Mon, 09 May 2016 17:04:10 +0200

cubicweb (3.20.14-1) unstable; urgency=medium

  * new upstream release

 -- Julien Cristau <julien.cristau@logilab.fr>  Mon, 21 Mar 2016 17:59:22 +0100

cubicweb (3.20.13-1) unstable; urgency=medium

  * new upstream release

 -- Julien Cristau <julien.cristau@logilab.fr>  Tue, 16 Feb 2016 17:53:29 +0100

cubicweb (3.20.12-1) unstable; urgency=medium

  * new upstream release.

 -- Julien Cristau <julien.cristau@logilab.fr>  Mon, 14 Dec 2015 16:28:52 +0100

cubicweb (3.20.11-1) unstable; urgency=medium

  * New upstream release.

 -- Rémi Cardona <remi.cardona@logilab.fr>  Wed, 09 Dec 2015 16:27:45 +0100

cubicweb (3.20.10-1) unstable; urgency=medium

  * New upstream release.

 -- Rémi Cardona <remi.cardona@logilab.fr>  Thu, 08 Oct 2015 18:47:24 +0200

cubicweb (3.20.9-1) unstable; urgency=low

  * New upstream release.

 -- Rémi Cardona <remi.cardona@logilab.fr>  Thu, 09 Jul 2015 12:40:13 +0200

cubicweb (3.20.8-1) unstable; urgency=low

  * New upstream release.

 -- Rémi Cardona <remi.cardona@logilab.fr>  Mon, 22 Jun 2015 12:50:11 +0200

cubicweb (3.20.7-1) unstable; urgency=low

  * New upstream release.

 -- Rémi Cardona <remi.cardona@logilab.fr>  Wed, 22 Apr 2015 17:47:35 +0200

cubicweb (3.20.6-1) unstable; urgency=low

  * new upstream release

 -- Julien Cristau <julien.cristau@logilab.fr>  Thu, 02 Apr 2015 10:58:16 +0200

cubicweb (3.20.5-2) unstable; urgency=low

  * Fix cubicweb-dev dependencies.

 -- Julien Cristau <julien.cristau@logilab.fr>  Fri, 27 Mar 2015 17:22:53 +0100

cubicweb (3.20.5-1) unstable; urgency=low

  * new upstream release

 -- Julien Cristau <julien.cristau@logilab.fr>  Fri, 27 Mar 2015 14:56:16 +0100

cubicweb (3.20.4-1) unstable; urgency=low

  * new upstream release

 -- Julien Cristau <julien.cristau@logilab.fr>  Fri, 06 Feb 2015 09:41:32 +0100

cubicweb (3.20.3-1) unstable; urgency=low

  * new upstream release

 -- Julien Cristau <julien.cristau@logilab.fr>  Fri, 30 Jan 2015 16:14:22 +0100

cubicweb (3.20.2-1) unstable; urgency=medium

  * new upstream release

 -- Julien Cristau <julien.cristau@logilab.fr>  Thu, 08 Jan 2015 12:20:13 +0100

cubicweb (3.20.1-1) unstable; urgency=low

  * new upstream release

 -- Julien Cristau <julien.cristau@logilab.fr>  Wed, 07 Jan 2015 15:24:24 +0100

cubicweb (3.20.0-1) unstable; urgency=medium

  * new upstream release

 -- Julien Cristau <julien.cristau@logilab.fr>  Tue, 06 Jan 2015 18:11:03 +0100

cubicweb (3.19.14-1) unstable; urgency=medium

  * new upstream release

 -- Julien Cristau <julien.cristau@logilab.fr>  Tue, 16 Feb 2016 11:01:47 +0100

cubicweb (3.19.13-1) unstable; urgency=medium

  * New upstream release.

 -- Rémi Cardona <remi.cardona@logilab.fr>  Tue, 06 Oct 2015 18:31:33 +0200

cubicweb (3.19.12-1) unstable; urgency=low

  * New upstream release

 -- Rémi Cardona <remi.cardona@logilab.fr>  Fri, 19 Jun 2015 10:51:23 +0200

cubicweb (3.19.11-2) unstable; urgency=low

  * Fix cubicweb-dev dependencies.

 -- Julien Cristau <julien.cristau@logilab.fr>  Fri, 27 Mar 2015 16:53:20 +0100

cubicweb (3.19.11-1) unstable; urgency=low

  * new upstream release

 -- Julien Cristau <julien.cristau@logilab.fr>  Wed, 18 Mar 2015 11:55:52 +0100

cubicweb (3.19.10-1) unstable; urgency=low

  * New upstream release.

 -- Rémi Cardona <remi.cardona@logilab.fr>  Thu, 12 Mar 2015 11:52:01 +0100

cubicweb (3.19.9-1) unstable; urgency=low

  * new upstream release

 -- Julien Cristau <julien.cristau@logilab.fr>  Thu, 05 Feb 2015 15:35:19 +0100

cubicweb (3.19.8-1) unstable; urgency=medium

  * new upstream release

 -- Julien Cristau <julien.cristau@logilab.fr>  Thu, 22 Jan 2015 17:18:34 +0100

cubicweb (3.19.7-1) unstable; urgency=low

  * new upstream release

 -- Julien Cristau <julien.cristau@logilab.fr>  Wed, 07 Jan 2015 14:37:59 +0100

cubicweb (3.19.6-1) unstable; urgency=low

  * new upstream release 

 -- David Douard <david.douard@logilab.fr>  Wed, 26 Nov 2014 16:22:39 +0100

cubicweb (3.19.5-1) unstable; urgency=low

  * new upstream release

 -- Julien Cristau <julien.cristau@logilab.fr>  Mon, 06 Oct 2014 17:32:28 +0200

cubicweb (3.19.4-1) unstable; urgency=low

  * new upstream release

 -- Julien Cristau <julien.cristau@logilab.fr>  Thu, 25 Sep 2014 14:24:04 +0200

cubicweb (3.19.3-1) unstable; urgency=low

  * new upstream release

 -- Julien Cristau <julien.cristau@logilab.fr>  Fri, 18 Jul 2014 16:16:32 +0200

cubicweb (3.19.2-1) unstable; urgency=low

  * new upstream release

 -- Julien Cristau <julien.cristau@logilab.fr>  Thu, 03 Jul 2014 09:53:52 +0200

cubicweb (3.19.1-1) unstable; urgency=low

  * new upstream release

 -- Julien Cristau <julien.cristau@logilab.fr>  Tue, 03 Jun 2014 12:16:00 +0200

cubicweb (3.19.0-1) unstable; urgency=low

  * new upstream release

 -- Julien Cristau <julien.cristau@logilab.fr>  Mon, 28 Apr 2014 18:35:27 +0200

cubicweb (3.18.8-1) unstable; urgency=medium

  * new upstream release

 -- Julien Cristau <julien.cristau@logilab.fr>  Thu, 22 Jan 2015 16:41:12 +0100

cubicweb (3.18.7-1) unstable; urgency=low

  * new upstream release

 -- Aurelien Campeas <aurelien.campeas@logilab.fr>  Tue, 25 Nov 2014 12:14:36 +0100

cubicweb (3.18.6-1) unstable; urgency=low

  * new upstream release

 -- Julien Cristau <julien.cristau@logilab.fr>  Wed, 24 Sep 2014 15:08:34 +0200

cubicweb (3.18.5-1) unstable; urgency=low

  * new upstream release

 -- Aurelien Campeas <aurelien.campeas@logilab.fr>  Thu, 05 Jun 2014 16:13:03 +0200

cubicweb (3.18.4-1) unstable; urgency=low

  * new upstream release

 -- Aurelien Campeas <aurelien.campeas@logilab.fr>  Fri, 28 Mar 2014 17:12:48 +0100

cubicweb (3.18.3-1) unstable; urgency=low

  * new upstream release

 -- Julien Cristau <julien.cristau@logilab.fr>  Fri, 14 Feb 2014 16:03:55 +0100

cubicweb (3.18.2-1) unstable; urgency=low

  * new upstream release.

 -- Julien Cristau <julien.cristau@logilab.fr>  Tue, 21 Jan 2014 12:34:00 +0100

cubicweb (3.18.1-1) unstable; urgency=low

  * New upstream release.

 -- Julien Cristau <julien.cristau@logilab.fr>  Thu, 16 Jan 2014 11:53:21 +0100

cubicweb (3.18.0-1) unstable; urgency=low

  * new upstream release.

 -- Julien Cristau <julien.cristau@logilab.fr>  Fri, 10 Jan 2014 17:14:18 +0100

cubicweb (3.17.18-1) unstable; urgency=low

  * new upstream release

 -- Aurelien Campeas <aurelien.campeas@logilab.fr>  Mon, 24 Nov 2014 17:41:24 +0100

cubicweb (3.17.17-1) unstable; urgency=low

  * new upstream release

 -- Aurelien Campeas <aurelien.campeas@logilab.fr>  Tue, 16 Sep 2014 18:38:19 +0200

cubicweb (3.17.16-1) unstable; urgency=low

  * new upstream release

 -- Aurelien Campeas <aurelien.campeas@logilab.fr>  Mon, 07 Jul 2014 19:26:12 +0200

cubicweb (3.17.15-1) unstable; urgency=low

  * new upstream release

 -- Aurelien Campeas <aurelien.campeas@logilab.fr>  Wed, 13 May 2014 17:47:00 +0200

cubicweb (3.17.14-1) unstable; urgency=low

  * new upstream release

 -- Aurelien Campeas <aurelien.campeas@logilab.fr>  Wed, 05 Mar 2014 15:48:38 +0100

cubicweb (3.17.13-1) unstable; urgency=low

  * new upstream release

 -- Aurelien Campeas <aurelien.campeas@logilab.fr>  Mon, 10 Feb 2014 17:57:58 +0100

cubicweb (3.17.12-1) unstable; urgency=low

  * new upstream release

 -- Aurelien Campeas <aurelien.campeas@logilab.fr>  Tue, 21 Jan 2014 13:10:22 +0100

cubicweb (3.17.11-2) unstable; urgency=low

  * Override lintian false-positive about debian/rules.tmpl in the cube
    skeleton.

 -- Julien Cristau <julien.cristau@logilab.fr>  Wed, 11 Dec 2013 15:56:39 +0100

cubicweb (3.17.11-1) unstable; urgency=low

  * new upstream release

 -- Aurelien Campeas <aurelien.campeas@logilab.fr>  Fri, 06 Dec 2013 15:55:48 +0100

cubicweb (3.17.10-1) unstable; urgency=low

  * new upstream release

 -- Julien Cristau <julien.cristau@logilab.fr>  Wed, 23 Oct 2013 17:23:45 +0200

cubicweb (3.17.9-1) unstable; urgency=low

  * new upstream release

 -- Julien Cristau <julien.cristau@logilab.fr>  Tue, 08 Oct 2013 17:57:04 +0200

cubicweb (3.17.8-1) unstable; urgency=low

  * new upstream release

 -- David Douard <david.douard@logilab.fr>  Thu, 03 Oct 2013 15:12:32 +0200

cubicweb (3.17.7-1) unstable; urgency=low

  * new upstream release

 -- David Douard <david.douard@logilab.fr>  Thu, 26 Sep 2013 15:13:39 +0200

cubicweb (3.17.6-1) unstable; urgency=low

  * new upstream release

 -- David Douard <david.douard@logilab.fr>  Tue, 06 Aug 2013 11:49:04 +0200

cubicweb (3.17.5-1) unstable; urgency=low

  * new upstream release

 -- David Douard <david.douard@logilab.fr>  Wed, 31 Jul 2013 16:58:19 +0200

cubicweb (3.17.4-1) unstable; urgency=low

  * new upstream release

 -- David Douard <david.douard@logilab.fr>  Fri, 26 Jul 2013 09:44:19 +0200

cubicweb (3.17.3-1) unstable; urgency=low

  * new upstream release

 -- David Douard <david.douard@logilab.fr>  Tue, 09 Jul 2013 15:10:16 +0200

cubicweb (3.17.2-1) unstable; urgency=low

  * new upstream release

 -- David Douard <david.douard@logilab.fr>  Thu, 13 Jun 2013 17:32:18 +0200

cubicweb (3.17.1-1) unstable; urgency=low

  * new upstream release

 -- David Douard <david.douard@logilab.fr>  Thu, 06 Jun 2013 12:28:49 +0200

cubicweb (3.17.0-2) unstable; urgency=low

  * fix yams Depends on cubicweb-common

 -- Pierre-Yves David <pierre-yves.david@logilab.fr>  Fri, 03 May 2013 16:26:50 +0200

cubicweb (3.17.0-1) unstable; urgency=low

  * new upstream release

 -- Pierre-Yves David <pierre-yves.david@logilab.fr>  Mon, 29 Apr 2013 11:20:56 +0200

cubicweb (3.16.6-1) unstable; urgency=low

  * new upstream release

 -- Florent Cayré <florent.cayre@logilab.fr>  Sat, 13 Jul 2013 05:10:23 +0200

cubicweb (3.16.5-1) unstable; urgency=low

  * new upstream release

 -- David Douard <david.douard@logilab.fr>  Fri, 14 Jun 2013 16:01:47 +0200

cubicweb (3.16.4-1) unstable; urgency=low

  * New upstream release

 -- Pierre-Yves David <pierre-yves.david@logilab.fr>  Fri, 26 Apr 2013 18:20:42 +0200

cubicweb (3.16.3-1) unstable; urgency=low

  * New upstream release

 -- David Douard <david.douard@logilab.fr>  Wed, 10 Apr 2013 10:37:37 +0200

cubicweb (3.16.2-1) unstable; urgency=low

  * New upstream release

 -- David Douard <david.douard@logilab.fr>  Mon, 08 Apr 2013 19:29:33 +0200

cubicweb (3.16.1-1) squeeze; urgency=low

  * New upstream release

 -- Aurélien Campéas <aurelien.campeas@logilab.fr>  Tue, 19 Mar 2013 16:52:00 +0100

cubicweb (3.16.0-1) squeeze; urgency=low

  * New upstream release

 -- Aurélien Campéas <aurelien.campeas@logilab.fr>  Wed, 23 Jan 2013 17:40:00 +0100

cubicweb (3.15.11-1) squeeze; urgency=low

  * New upstream release

 -- Pierre-Yves David <pierre-yves.david@logilab.fr>  Mon, 08 Apr 2013 12:43:02 +0200

cubicweb (3.15.10-1) squeeze; urgency=low

  * New upstream release

 -- Aurélien Campéas <aurelien.campeas@logilab.fr>  Tue, 19 Mar 2013 16:56:00 +0100

cubicweb (3.15.9-1) squeeze; urgency=low

  * New upstream release

 -- David Douard <david.douard@logilab.fr>  Fri, 25 Jan 2013 17:49:58 +0100

cubicweb (3.15.8-2) UNRELEASED; urgency=low

  * Don't compress txt files.  They're used by the doc's search functionality,
    and the javascript gets confused if it receives gzip instead of text.
  * Work around broken combination of jquery 1.4 and sphinx 0.6 in squeeze by
    patching up doctools.js.

 -- Julien Cristau <jcristau@debian.org>  Wed, 09 Jan 2013 19:09:16 +0100

cubicweb (3.15.8-1) squeeze; urgency=low

  * New upstream release

 -- Aurélien Campéas <aurelien.campeas@logilab.fr>  Wed, 09 Jan 2013 15:40:00 +0100

cubicweb (3.15.7-1) squeeze; urgency=low

  * New upstream release

 -- David Douard <david.douard@logilab.fr>  Wed, 12 Dec 2012 22:10:45 +0100

cubicweb (3.15.6-1) squeeze; urgency=low

  * New upstream release

 -- David Douard <david.douard@logilab.fr>  Fri, 30 Nov 2012 19:25:20 +0100

cubicweb (3.15.5-1) unstable; urgency=low

  * New upstream release

 -- Aurélien Campéas <aurelien.campeas@logilab.fr>  Wed, 24 Oct 2012 12:07:00 +0200

cubicweb (3.15.4-1) unstable; urgency=low

  * New upstream release

 -- Julien Cristau <jcristau@debian.org>  Fri, 31 Aug 2012 16:43:11 +0200

cubicweb (3.15.3-1) unstable; urgency=low

  * New upstream release

 -- Pierre-Yves David <pierre-yves.david@logilab.fr>  Tue, 21 Aug 2012 14:19:31 +0200

cubicweb (3.15.2-1) unstable; urgency=low

  * new upstream release

 -- Sylvain Thénault <sylvain.thenault@logilab.fr>  Fri, 20 Jul 2012 15:17:17 +0200

cubicweb (3.15.1-1) quantal; urgency=low

  * new upstream release

 -- David Douard <david.douard@logilab.fr>  Mon, 11 Jun 2012 09:45:24 +0200

cubicweb (3.15.0-1) unstable; urgency=low

  * new upstream release

 -- Sylvain Thénault <sylvain.thenault@logilab.fr>  Thu, 12 Apr 2012 13:52:05 +0200

cubicweb (3.14.10-1) unstable; urgency=low

  * new upstream release

 -- Pierre-Yves David <pierre-yves.david@logilab.fr>  Mon, 08 Apr 2013 12:18:20 +0200

cubicweb (3.14.9-1) unstable; urgency=low

  * new upstream release

 -- Pierre-Yves David <pierre-yves.david@logilab.fr>  Tue, 31 Jul 2012 16:16:28 +0200

cubicweb (3.14.8-1) unstable; urgency=low

  * new upstream release

 -- Sylvain Thénault <sylvain.thenault@logilab.fr>  Wed, 23 May 2012 11:42:54 +0200

cubicweb (3.14.7-1) unstable; urgency=low

  * new upstream release

 -- David Douard <david.douard@logilab.fr>  Wed, 11 Apr 2012 09:28:46 +0200

cubicweb (3.14.6-1) unstable; urgency=low

  * new upstream release

 -- Sylvain Thénault <sylvain.thenault@logilab.fr>  Tue, 13 Mar 2012 14:21:04 +0100

cubicweb (3.14.5-1) unstable; urgency=low

  * New upstream release

 -- David Douard <david.douard@logilab.fr>  Thu, 01 Mar 2012 15:29:29 +0100

cubicweb (3.14.4-2) unstable; urgency=low

  * add missing build-deps to generate the documentation

 -- David Douard <david.douard@logilab.fr>  Wed, 29 Feb 2012 17:00:52 +0100

cubicweb (3.14.4-1) unstable; urgency=low

  * New upstream release

 -- David Douard <david.douard@logilab.fr>  Fri, 17 Feb 2012 13:06:48 +0100

cubicweb (3.14.3-1) unstable; urgency=low

  * new upstream release

 -- Sylvain Thénault <sylvain.thenault@logilab.fr>  Fri, 03 Feb 2012 16:53:54 +0100

cubicweb (3.14.2-1) unstable; urgency=low

  * new upstream release

 -- Sylvain Thénault <sylvain.thenault@logilab.fr>  Thu, 22 Dec 2011 15:09:09 +0100

cubicweb (3.14.1-1) unstable; urgency=low

  * new upstream release

 -- Sylvain Thénault <sylvain.thenault@logilab.fr>  Thu, 08 Dec 2011 14:33:22 +0100

cubicweb (3.14.0-1) unstable; urgency=low

  * new upstream release

 -- Sylvain Thénault <sylvain.thenault@logilab.fr>  Wed, 09 Nov 2011 17:17:45 +0100

cubicweb (3.13.10-1) unstable; urgency=low

  * new upstream release

 -- Sylvain Thénault <sylvain.thenault@logilab.fr>  Thu, 08 Dec 2011 13:22:05 +0100

cubicweb (3.13.9-1) unstable; urgency=low

  * new upstream release

 -- Sylvain Thénault <sylvain.thenault@logilab.fr>  Fri, 21 Oct 2011 11:03:45 +0200

cubicweb (3.13.8-1) unstable; urgency=low

  * new upstream release

 -- Sylvain Thénault <sylvain.thenault@logilab.fr>  Fri, 07 Oct 2011 16:20:35 +0200

cubicweb (3.13.7-1) unstable; urgency=low

  * new upstream release

 -- Sylvain Thénault <sylvain.thenault@logilab.fr>  Thu, 29 Sep 2011 14:08:07 +0200

cubicweb (3.13.6-1) unstable; urgency=low

  * new upstream release

 -- Sylvain Thénault <sylvain.thenault@logilab.fr>  Mon, 26 Sep 2011 18:36:00 +0200

cubicweb (3.13.5-1) unstable; urgency=low

  * new upstream release

 -- Sylvain Thénault <sylvain.thenault@logilab.fr>  Thu, 08 Sep 2011 16:53:13 +0200

cubicweb (3.13.4-1) unstable; urgency=low

  * new upstream release

 -- Sylvain Thénault <sylvain.thenault@logilab.fr>  Fri, 05 Aug 2011 12:22:11 +0200

cubicweb (3.13.3-1) unstable; urgency=low

  * new upstream release

 -- Sylvain Thénault <sylvain.thenault@logilab.fr>  Wed, 27 Jul 2011 19:06:16 +0200

cubicweb (3.13.2-1) unstable; urgency=low

  * new upstream release

 -- Sylvain Thénault <sylvain.thenault@logilab.fr>  Wed, 20 Jul 2011 17:15:22 +0200

cubicweb (3.13.1-1) unstable; urgency=low

  * new upstream release

 -- Sylvain Thénault <sylvain.thenault@logilab.fr>  Tue, 12 Jul 2011 12:23:54 +0200

cubicweb (3.12.10-1) unstable; urgency=low

  * new upstream release

 -- Sylvain Thénault <sylvain.thenault@logilab.fr>  Mon, 26 Sep 2011 17:22:29 +0200

cubicweb (3.12.9-1) unstable; urgency=low

  * new upstream release

 -- Sylvain Thénault <sylvain.thenault@logilab.fr>  Tue, 12 Jul 2011 11:30:10 +0200

cubicweb (3.13.0-1) unstable; urgency=low

  * new upstream release

 -- Sylvain Thénault <sylvain.thenault@logilab.fr>  Thu, 09 Jun 2011 20:18:41 +0200

cubicweb (3.12.8-1) unstable; urgency=low

  * new upstream release

 -- Sylvain Thénault <sylvain.thenault@logilab.fr>  Mon, 27 Jun 2011 13:58:58 +0200

cubicweb (3.12.7-1) unstable; urgency=low

  * new upstream release

 -- Sylvain Thénault <sylvain.thenault@logilab.fr>  Tue, 21 Jun 2011 14:47:14 +0200

cubicweb (3.12.6-1) unstable; urgency=low

  * new upstream release

 -- Sylvain Thénault <sylvain.thenault@logilab.fr>  Thu, 09 Jun 2011 16:09:50 +0200

cubicweb (3.12.5-1) unstable; urgency=low

  * new upstream release

 -- Sylvain Thénault <sylvain.thenault@logilab.fr>  Mon, 23 May 2011 10:27:42 +0200

cubicweb (3.12.4-1) unstable; urgency=low

  * new upstream release

 -- Sylvain Thénault <sylvain.thenault@logilab.fr>  Wed, 11 May 2011 12:28:42 +0200

cubicweb (3.12.3-1) unstable; urgency=low

  * new upstream release

 -- Sylvain Thénault <sylvain.thenault@logilab.fr>  Thu, 05 May 2011 16:21:33 +0200

cubicweb (3.12.2-1) unstable; urgency=low

  * new upstream release

 -- Nicolas Chauvat <nicolas.chauvat@logilab.fr>  Mon, 11 Apr 2011 22:15:21 +0200

cubicweb (3.12.1-1) unstable; urgency=low

  * new upstream release

 -- Sylvain Thénault <sylvain.thenault@logilab.fr>  Wed, 06 Apr 2011 23:25:12 +0200

cubicweb (3.12.0-1) unstable; urgency=low

  * new upstream release

 -- Alexandre Fayolle <alexandre.fayolle@logilab.fr>  Fri, 01 Apr 2011 15:59:37 +0200

cubicweb (3.11.3-1) unstable; urgency=low

  * new upstream release

 -- Sylvain Thénault <sylvain.thenault@logilab.fr>  Thu, 05 May 2011 16:00:53 +0200

cubicweb (3.11.2-1) unstable; urgency=low

  * new upstream release

 -- Nicolas Chauvat <nicolas.chauvat@logilab.fr>  Mon, 28 Mar 2011 19:18:54 +0200

cubicweb (3.11.1-1) unstable; urgency=low

  * new upstream release

 -- Sylvain Thénault <sylvain.thenault@logilab.fr>  Mon, 07 Mar 2011 17:21:28 +0100

cubicweb (3.11.0-1) unstable; urgency=low

  * new upstream release

 -- Sylvain Thénault <sylvain.thenault@logilab.fr>  Fri, 18 Feb 2011 10:27:22 +0100

cubicweb (3.10.8-1) unstable; urgency=low

  * new upstream release

 -- Sylvain Thénault <sylvain.thenault@logilab.fr>  Wed, 02 Feb 2011 11:09:22 +0100

cubicweb (3.10.7-1) unstable; urgency=low

  * new upstream release

 -- Sylvain Thénault <sylvain.thenault@logilab.fr>  Wed, 12 Jan 2011 08:50:29 +0100

cubicweb (3.10.6-1) unstable; urgency=low

  * new upstream release

 -- Nicolas Chauvat <nicolas.chauvat@logilab.fr>  Tue, 30 Nov 2010 22:25:41 +0100

cubicweb (3.10.5-1) unstable; urgency=low

  * new upstream release

 -- Sylvain Thénault <sylvain.thenault@logilab.fr>  Mon, 25 Oct 2010 18:22:20 +0200

cubicweb (3.10.4-1) unstable; urgency=low

  * new upstream release

 -- Sylvain Thénault <sylvain.thenault@logilab.fr>  Fri, 22 Oct 2010 17:41:00 +0200

cubicweb (3.10.3-1) unstable; urgency=low

  * new upstream release

 -- Sylvain Thénault <sylvain.thenault@logilab.fr>  Wed, 20 Oct 2010 16:00:33 +0200

cubicweb (3.10.2-1) unstable; urgency=low

  * new upstream release

 -- Sylvain Thénault <sylvain.thenault@logilab.fr>  Mon, 18 Oct 2010 11:47:37 +0200

cubicweb (3.10.1-1) unstable; urgency=low

  * new upstream release

 -- Sylvain Thénault <sylvain.thenault@logilab.fr>  Fri, 15 Oct 2010 12:08:58 +0200

cubicweb (3.10.0-1) unstable; urgency=low

  * new upstream release

 -- Sylvain Thénault <sylvain.thenault@logilab.fr>  Wed, 13 Oct 2010 22:18:39 +0200

cubicweb (3.9.9-3) unstable; urgency=low

  * cubicweb-common must actually include shared/i18n folder

 -- Pierre-Yves David <pierre-yves.david@logilab.fr>  Tue, 23 Nov 2010 16:18:46 +0200

cubicweb (3.9.9-2) unstable; urgency=low

  * fix cubicweb-common content

 -- Pierre-Yves David <pierre-yves.david@logilab.fr>  Tue, 23 Nov 2010 14:00:46 +0200

cubicweb (3.9.9-1) unstable; urgency=low

  * new upstream release

 -- Sylvain Thénault <sylvain.thenault@logilab.fr>  Thu, 21 Oct 2010 09:33:46 +0200

cubicweb (3.9.8-1) unstable; urgency=low

  * new upstream release

 -- Sylvain Thénault <sylvain.thenault@logilab.fr>  Thu, 23 Sep 2010 18:45:23 +0200

cubicweb (3.9.7-1) unstable; urgency=low

  * new upstream release

 -- Sylvain Thénault <sylvain.thenault@logilab.fr>  Thu, 16 Sep 2010 15:41:51 +0200

cubicweb (3.9.6-1) unstable; urgency=low

  * new upstream release

 -- Sylvain Thénault <sylvain.thenault@logilab.fr>  Mon, 13 Sep 2010 10:50:15 +0200

cubicweb (3.9.5-1) unstable; urgency=low

  * new upstream release

 -- Sylvain Thénault <sylvain.thenault@logilab.fr>  Thu, 26 Aug 2010 10:53:34 +0200

cubicweb (3.9.4-1) unstable; urgency=low

  * new upstream release

 -- Sylvain Thénault <sylvain.thenault@logilab.fr>  Mon, 02 Aug 2010 14:25:38 +0200

cubicweb (3.9.3-1) unstable; urgency=low

  * new upstream release

 -- Sylvain Thénault <sylvain.thenault@logilab.fr>  Tue, 27 Jul 2010 16:39:04 +0200

cubicweb (3.9.2-1) unstable; urgency=low

  * new upstream release

 -- Sylvain Thénault <sylvain.thenault@logilab.fr>  Fri, 16 Jul 2010 12:40:59 +0200

cubicweb (3.9.1-1) unstable; urgency=low

  * new upstream release

 -- Sylvain Thénault <sylvain.thenault@logilab.fr>  Mon, 12 Jul 2010 13:25:10 +0200

cubicweb (3.9.0-1) unstable; urgency=low

  * new upstream release

 -- Sylvain Thénault <sylvain.thenault@logilab.fr>  Wed, 07 Jul 2010 13:01:06 +0200

cubicweb (3.8.7-1) unstable; urgency=low

  * new upstream release

 -- Julien Jehannet <julien.jehannet@logilab.fr>  Wed, 07 Jul 2010 11:42:02 +0200

cubicweb (3.8.6-1) unstable; urgency=low

  * new upstream release

 -- Sylvain Thénault <sylvain.thenault@logilab.fr>  Fri, 02 Jul 2010 00:39:36 +0200

cubicweb (3.8.5-1) unstable; urgency=low

  * new upstream release

 -- Sylvain Thénault <sylvain.thenault@logilab.fr>  Mon, 21 Jun 2010 10:42:01 +0200

cubicweb (3.8.4-1) unstable; urgency=low

  * new upstream release

 -- Sylvain Thénault <sylvain.thenault@logilab.fr>  Fri, 11 Jun 2010 11:36:50 +0200

cubicweb (3.8.3-1) unstable; urgency=low

  * new upstream release

 -- Sylvain Thénault <sylvain.thenault@logilab.fr>  Mon, 07 Jun 2010 09:19:50 +0200

cubicweb (3.8.2-1) unstable; urgency=low

  * new upstream release

 -- Sylvain Thénault <sylvain.thenault@logilab.fr>  Tue, 18 May 2010 14:59:07 +0200

cubicweb (3.8.1-1) unstable; urgency=low

  * new upstream release

 -- Sylvain Thénault <sylvain.thenault@logilab.fr>  Mon, 26 Apr 2010 17:11:36 +0200

cubicweb (3.8.0-1) unstable; urgency=low

  * new upstream release

 -- Sylvain Thénault <sylvain.thenault@logilab.fr>  Tue, 20 Apr 2010 16:31:44 +0200

cubicweb (3.7.5-1) unstable; urgency=low

  * new upstream release on the 3.7 branch

 -- Alexandre Fayolle <afayolle@debian.org>  Thu, 29 Apr 2010 13:51:52 +0200

cubicweb (3.7.4-1) unstable; urgency=low

  * new upstream release

 -- Sylvain Thénault <sylvain.thenault@logilab.fr>  Thu, 15 Apr 2010 18:20:39 +0200

cubicweb (3.7.3-1) unstable; urgency=low

  * new upstream release

 -- Sylvain Thénault <sylvain.thenault@logilab.fr>  Wed, 31 Mar 2010 14:55:21 +0200

cubicweb (3.7.2-1) unstable; urgency=low

  * new upstream release

 -- Sylvain Thénault <sylvain.thenault@logilab.fr>  Fri, 26 Mar 2010 15:53:01 +0100

cubicweb (3.7.1-1) unstable; urgency=low

  * new upstream release

 -- Sylvain Thénault <sylvain.thenault@logilab.fr>  Fri, 19 Mar 2010 14:47:23 +0100

cubicweb (3.7.0-1) unstable; urgency=low

  * remove postgresql-contrib from cubicweb dependency (using tsearch
    which is included with postgres >= 8.3)
  * add postgresql-client | mysql-client to cubicweb-server dependencies using two
    new cubicweb-[postgresql|mysql]-support virtual packages (necessary for
    dump/restore of database)

 -- Sylvain Thénault <sylvain.thenault@logilab.fr>  Tue, 16 Mar 2010 17:55:37 +0100

cubicweb (3.6.3-1) unstable; urgency=low

  * remove postgresql-contrib from cubicweb dependency (using tsearch
    which is included with postgres >= 8.3)
  * add postgresql-client | mysql-client to cubicweb-server dependencies using two
    new cubicweb-[postgresql|mysql]-support virtual packages (necessary for
    dump/restore of database)

 -- Sylvain Thénault <sylvain.thenault@logilab.fr>  Wed, 24 Mar 2010 07:50:47 +0100

cubicweb (3.6.2-1) unstable; urgency=low

  * new upstream release

 -- Sylvain Thénault <sylvain.thenault@logilab.fr>  Thu, 11 Mar 2010 19:49:04 +0100

cubicweb (3.6.1-2) unstable; urgency=low

  * remove depends to python-elementtree (included in python>=2.5)

 -- Pierre-Yves David <pierre-yves.david@logilab.fr>  Fri, 04 Mar 2010 14:43:01 +0100

cubicweb (3.6.1-1) unstable; urgency=low

  * new upstream release

 -- Sylvain Thénault <sylvain.thenault@logilab.fr>  Fri, 26 Feb 2010 14:14:01 +0100

cubicweb (3.6.0-1) unstable; urgency=low

  * new upstream release

 -- Sylvain Thénault <sylvain.thenault@logilab.fr>  Wed, 10 Feb 2010 09:44:58 +0100

cubicweb (3.5.12-1) unstable; urgency=low

  * new upstream release

 -- Sylvain Thénault <sylvain.thenault@logilab.fr>  Tue, 02 Feb 2010 11:07:00 +0100

cubicweb (3.5.11-1) unstable; urgency=low

  * new upstream release

 -- Sylvain Thénault <sylvain.thenault@logilab.fr>  Wed, 23 Dec 2009 10:27:12 +0100

cubicweb (3.5.10-1) unstable; urgency=low

  * new upstream release

 -- Sylvain Thénault <sylvain.thenault@logilab.fr>  Thu, 03 Dec 2009 15:48:38 +0100

cubicweb (3.5.9-1) unstable; urgency=low

  * new upstream release

 -- Nicolas Chauvat <nicolas.chauvat@logilab.fr>  Sun, 29 Nov 2009 23:28:47 +0100

cubicweb (3.5.8-1) unstable; urgency=low

  * new upstream release

 -- Nicolas Chauvat <nicolas.chauvat@logilab.fr>  Sun, 29 Nov 2009 22:43:11 +0100

cubicweb (3.5.7-1) unstable; urgency=low

  * new upstream release

 -- Nicolas Chauvat <nicolas.chauvat@logilab.fr>  Sat, 28 Nov 2009 11:50:08 +0100

cubicweb (3.5.6-1) unstable; urgency=low

  * new upstream release

 -- Adrien Di Mascio <Adrien.DiMascio@logilab.fr>  Mon, 23 Nov 2009 18:55:01 +0100

cubicweb (3.5.5-1) unstable; urgency=low

  * new upstream release

 -- Sylvain Thénault <sylvain.thenault@logilab.fr>  Wed, 21 Oct 2009 10:38:55 +0200

cubicweb (3.5.4-1) unstable; urgency=low

  * new upstream release

 -- Sylvain Thénault <sylvain.thenault@logilab.fr>  Wed, 07 Oct 2009 20:58:35 +0200

cubicweb (3.5.3-1) unstable; urgency=low

  * new upstream release

 -- Sylvain Thénault <sylvain.thenault@logilab.fr>  Wed, 07 Oct 2009 15:35:10 +0200

cubicweb (3.5.2-1) unstable; urgency=low

  * new upstream release

 -- Adrien Di Mascio <Adrien.DiMascio@logilab.fr>  Tue, 22 Sep 2009 09:31:42 +0200

cubicweb (3.5.1-1) unstable; urgency=low

  * new upstream release

 -- Sylvain Thénault <sylvain.thenault@logilab.fr>  Fri, 18 Sep 2009 10:35:00 +0200

cubicweb (3.5.0-1) unstable; urgency=low

  * new upstream release

 -- Sylvain Thénault <sylvain.thenault@logilab.fr>  Wed, 16 Sep 2009 17:51:13 +0200

cubicweb (3.4.11-1) unstable; urgency=low

  * new upstream release

 -- Aurélien Campéas <aurelien.campeas@logilab.fr>  Tue, 11 Sep 2009 12:20:00 +0200

cubicweb (3.4.10-1) unstable; urgency=low

  * new upstream release

 -- Sylvain Thénault <sylvain.thenault@logilab.fr>  Fri, 11 Sep 2009 17:19:37 +0200

cubicweb (3.4.9-1) unstable; urgency=low

  * new upstream release

 -- Sylvain Thénault <sylvain.thenault@logilab.fr>  Fri, 11 Sep 2009 14:27:39 +0200

cubicweb (3.4.8-1) unstable; urgency=low

  * new upstream release

 -- Sylvain Thénault <sylvain.thenault@logilab.fr>  Thu, 10 Sep 2009 15:27:17 +0200

cubicweb (3.4.7-1) unstable; urgency=low

  * new upstream release

 -- Sylvain Thénault <sylvain.thenault@logilab.fr>  Wed, 09 Sep 2009 14:08:41 +0200

cubicweb (3.4.6-1) unstable; urgency=low

  * new upstream release

 -- Sylvain Thénault <sylvain.thenault@logilab.fr>  Mon, 31 Aug 2009 14:12:30 +0200

cubicweb (3.4.5-1) unstable; urgency=low

  * new upstream release

 -- Sylvain Thénault <sylvain.thenault@logilab.fr>  Wed, 26 Aug 2009 15:01:42 +0200

cubicweb (3.4.4-1) unstable; urgency=low

  * new upstream release

 -- Sylvain Thénault <sylvain.thenault@logilab.fr>  Tue, 18 Aug 2009 14:27:08 +0200

cubicweb (3.4.3-1) unstable; urgency=low

  * new upstream release

 -- Nicolas Chauvat <nicolas.chauvat@logilab.fr>  Fri, 14 Aug 2009 17:54:06 +0200

cubicweb (3.4.2-1) unstable; urgency=low

  * new upstream release

 -- Sylvain Thénault <sylvain.thenault@logilab.fr>  Fri, 07 Aug 2009 17:50:15 +0200

cubicweb (3.4.1-1) unstable; urgency=low

  * new upstream release

 -- Sylvain Thénault <sylvain.thenault@logilab.fr>  Fri, 07 Aug 2009 14:00:33 +0200

cubicweb (3.4.0-1) unstable; urgency=low

  * new upstream release

 -- Sylvain Thénault <sylvain.thenault@logilab.fr>  Fri, 07 Aug 2009 10:43:21 +0200

cubicweb (3.3.5-1) unstable; urgency=low

  * new upstream release

 -- Sylvain Thénault <sylvain.thenault@logilab.fr>  Thu, 06 Aug 2009 09:05:22 +0200

cubicweb (3.3.4-2) unstable; urgency=low

  * fix conflicting test files

 -- Sylvain Thénault <sylvain.thenault@logilab.fr>  Tue, 21 Jul 2009 23:09:03 +0200

cubicweb (3.3.4-1) unstable; urgency=low

  * new upstream release

 -- Sylvain Thénault <sylvain.thenault@logilab.fr>  Tue, 21 Jul 2009 13:11:38 +0200

cubicweb (3.3.3-2) unstable; urgency=low

  * re-release with "from __future__ import with_statement" commented out to
    avoid broken installation if 2.4 is installed

 -- Sylvain Thénault <sylvain.thenault@logilab.fr>  Mon, 06 Jul 2009 17:33:15 +0200

cubicweb (3.3.3-1) unstable; urgency=low

  * new upstream release

 -- Sylvain Thénault <sylvain.thenault@logilab.fr>  Mon, 06 Jul 2009 13:24:29 +0200

cubicweb (3.3.2-1) unstable; urgency=low

  * new upstream release

 -- Sylvain Thénault <sylvain.thenault@logilab.fr>  Thu, 25 Jun 2009 07:58:14 +0200

cubicweb (3.3.1-1) unstable; urgency=low

  * new upstream release

 -- Aurélien Campéas <aurelien.campeas@logilab.fr>  Mon, 22 Jun 2009 12:00:00 +0200

cubicweb (3.3.0-1) unstable; urgency=low

  * new upstream release

 -- Nicolas Chauvat <nicolas.chauvat@logilab.fr>  Wed, 03 Jun 2009 19:52:37 +0200

cubicweb (3.2.3-1) unstable; urgency=low

  * new upstream release

 -- Nicolas Chauvat <nicolas.chauvat@logilab.fr>  Wed, 27 May 2009 12:31:49 +0200

cubicweb (3.2.1-1) unstable; urgency=low

  * new upstream release

 -- Aurélien Campéas <aurelien.campeas@logilab.fr>  Mon, 25 May 2009 16:45:00 +0200

cubicweb (3.2.0-1) unstable; urgency=low

  * new upstream release

 -- Sylvain Thénault <sylvain.thenault@logilab.fr>  Thu, 14 May 2009 12:31:06 +0200

cubicweb (3.1.4-1) unstable; urgency=low

  * new upstream release

 -- Aurélien Campéas <aurelien.campeas@logilab.fr>  Mon, 06 Apr 2009 14:30:00 +0200

cubicweb (3.1.3-1) unstable; urgency=low

  * new upstream release

 -- Sylvain Thénault <sylvain.thenault@logilab.fr>  Mon, 06 Apr 2009 08:52:27 +0200

cubicweb (3.1.2-1) unstable; urgency=low

  * new upstream release

 -- Aurélien Campéas <aurelien.campeas@logilab.fr>  Wed, 10 Mar 2009 12:30:00 +0100

cubicweb (3.1.1-1) unstable; urgency=low

  * new upstream release

 -- Aurélien Campéas <aurelien.campeas@logilab.fr>  Wed, 9 Mar 2009 18:32:00 +0100

cubicweb (3.1.0-1) unstable; urgency=low

  * new upstream release

 -- Sylvain Thénault <sylvain.thenault@logilab.fr>  Wed, 25 Feb 2009 18:41:47 +0100

cubicweb (3.0.10-1) unstable; urgency=low

  * merge cubicweb-core package into cubicweb-common
  * simplify debian/rules

 -- Julien Jehannet <julien.jehannet@logilab.fr>  Thu, 19 Feb 2009 16:24:09 +0100

cubicweb (3.0.9-1) unstable; urgency=low

  * new upstream (interim) release

 -- Aurélien Campéas <aurelien.campeas@logilab.fr>  Tue, 10 Feb 2009 14:05:12 +0100

cubicweb (3.0.4-1) unstable; urgency=low

  * new upstream release

 -- Sylvain Thénault <sylvain.thenault@logilab.fr>  Tue, 27 Jan 2009 16:05:12 +0100

cubicweb (3.0.3-1) unstable; urgency=low

  * new upstream release

 -- Aurélien Campéas <aurelien.campeas@logilab.fr>  Wed, 14 Jan 2009 18:25:21 +0100

cubicweb (3.0.2-1) unstable; urgency=low

  * new upstream release

 -- Sylvain Thénault <sylvain.thenault@logilab.fr>  Wed, 14 Jan 2009 13:25:21 +0100

cubicweb (3.0.1-1) unstable; urgency=low

  * new upstream release

 -- Sylvain Thénault <sylvain.thenault@logilab.fr>  Thu, 08 Jan 2009 18:27:37 +0100

cubicweb (3.0.0-1) unstable; urgency=low

  * new upstream release

 -- Adrien Di Mascio <Adrien.DiMascio@logilab.fr>  Tue, 23 Dec 2008 18:42:43 +0100

cubicweb (2.99.99-1) unstable; urgency=low

  * new upstream release

 -- Sylvain Thénault <sylvain.thenault@logilab.fr>  Mon, 22 Dec 2008 17:34:45 +0100

cubicweb (2.99.7-1) unstable; urgency=low

  * remove buggy cubicweb-common.postinst
  * replace erudi|ginco by cubicweb where necessary in existing instance
  * new upstream release

 -- Sylvain Thénault <sylvain.thenault@logilab.fr>  Fri, 19 Dec 2008 17:11:00 +0100

cubicweb (2.99.6-1) unstable; urgency=low

  * new upstream release

 -- Sylvain Thénault <sylvain.thenault@logilab.fr>  Fri, 19 Dec 2008 15:16:37 +0100

cubicweb (2.99.5-1) unstable; urgency=low

  * new upstream release

 -- Sylvain Thénault <sylvain.thenault@logilab.fr>  Wed, 17 Dec 2008 14:14:26 +0100

cubicweb (2.99.4-1) unstable; urgency=low

  * new upstream release

 -- Adrien Di Mascio <Adrien.DiMascio@logilab.fr>  Fri, 12 Dec 2008 10:00:31 +0100

cubicweb (2.99.3-1) unstable; urgency=low

  * new upstream release

 -- Adrien Di Mascio <Adrien.DiMascio@logilab.fr>  Tue, 09 Dec 2008 07:42:16 +0100

cubicweb (2.99.2-1) unstable; urgency=low

  * new upstream release

 -- Adrien Di Mascio <adrien.dimascio@logilab.fr>  Mon, 17 Nov 2008 15:02:16 +0100

cubicweb (2.99.1-1) unstable; urgency=low

  * new upstream release

 -- Nicolas Chauvat <nicolas.chauvat@logilab.fr>  Thu, 13 Nov 2008 11:02:16 +0100

cubicweb (2.99.0-1) unstable; urgency=low

  * initial public release

 -- Nicolas Chauvat <nicolas.chauvat@logilab.fr>  Fri, 24 Oct 2008 23:01:21 +0200<|MERGE_RESOLUTION|>--- conflicted
+++ resolved
@@ -1,4 +1,3 @@
-<<<<<<< HEAD
 cubicweb (3.21.6-1) unstable; urgency=medium
 
   * new upstream release
@@ -46,13 +45,12 @@
   * New upstream release.
 
  -- Julien Cristau <julien.cristau@logilab.fr>  Fri, 10 Jul 2015 17:04:11 +0200
-=======
+
 cubicweb (3.20.16-1) unstable; urgency=medium
 
   * new upstream release 
 
  -- David Douard <david.douard@logilab.fr>  Tue, 19 Jul 2016 12:48:45 +0200
->>>>>>> 8f1b9c4f
 
 cubicweb (3.20.15-1) unstable; urgency=medium
 
