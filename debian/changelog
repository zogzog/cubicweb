--- conflicted
+++ resolved
@@ -1,4 +1,3 @@
-<<<<<<< HEAD
 cubicweb (3.7.1-1) unstable; urgency=low
 
   * new upstream release
@@ -6,9 +5,6 @@
  -- Sylvain Thénault <sylvain.thenault@logilab.fr>  Fri, 19 Mar 2010 14:47:23 +0100
 
 cubicweb (3.7.0-1) unstable; urgency=low
-=======
-cubicweb (3.6.3-1) unstable; urgency=low
->>>>>>> c6a89b66
 
   * remove postgresql-contrib from cubicweb dependency (using tsearch
     which is included with postgres >= 8.3)
@@ -16,11 +12,17 @@
     new cubicweb-[postgresql|mysql]-support virtual packages (necessary for
     dump/restore of database)
 
-<<<<<<< HEAD
  -- Sylvain Thénault <sylvain.thenault@logilab.fr>  Tue, 16 Mar 2010 17:55:37 +0100
-=======
+
+ cubicweb (3.6.3-1) unstable; urgency=low
+
+  * remove postgresql-contrib from cubicweb dependency (using tsearch
+    which is included with postgres >= 8.3)
+  * add postgresql-client | mysql-client to cubicweb-server dependencies using two
+    new cubicweb-[postgresql|mysql]-support virtual packages (necessary for
+    dump/restore of database)
+
  -- Sylvain Thénault <sylvain.thenault@logilab.fr>  Wed, 24 Mar 2010 07:50:47 +0100
->>>>>>> c6a89b66
 
 cubicweb (3.6.2-1) unstable; urgency=low
 
