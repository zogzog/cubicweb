--- conflicted
+++ resolved
@@ -1,4 +1,3 @@
-<<<<<<< HEAD
 cubicweb (3.19.1-1) unstable; urgency=low
 
   * new upstream release
@@ -10,13 +9,12 @@
   * new upstream release
 
  -- Julien Cristau <julien.cristau@logilab.fr>  Mon, 28 Apr 2014 18:35:27 +0200
-=======
+
 cubicweb (3.18.5-1) unstable; urgency=low
 
   * new upstream release
 
  -- Aurelien Campeas <aurelien.campeas@logilab.fr>  Thu, 05 Jun 2014 16:13:03 +0200
->>>>>>> 97589dbd
 
 cubicweb (3.18.4-1) unstable; urgency=low
 
