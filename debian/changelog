<<<<<<< HEAD
cubicweb (3.13.6-1) unstable; urgency=low

  * new upstream release

 -- Sylvain Thénault <sylvain.thenault@logilab.fr>  Mon, 26 Sep 2011 18:36:00 +0200

cubicweb (3.13.5-1) unstable; urgency=low

  * new upstream release

 -- Sylvain Thénault <sylvain.thenault@logilab.fr>  Thu, 08 Sep 2011 16:53:13 +0200

cubicweb (3.13.4-1) unstable; urgency=low

  * new upstream release

 -- Sylvain Thénault <sylvain.thenault@logilab.fr>  Fri, 05 Aug 2011 12:22:11 +0200

cubicweb (3.13.3-1) unstable; urgency=low

  * new upstream release

 -- Sylvain Thénault <sylvain.thenault@logilab.fr>  Wed, 27 Jul 2011 19:06:16 +0200

cubicweb (3.13.2-1) unstable; urgency=low

  * new upstream release

 -- Sylvain Thénault <sylvain.thenault@logilab.fr>  Wed, 20 Jul 2011 17:15:22 +0200

cubicweb (3.13.1-1) unstable; urgency=low

  * new upstream release

 -- Sylvain Thénault <sylvain.thenault@logilab.fr>  Tue, 12 Jul 2011 12:23:54 +0200
=======
cubicweb (3.12.10-1) unstable; urgency=low

  * new upstream release

 -- Sylvain Thénault <sylvain.thenault@logilab.fr>  Mon, 26 Sep 2011 17:22:29 +0200
>>>>>>> 0c890f86

cubicweb (3.12.9-1) unstable; urgency=low

  * new upstream release

 -- Sylvain Thénault <sylvain.thenault@logilab.fr>  Tue, 12 Jul 2011 11:30:10 +0200

cubicweb (3.13.0-1) unstable; urgency=low

  * new upstream release

 -- Sylvain Thénault <sylvain.thenault@logilab.fr>  Thu, 09 Jun 2011 20:18:41 +0200

cubicweb (3.12.8-1) unstable; urgency=low

  * new upstream release

 -- Sylvain Thénault <sylvain.thenault@logilab.fr>  Mon, 27 Jun 2011 13:58:58 +0200

cubicweb (3.12.7-1) unstable; urgency=low

  * new upstream release

 -- Sylvain Thénault <sylvain.thenault@logilab.fr>  Tue, 21 Jun 2011 14:47:14 +0200

cubicweb (3.12.6-1) unstable; urgency=low

  * new upstream release

 -- Sylvain Thénault <sylvain.thenault@logilab.fr>  Thu, 09 Jun 2011 16:09:50 +0200

cubicweb (3.12.5-1) unstable; urgency=low

  * new upstream release

 -- Sylvain Thénault <sylvain.thenault@logilab.fr>  Mon, 23 May 2011 10:27:42 +0200

cubicweb (3.12.4-1) unstable; urgency=low

  * new upstream release

 -- Sylvain Thénault <sylvain.thenault@logilab.fr>  Wed, 11 May 2011 12:28:42 +0200

cubicweb (3.12.3-1) unstable; urgency=low

  * new upstream release

 -- Sylvain Thénault <sylvain.thenault@logilab.fr>  Thu, 05 May 2011 16:21:33 +0200

cubicweb (3.12.2-1) unstable; urgency=low

  * new upstream release

 -- Nicolas Chauvat <nicolas.chauvat@logilab.fr>  Mon, 11 Apr 2011 22:15:21 +0200

cubicweb (3.12.1-1) unstable; urgency=low

  * new upstream release

 -- Sylvain Thénault <sylvain.thenault@logilab.fr>  Wed, 06 Apr 2011 23:25:12 +0200

cubicweb (3.12.0-1) unstable; urgency=low

  * new upstream release

 -- Alexandre Fayolle <alexandre.fayolle@logilab.fr>  Fri, 01 Apr 2011 15:59:37 +0200

cubicweb (3.11.3-1) unstable; urgency=low

  * new upstream release

 -- Sylvain Thénault <sylvain.thenault@logilab.fr>  Thu, 05 May 2011 16:00:53 +0200

cubicweb (3.11.2-1) unstable; urgency=low

  * new upstream release

 -- Nicolas Chauvat <nicolas.chauvat@logilab.fr>  Mon, 28 Mar 2011 19:18:54 +0200

cubicweb (3.11.1-1) unstable; urgency=low

  * new upstream release

 -- Sylvain Thénault <sylvain.thenault@logilab.fr>  Mon, 07 Mar 2011 17:21:28 +0100

cubicweb (3.11.0-1) unstable; urgency=low

  * new upstream release

 -- Sylvain Thénault <sylvain.thenault@logilab.fr>  Fri, 18 Feb 2011 10:27:22 +0100

cubicweb (3.10.8-1) unstable; urgency=low

  * new upstream release

 -- Sylvain Thénault <sylvain.thenault@logilab.fr>  Wed, 02 Feb 2011 11:09:22 +0100

cubicweb (3.10.7-1) unstable; urgency=low

  * new upstream release

 -- Sylvain Thénault <sylvain.thenault@logilab.fr>  Wed, 12 Jan 2011 08:50:29 +0100

cubicweb (3.10.6-1) unstable; urgency=low

  * new upstream release

 -- Nicolas Chauvat <nicolas.chauvat@logilab.fr>  Tue, 30 Nov 2010 22:25:41 +0100

cubicweb (3.10.5-1) unstable; urgency=low

  * new upstream release

 -- Sylvain Thénault <sylvain.thenault@logilab.fr>  Mon, 25 Oct 2010 18:22:20 +0200

cubicweb (3.10.4-1) unstable; urgency=low

  * new upstream release

 -- Sylvain Thénault <sylvain.thenault@logilab.fr>  Fri, 22 Oct 2010 17:41:00 +0200

cubicweb (3.10.3-1) unstable; urgency=low

  * new upstream release

 -- Sylvain Thénault <sylvain.thenault@logilab.fr>  Wed, 20 Oct 2010 16:00:33 +0200

cubicweb (3.10.2-1) unstable; urgency=low

  * new upstream release

 -- Sylvain Thénault <sylvain.thenault@logilab.fr>  Mon, 18 Oct 2010 11:47:37 +0200

cubicweb (3.10.1-1) unstable; urgency=low

  * new upstream release

 -- Sylvain Thénault <sylvain.thenault@logilab.fr>  Fri, 15 Oct 2010 12:08:58 +0200

cubicweb (3.10.0-1) unstable; urgency=low

  * new upstream release

 -- Sylvain Thénault <sylvain.thenault@logilab.fr>  Wed, 13 Oct 2010 22:18:39 +0200

cubicweb (3.9.9-3) unstable; urgency=low

  * cubicweb-common must actually include shared/i18n folder

 -- Pierre-Yves David <pierre-yves.david@logilab.fr>  Tue, 23 Nov 2010 16:18:46 +0200

cubicweb (3.9.9-2) unstable; urgency=low

  * fix cubicweb-common content

 -- Pierre-Yves David <pierre-yves.david@logilab.fr>  Tue, 23 Nov 2010 14:00:46 +0200

cubicweb (3.9.9-1) unstable; urgency=low

  * new upstream release

 -- Sylvain Thénault <sylvain.thenault@logilab.fr>  Thu, 21 Oct 2010 09:33:46 +0200

cubicweb (3.9.8-1) unstable; urgency=low

  * new upstream release

 -- Sylvain Thénault <sylvain.thenault@logilab.fr>  Thu, 23 Sep 2010 18:45:23 +0200

cubicweb (3.9.7-1) unstable; urgency=low

  * new upstream release

 -- Sylvain Thénault <sylvain.thenault@logilab.fr>  Thu, 16 Sep 2010 15:41:51 +0200

cubicweb (3.9.6-1) unstable; urgency=low

  * new upstream release

 -- Sylvain Thénault <sylvain.thenault@logilab.fr>  Mon, 13 Sep 2010 10:50:15 +0200

cubicweb (3.9.5-1) unstable; urgency=low

  * new upstream release

 -- Sylvain Thénault <sylvain.thenault@logilab.fr>  Thu, 26 Aug 2010 10:53:34 +0200

cubicweb (3.9.4-1) unstable; urgency=low

  * new upstream release

 -- Sylvain Thénault <sylvain.thenault@logilab.fr>  Mon, 02 Aug 2010 14:25:38 +0200

cubicweb (3.9.3-1) unstable; urgency=low

  * new upstream release

 -- Sylvain Thénault <sylvain.thenault@logilab.fr>  Tue, 27 Jul 2010 16:39:04 +0200

cubicweb (3.9.2-1) unstable; urgency=low

  * new upstream release

 -- Sylvain Thénault <sylvain.thenault@logilab.fr>  Fri, 16 Jul 2010 12:40:59 +0200

cubicweb (3.9.1-1) unstable; urgency=low

  * new upstream release

 -- Sylvain Thénault <sylvain.thenault@logilab.fr>  Mon, 12 Jul 2010 13:25:10 +0200

cubicweb (3.9.0-1) unstable; urgency=low

  * new upstream release

 -- Sylvain Thénault <sylvain.thenault@logilab.fr>  Wed, 07 Jul 2010 13:01:06 +0200

cubicweb (3.8.7-1) unstable; urgency=low

  * new upstream release

 -- Julien Jehannet <julien.jehannet@logilab.fr>  Wed, 07 Jul 2010 11:42:02 +0200

cubicweb (3.8.6-1) unstable; urgency=low

  * new upstream release

 -- Sylvain Thénault <sylvain.thenault@logilab.fr>  Fri, 02 Jul 2010 00:39:36 +0200

cubicweb (3.8.5-1) unstable; urgency=low

  * new upstream release

 -- Sylvain Thénault <sylvain.thenault@logilab.fr>  Mon, 21 Jun 2010 10:42:01 +0200

cubicweb (3.8.4-1) unstable; urgency=low

  * new upstream release

 -- Sylvain Thénault <sylvain.thenault@logilab.fr>  Fri, 11 Jun 2010 11:36:50 +0200

cubicweb (3.8.3-1) unstable; urgency=low

  * new upstream release

 -- Sylvain Thénault <sylvain.thenault@logilab.fr>  Mon, 07 Jun 2010 09:19:50 +0200

cubicweb (3.8.2-1) unstable; urgency=low

  * new upstream release

 -- Sylvain Thénault <sylvain.thenault@logilab.fr>  Tue, 18 May 2010 14:59:07 +0200

cubicweb (3.8.1-1) unstable; urgency=low

  * new upstream release

 -- Sylvain Thénault <sylvain.thenault@logilab.fr>  Mon, 26 Apr 2010 17:11:36 +0200

cubicweb (3.8.0-1) unstable; urgency=low

  * new upstream release

 -- Sylvain Thénault <sylvain.thenault@logilab.fr>  Tue, 20 Apr 2010 16:31:44 +0200

cubicweb (3.7.5-1) unstable; urgency=low

  * new upstream release on the 3.7 branch

 -- Alexandre Fayolle <afayolle@debian.org>  Thu, 29 Apr 2010 13:51:52 +0200

cubicweb (3.7.4-1) unstable; urgency=low

  * new upstream release

 -- Sylvain Thénault <sylvain.thenault@logilab.fr>  Thu, 15 Apr 2010 18:20:39 +0200

cubicweb (3.7.3-1) unstable; urgency=low

  * new upstream release

 -- Sylvain Thénault <sylvain.thenault@logilab.fr>  Wed, 31 Mar 2010 14:55:21 +0200

cubicweb (3.7.2-1) unstable; urgency=low

  * new upstream release

 -- Sylvain Thénault <sylvain.thenault@logilab.fr>  Fri, 26 Mar 2010 15:53:01 +0100

cubicweb (3.7.1-1) unstable; urgency=low

  * new upstream release

 -- Sylvain Thénault <sylvain.thenault@logilab.fr>  Fri, 19 Mar 2010 14:47:23 +0100

cubicweb (3.7.0-1) unstable; urgency=low

  * remove postgresql-contrib from cubicweb dependency (using tsearch
    which is included with postgres >= 8.3)
  * add postgresql-client | mysql-client to cubicweb-server dependencies using two
    new cubicweb-[postgresql|mysql]-support virtual packages (necessary for
    dump/restore of database)

 -- Sylvain Thénault <sylvain.thenault@logilab.fr>  Tue, 16 Mar 2010 17:55:37 +0100

cubicweb (3.6.3-1) unstable; urgency=low

  * remove postgresql-contrib from cubicweb dependency (using tsearch
    which is included with postgres >= 8.3)
  * add postgresql-client | mysql-client to cubicweb-server dependencies using two
    new cubicweb-[postgresql|mysql]-support virtual packages (necessary for
    dump/restore of database)

 -- Sylvain Thénault <sylvain.thenault@logilab.fr>  Wed, 24 Mar 2010 07:50:47 +0100

cubicweb (3.6.2-1) unstable; urgency=low

  * new upstream release

 -- Sylvain Thénault <sylvain.thenault@logilab.fr>  Thu, 11 Mar 2010 19:49:04 +0100

cubicweb (3.6.1-2) unstable; urgency=low

  * remove depends to python-elementtree (included in python>=2.5)

 -- Pierre-Yves David <pierre-yves.david@logilab.fr>  Fri, 04 Mar 2010 14:43:01 +0100

cubicweb (3.6.1-1) unstable; urgency=low

  * new upstream release

 -- Sylvain Thénault <sylvain.thenault@logilab.fr>  Fri, 26 Feb 2010 14:14:01 +0100

cubicweb (3.6.0-1) unstable; urgency=low

  * new upstream release

 -- Sylvain Thénault <sylvain.thenault@logilab.fr>  Wed, 10 Feb 2010 09:44:58 +0100

cubicweb (3.5.12-1) unstable; urgency=low

  * new upstream release

 -- Sylvain Thénault <sylvain.thenault@logilab.fr>  Tue, 02 Feb 2010 11:07:00 +0100

cubicweb (3.5.11-1) unstable; urgency=low

  * new upstream release

 -- Sylvain Thénault <sylvain.thenault@logilab.fr>  Wed, 23 Dec 2009 10:27:12 +0100

cubicweb (3.5.10-1) unstable; urgency=low

  * new upstream release

 -- Sylvain Thénault <sylvain.thenault@logilab.fr>  Thu, 03 Dec 2009 15:48:38 +0100

cubicweb (3.5.9-1) unstable; urgency=low

  * new upstream release

 -- Nicolas Chauvat <nicolas.chauvat@logilab.fr>  Sun, 29 Nov 2009 23:28:47 +0100

cubicweb (3.5.8-1) unstable; urgency=low

  * new upstream release

 -- Nicolas Chauvat <nicolas.chauvat@logilab.fr>  Sun, 29 Nov 2009 22:43:11 +0100

cubicweb (3.5.7-1) unstable; urgency=low

  * new upstream release

 -- Nicolas Chauvat <nicolas.chauvat@logilab.fr>  Sat, 28 Nov 2009 11:50:08 +0100

cubicweb (3.5.6-1) unstable; urgency=low

  * new upstream release

 -- Adrien Di Mascio <Adrien.DiMascio@logilab.fr>  Mon, 23 Nov 2009 18:55:01 +0100

cubicweb (3.5.5-1) unstable; urgency=low

  * new upstream release

 -- Sylvain Thénault <sylvain.thenault@logilab.fr>  Wed, 21 Oct 2009 10:38:55 +0200

cubicweb (3.5.4-1) unstable; urgency=low

  * new upstream release

 -- Sylvain Thénault <sylvain.thenault@logilab.fr>  Wed, 07 Oct 2009 20:58:35 +0200

cubicweb (3.5.3-1) unstable; urgency=low

  * new upstream release

 -- Sylvain Thénault <sylvain.thenault@logilab.fr>  Wed, 07 Oct 2009 15:35:10 +0200

cubicweb (3.5.2-1) unstable; urgency=low

  * new upstream release

 -- Adrien Di Mascio <Adrien.DiMascio@logilab.fr>  Tue, 22 Sep 2009 09:31:42 +0200

cubicweb (3.5.1-1) unstable; urgency=low

  * new upstream release

 -- Sylvain Thénault <sylvain.thenault@logilab.fr>  Fri, 18 Sep 2009 10:35:00 +0200

cubicweb (3.5.0-1) unstable; urgency=low

  * new upstream release

 -- Sylvain Thénault <sylvain.thenault@logilab.fr>  Wed, 16 Sep 2009 17:51:13 +0200

cubicweb (3.4.11-1) unstable; urgency=low

  * new upstream release

 -- Aurélien Campéas <aurelien.campeas@logilab.fr>  Tue, 11 Sep 2009 12:20:00 +0200

cubicweb (3.4.10-1) unstable; urgency=low

  * new upstream release

 -- Sylvain Thénault <sylvain.thenault@logilab.fr>  Fri, 11 Sep 2009 17:19:37 +0200

cubicweb (3.4.9-1) unstable; urgency=low

  * new upstream release

 -- Sylvain Thénault <sylvain.thenault@logilab.fr>  Fri, 11 Sep 2009 14:27:39 +0200

cubicweb (3.4.8-1) unstable; urgency=low

  * new upstream release

 -- Sylvain Thénault <sylvain.thenault@logilab.fr>  Thu, 10 Sep 2009 15:27:17 +0200

cubicweb (3.4.7-1) unstable; urgency=low

  * new upstream release

 -- Sylvain Thénault <sylvain.thenault@logilab.fr>  Wed, 09 Sep 2009 14:08:41 +0200

cubicweb (3.4.6-1) unstable; urgency=low

  * new upstream release

 -- Sylvain Thénault <sylvain.thenault@logilab.fr>  Mon, 31 Aug 2009 14:12:30 +0200

cubicweb (3.4.5-1) unstable; urgency=low

  * new upstream release

 -- Sylvain Thénault <sylvain.thenault@logilab.fr>  Wed, 26 Aug 2009 15:01:42 +0200

cubicweb (3.4.4-1) unstable; urgency=low

  * new upstream release

 -- Sylvain Thénault <sylvain.thenault@logilab.fr>  Tue, 18 Aug 2009 14:27:08 +0200

cubicweb (3.4.3-1) unstable; urgency=low

  * new upstream release

 -- Nicolas Chauvat <nicolas.chauvat@logilab.fr>  Fri, 14 Aug 2009 17:54:06 +0200

cubicweb (3.4.2-1) unstable; urgency=low

  * new upstream release

 -- Sylvain Thénault <sylvain.thenault@logilab.fr>  Fri, 07 Aug 2009 17:50:15 +0200

cubicweb (3.4.1-1) unstable; urgency=low

  * new upstream release

 -- Sylvain Thénault <sylvain.thenault@logilab.fr>  Fri, 07 Aug 2009 14:00:33 +0200

cubicweb (3.4.0-1) unstable; urgency=low

  * new upstream release

 -- Sylvain Thénault <sylvain.thenault@logilab.fr>  Fri, 07 Aug 2009 10:43:21 +0200

cubicweb (3.3.5-1) unstable; urgency=low

  * new upstream release

 -- Sylvain Thénault <sylvain.thenault@logilab.fr>  Thu, 06 Aug 2009 09:05:22 +0200

cubicweb (3.3.4-2) unstable; urgency=low

  * fix conflicting test files

 -- Sylvain Thénault <sylvain.thenault@logilab.fr>  Tue, 21 Jul 2009 23:09:03 +0200

cubicweb (3.3.4-1) unstable; urgency=low

  * new upstream release

 -- Sylvain Thénault <sylvain.thenault@logilab.fr>  Tue, 21 Jul 2009 13:11:38 +0200

cubicweb (3.3.3-2) unstable; urgency=low

  * re-release with "from __future__ import with_statement" commented out to
    avoid broken installation if 2.4 is installed

 -- Sylvain Thénault <sylvain.thenault@logilab.fr>  Mon, 06 Jul 2009 17:33:15 +0200

cubicweb (3.3.3-1) unstable; urgency=low

  * new upstream release

 -- Sylvain Thénault <sylvain.thenault@logilab.fr>  Mon, 06 Jul 2009 13:24:29 +0200

cubicweb (3.3.2-1) unstable; urgency=low

  * new upstream release

 -- Sylvain Thénault <sylvain.thenault@logilab.fr>  Thu, 25 Jun 2009 07:58:14 +0200

cubicweb (3.3.1-1) unstable; urgency=low

  * new upstream release

 -- Aurélien Campéas <aurelien.campeas@logilab.fr>  Mon, 22 Jun 2009 12:00:00 +0200

cubicweb (3.3.0-1) unstable; urgency=low

  * new upstream release

 -- Nicolas Chauvat <nicolas.chauvat@logilab.fr>  Wed, 03 Jun 2009 19:52:37 +0200

cubicweb (3.2.3-1) unstable; urgency=low

  * new upstream release

 -- Nicolas Chauvat <nicolas.chauvat@logilab.fr>  Wed, 27 May 2009 12:31:49 +0200

cubicweb (3.2.1-1) unstable; urgency=low

  * new upstream release

 -- Aurélien Campéas <aurelien.campeas@logilab.fr>  Mon, 25 May 2009 16:45:00 +0200

cubicweb (3.2.0-1) unstable; urgency=low

  * new upstream release

 -- Sylvain Thénault <sylvain.thenault@logilab.fr>  Thu, 14 May 2009 12:31:06 +0200

cubicweb (3.1.4-1) unstable; urgency=low

  * new upstream release

 -- Aurélien Campéas <aurelien.campeas@logilab.fr>  Mon, 06 Apr 2009 14:30:00 +0200

cubicweb (3.1.3-1) unstable; urgency=low

  * new upstream release

 -- Sylvain Thénault <sylvain.thenault@logilab.fr>  Mon, 06 Apr 2009 08:52:27 +0200

cubicweb (3.1.2-1) unstable; urgency=low

  * new upstream release

 -- Aurélien Campéas <aurelien.campeas@logilab.fr>  Wed, 10 Mar 2009 12:30:00 +0100

cubicweb (3.1.1-1) unstable; urgency=low

  * new upstream release

 -- Aurélien Campéas <aurelien.campeas@logilab.fr>  Wed, 9 Mar 2009 18:32:00 +0100

cubicweb (3.1.0-1) unstable; urgency=low

  * new upstream release

 -- Sylvain Thénault <sylvain.thenault@logilab.fr>  Wed, 25 Feb 2009 18:41:47 +0100

cubicweb (3.0.10-1) unstable; urgency=low

  * merge cubicweb-core package into cubicweb-common
  * simplify debian/rules

 -- Julien Jehannet <julien.jehannet@logilab.fr>  Thu, 19 Feb 2009 16:24:09 +0100

cubicweb (3.0.9-1) unstable; urgency=low

  * new upstream (interim) release

 -- Aurélien Campéas <aurelien.campeas@logilab.fr>  Tue, 10 Feb 2009 14:05:12 +0100

cubicweb (3.0.4-1) unstable; urgency=low

  * new upstream release

 -- Sylvain Thénault <sylvain.thenault@logilab.fr>  Tue, 27 Jan 2009 16:05:12 +0100

cubicweb (3.0.3-1) unstable; urgency=low

  * new upstream release

 -- Aurélien Campéas <aurelien.campeas@logilab.fr>  Wed, 14 Jan 2009 18:25:21 +0100

cubicweb (3.0.2-1) unstable; urgency=low

  * new upstream release

 -- Sylvain Thénault <sylvain.thenault@logilab.fr>  Wed, 14 Jan 2009 13:25:21 +0100

cubicweb (3.0.1-1) unstable; urgency=low

  * new upstream release

 -- Sylvain Thénault <sylvain.thenault@logilab.fr>  Thu, 08 Jan 2009 18:27:37 +0100

cubicweb (3.0.0-1) unstable; urgency=low

  * new upstream release

 -- Adrien Di Mascio <Adrien.DiMascio@logilab.fr>  Tue, 23 Dec 2008 18:42:43 +0100

cubicweb (2.99.99-1) unstable; urgency=low

  * new upstream release

 -- Sylvain Thénault <sylvain.thenault@logilab.fr>  Mon, 22 Dec 2008 17:34:45 +0100

cubicweb (2.99.7-1) unstable; urgency=low

  * remove buggy cubicweb-common.postinst
  * replace erudi|ginco by cubicweb where necessary in existing instance
  * new upstream release

 -- Sylvain Thénault <sylvain.thenault@logilab.fr>  Fri, 19 Dec 2008 17:11:00 +0100

cubicweb (2.99.6-1) unstable; urgency=low

  * new upstream release

 -- Sylvain Thénault <sylvain.thenault@logilab.fr>  Fri, 19 Dec 2008 15:16:37 +0100

cubicweb (2.99.5-1) unstable; urgency=low

  * new upstream release

 -- Sylvain Thénault <sylvain.thenault@logilab.fr>  Wed, 17 Dec 2008 14:14:26 +0100

cubicweb (2.99.4-1) unstable; urgency=low

  * new upstream release

 -- Adrien Di Mascio <Adrien.DiMascio@logilab.fr>  Fri, 12 Dec 2008 10:00:31 +0100

cubicweb (2.99.3-1) unstable; urgency=low

  * new upstream release

 -- Adrien Di Mascio <Adrien.DiMascio@logilab.fr>  Tue, 09 Dec 2008 07:42:16 +0100

cubicweb (2.99.2-1) unstable; urgency=low

  * new upstream release

 -- Adrien Di Mascio <adrien.dimascio@logilab.fr>  Mon, 17 Nov 2008 15:02:16 +0100

cubicweb (2.99.1-1) unstable; urgency=low

  * new upstream release

 -- Nicolas Chauvat <nicolas.chauvat@logilab.fr>  Thu, 13 Nov 2008 11:02:16 +0100

cubicweb (2.99.0-1) unstable; urgency=low

  * initial public release

 -- Nicolas Chauvat <nicolas.chauvat@logilab.fr>  Fri, 24 Oct 2008 23:01:21 +0200<|MERGE_RESOLUTION|>--- conflicted
+++ resolved
@@ -1,4 +1,3 @@
-<<<<<<< HEAD
 cubicweb (3.13.6-1) unstable; urgency=low
 
   * new upstream release
@@ -34,13 +33,12 @@
   * new upstream release
 
  -- Sylvain Thénault <sylvain.thenault@logilab.fr>  Tue, 12 Jul 2011 12:23:54 +0200
-=======
+
 cubicweb (3.12.10-1) unstable; urgency=low
 
   * new upstream release
 
  -- Sylvain Thénault <sylvain.thenault@logilab.fr>  Mon, 26 Sep 2011 17:22:29 +0200
->>>>>>> 0c890f86
 
 cubicweb (3.12.9-1) unstable; urgency=low
 
