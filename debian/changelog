<<<<<<< HEAD
cubicweb (3.15.0-1) unstable; urgency=low

  * new upstream release

 -- Sylvain Thénault <sylvain.thenault@logilab.fr>  Thu, 12 Apr 2012 13:52:05 +0200
=======
cubicweb (3.14.8-1) unstable; urgency=low

  * new upstream release

 -- Sylvain Thénault <sylvain.thenault@logilab.fr>  Wed, 23 May 2012 11:42:54 +0200
>>>>>>> b190b267

cubicweb (3.14.7-1) unstable; urgency=low

  * new upstream release

 -- David Douard <david.douard@logilab.fr>  Wed, 11 Apr 2012 09:28:46 +0200

cubicweb (3.14.6-1) unstable; urgency=low

  * new upstream release

 -- Sylvain Thénault <sylvain.thenault@logilab.fr>  Tue, 13 Mar 2012 14:21:04 +0100

cubicweb (3.14.5-1) unstable; urgency=low

  * New upstream release

 -- David Douard <david.douard@logilab.fr>  Thu, 01 Mar 2012 15:29:29 +0100

cubicweb (3.14.4-2) unstable; urgency=low

  * add missing build-deps to generate the documentation

 -- David Douard <david.douard@logilab.fr>  Wed, 29 Feb 2012 17:00:52 +0100

cubicweb (3.14.4-1) unstable; urgency=low

  * New upstream release

 -- David Douard <david.douard@logilab.fr>  Fri, 17 Feb 2012 13:06:48 +0100

cubicweb (3.14.3-1) unstable; urgency=low

  * new upstream release

 -- Sylvain Thénault <sylvain.thenault@logilab.fr>  Fri, 03 Feb 2012 16:53:54 +0100

cubicweb (3.14.2-1) unstable; urgency=low

  * new upstream release

 -- Sylvain Thénault <sylvain.thenault@logilab.fr>  Thu, 22 Dec 2011 15:09:09 +0100

cubicweb (3.14.1-1) unstable; urgency=low

  * new upstream release

 -- Sylvain Thénault <sylvain.thenault@logilab.fr>  Thu, 08 Dec 2011 14:33:22 +0100

cubicweb (3.14.0-1) unstable; urgency=low

  * new upstream release

 -- Sylvain Thénault <sylvain.thenault@logilab.fr>  Wed, 09 Nov 2011 17:17:45 +0100

cubicweb (3.13.10-1) unstable; urgency=low

  * new upstream release

 -- Sylvain Thénault <sylvain.thenault@logilab.fr>  Thu, 08 Dec 2011 13:22:05 +0100

cubicweb (3.13.9-1) unstable; urgency=low

  * new upstream release

 -- Sylvain Thénault <sylvain.thenault@logilab.fr>  Fri, 21 Oct 2011 11:03:45 +0200

cubicweb (3.13.8-1) unstable; urgency=low

  * new upstream release

 -- Sylvain Thénault <sylvain.thenault@logilab.fr>  Fri, 07 Oct 2011 16:20:35 +0200

cubicweb (3.13.7-1) unstable; urgency=low

  * new upstream release

 -- Sylvain Thénault <sylvain.thenault@logilab.fr>  Thu, 29 Sep 2011 14:08:07 +0200

cubicweb (3.13.6-1) unstable; urgency=low

  * new upstream release

 -- Sylvain Thénault <sylvain.thenault@logilab.fr>  Mon, 26 Sep 2011 18:36:00 +0200

cubicweb (3.13.5-1) unstable; urgency=low

  * new upstream release

 -- Sylvain Thénault <sylvain.thenault@logilab.fr>  Thu, 08 Sep 2011 16:53:13 +0200

cubicweb (3.13.4-1) unstable; urgency=low

  * new upstream release

 -- Sylvain Thénault <sylvain.thenault@logilab.fr>  Fri, 05 Aug 2011 12:22:11 +0200

cubicweb (3.13.3-1) unstable; urgency=low

  * new upstream release

 -- Sylvain Thénault <sylvain.thenault@logilab.fr>  Wed, 27 Jul 2011 19:06:16 +0200

cubicweb (3.13.2-1) unstable; urgency=low

  * new upstream release

 -- Sylvain Thénault <sylvain.thenault@logilab.fr>  Wed, 20 Jul 2011 17:15:22 +0200

cubicweb (3.13.1-1) unstable; urgency=low

  * new upstream release

 -- Sylvain Thénault <sylvain.thenault@logilab.fr>  Tue, 12 Jul 2011 12:23:54 +0200

cubicweb (3.12.10-1) unstable; urgency=low

  * new upstream release

 -- Sylvain Thénault <sylvain.thenault@logilab.fr>  Mon, 26 Sep 2011 17:22:29 +0200

cubicweb (3.12.9-1) unstable; urgency=low

  * new upstream release

 -- Sylvain Thénault <sylvain.thenault@logilab.fr>  Tue, 12 Jul 2011 11:30:10 +0200

cubicweb (3.13.0-1) unstable; urgency=low

  * new upstream release

 -- Sylvain Thénault <sylvain.thenault@logilab.fr>  Thu, 09 Jun 2011 20:18:41 +0200

cubicweb (3.12.8-1) unstable; urgency=low

  * new upstream release

 -- Sylvain Thénault <sylvain.thenault@logilab.fr>  Mon, 27 Jun 2011 13:58:58 +0200

cubicweb (3.12.7-1) unstable; urgency=low

  * new upstream release

 -- Sylvain Thénault <sylvain.thenault@logilab.fr>  Tue, 21 Jun 2011 14:47:14 +0200

cubicweb (3.12.6-1) unstable; urgency=low

  * new upstream release

 -- Sylvain Thénault <sylvain.thenault@logilab.fr>  Thu, 09 Jun 2011 16:09:50 +0200

cubicweb (3.12.5-1) unstable; urgency=low

  * new upstream release

 -- Sylvain Thénault <sylvain.thenault@logilab.fr>  Mon, 23 May 2011 10:27:42 +0200

cubicweb (3.12.4-1) unstable; urgency=low

  * new upstream release

 -- Sylvain Thénault <sylvain.thenault@logilab.fr>  Wed, 11 May 2011 12:28:42 +0200

cubicweb (3.12.3-1) unstable; urgency=low

  * new upstream release

 -- Sylvain Thénault <sylvain.thenault@logilab.fr>  Thu, 05 May 2011 16:21:33 +0200

cubicweb (3.12.2-1) unstable; urgency=low

  * new upstream release

 -- Nicolas Chauvat <nicolas.chauvat@logilab.fr>  Mon, 11 Apr 2011 22:15:21 +0200

cubicweb (3.12.1-1) unstable; urgency=low

  * new upstream release

 -- Sylvain Thénault <sylvain.thenault@logilab.fr>  Wed, 06 Apr 2011 23:25:12 +0200

cubicweb (3.12.0-1) unstable; urgency=low

  * new upstream release

 -- Alexandre Fayolle <alexandre.fayolle@logilab.fr>  Fri, 01 Apr 2011 15:59:37 +0200

cubicweb (3.11.3-1) unstable; urgency=low

  * new upstream release

 -- Sylvain Thénault <sylvain.thenault@logilab.fr>  Thu, 05 May 2011 16:00:53 +0200

cubicweb (3.11.2-1) unstable; urgency=low

  * new upstream release

 -- Nicolas Chauvat <nicolas.chauvat@logilab.fr>  Mon, 28 Mar 2011 19:18:54 +0200

cubicweb (3.11.1-1) unstable; urgency=low

  * new upstream release

 -- Sylvain Thénault <sylvain.thenault@logilab.fr>  Mon, 07 Mar 2011 17:21:28 +0100

cubicweb (3.11.0-1) unstable; urgency=low

  * new upstream release

 -- Sylvain Thénault <sylvain.thenault@logilab.fr>  Fri, 18 Feb 2011 10:27:22 +0100

cubicweb (3.10.8-1) unstable; urgency=low

  * new upstream release

 -- Sylvain Thénault <sylvain.thenault@logilab.fr>  Wed, 02 Feb 2011 11:09:22 +0100

cubicweb (3.10.7-1) unstable; urgency=low

  * new upstream release

 -- Sylvain Thénault <sylvain.thenault@logilab.fr>  Wed, 12 Jan 2011 08:50:29 +0100

cubicweb (3.10.6-1) unstable; urgency=low

  * new upstream release

 -- Nicolas Chauvat <nicolas.chauvat@logilab.fr>  Tue, 30 Nov 2010 22:25:41 +0100

cubicweb (3.10.5-1) unstable; urgency=low

  * new upstream release

 -- Sylvain Thénault <sylvain.thenault@logilab.fr>  Mon, 25 Oct 2010 18:22:20 +0200

cubicweb (3.10.4-1) unstable; urgency=low

  * new upstream release

 -- Sylvain Thénault <sylvain.thenault@logilab.fr>  Fri, 22 Oct 2010 17:41:00 +0200

cubicweb (3.10.3-1) unstable; urgency=low

  * new upstream release

 -- Sylvain Thénault <sylvain.thenault@logilab.fr>  Wed, 20 Oct 2010 16:00:33 +0200

cubicweb (3.10.2-1) unstable; urgency=low

  * new upstream release

 -- Sylvain Thénault <sylvain.thenault@logilab.fr>  Mon, 18 Oct 2010 11:47:37 +0200

cubicweb (3.10.1-1) unstable; urgency=low

  * new upstream release

 -- Sylvain Thénault <sylvain.thenault@logilab.fr>  Fri, 15 Oct 2010 12:08:58 +0200

cubicweb (3.10.0-1) unstable; urgency=low

  * new upstream release

 -- Sylvain Thénault <sylvain.thenault@logilab.fr>  Wed, 13 Oct 2010 22:18:39 +0200

cubicweb (3.9.9-3) unstable; urgency=low

  * cubicweb-common must actually include shared/i18n folder

 -- Pierre-Yves David <pierre-yves.david@logilab.fr>  Tue, 23 Nov 2010 16:18:46 +0200

cubicweb (3.9.9-2) unstable; urgency=low

  * fix cubicweb-common content

 -- Pierre-Yves David <pierre-yves.david@logilab.fr>  Tue, 23 Nov 2010 14:00:46 +0200

cubicweb (3.9.9-1) unstable; urgency=low

  * new upstream release

 -- Sylvain Thénault <sylvain.thenault@logilab.fr>  Thu, 21 Oct 2010 09:33:46 +0200

cubicweb (3.9.8-1) unstable; urgency=low

  * new upstream release

 -- Sylvain Thénault <sylvain.thenault@logilab.fr>  Thu, 23 Sep 2010 18:45:23 +0200

cubicweb (3.9.7-1) unstable; urgency=low

  * new upstream release

 -- Sylvain Thénault <sylvain.thenault@logilab.fr>  Thu, 16 Sep 2010 15:41:51 +0200

cubicweb (3.9.6-1) unstable; urgency=low

  * new upstream release

 -- Sylvain Thénault <sylvain.thenault@logilab.fr>  Mon, 13 Sep 2010 10:50:15 +0200

cubicweb (3.9.5-1) unstable; urgency=low

  * new upstream release

 -- Sylvain Thénault <sylvain.thenault@logilab.fr>  Thu, 26 Aug 2010 10:53:34 +0200

cubicweb (3.9.4-1) unstable; urgency=low

  * new upstream release

 -- Sylvain Thénault <sylvain.thenault@logilab.fr>  Mon, 02 Aug 2010 14:25:38 +0200

cubicweb (3.9.3-1) unstable; urgency=low

  * new upstream release

 -- Sylvain Thénault <sylvain.thenault@logilab.fr>  Tue, 27 Jul 2010 16:39:04 +0200

cubicweb (3.9.2-1) unstable; urgency=low

  * new upstream release

 -- Sylvain Thénault <sylvain.thenault@logilab.fr>  Fri, 16 Jul 2010 12:40:59 +0200

cubicweb (3.9.1-1) unstable; urgency=low

  * new upstream release

 -- Sylvain Thénault <sylvain.thenault@logilab.fr>  Mon, 12 Jul 2010 13:25:10 +0200

cubicweb (3.9.0-1) unstable; urgency=low

  * new upstream release

 -- Sylvain Thénault <sylvain.thenault@logilab.fr>  Wed, 07 Jul 2010 13:01:06 +0200

cubicweb (3.8.7-1) unstable; urgency=low

  * new upstream release

 -- Julien Jehannet <julien.jehannet@logilab.fr>  Wed, 07 Jul 2010 11:42:02 +0200

cubicweb (3.8.6-1) unstable; urgency=low

  * new upstream release

 -- Sylvain Thénault <sylvain.thenault@logilab.fr>  Fri, 02 Jul 2010 00:39:36 +0200

cubicweb (3.8.5-1) unstable; urgency=low

  * new upstream release

 -- Sylvain Thénault <sylvain.thenault@logilab.fr>  Mon, 21 Jun 2010 10:42:01 +0200

cubicweb (3.8.4-1) unstable; urgency=low

  * new upstream release

 -- Sylvain Thénault <sylvain.thenault@logilab.fr>  Fri, 11 Jun 2010 11:36:50 +0200

cubicweb (3.8.3-1) unstable; urgency=low

  * new upstream release

 -- Sylvain Thénault <sylvain.thenault@logilab.fr>  Mon, 07 Jun 2010 09:19:50 +0200

cubicweb (3.8.2-1) unstable; urgency=low

  * new upstream release

 -- Sylvain Thénault <sylvain.thenault@logilab.fr>  Tue, 18 May 2010 14:59:07 +0200

cubicweb (3.8.1-1) unstable; urgency=low

  * new upstream release

 -- Sylvain Thénault <sylvain.thenault@logilab.fr>  Mon, 26 Apr 2010 17:11:36 +0200

cubicweb (3.8.0-1) unstable; urgency=low

  * new upstream release

 -- Sylvain Thénault <sylvain.thenault@logilab.fr>  Tue, 20 Apr 2010 16:31:44 +0200

cubicweb (3.7.5-1) unstable; urgency=low

  * new upstream release on the 3.7 branch

 -- Alexandre Fayolle <afayolle@debian.org>  Thu, 29 Apr 2010 13:51:52 +0200

cubicweb (3.7.4-1) unstable; urgency=low

  * new upstream release

 -- Sylvain Thénault <sylvain.thenault@logilab.fr>  Thu, 15 Apr 2010 18:20:39 +0200

cubicweb (3.7.3-1) unstable; urgency=low

  * new upstream release

 -- Sylvain Thénault <sylvain.thenault@logilab.fr>  Wed, 31 Mar 2010 14:55:21 +0200

cubicweb (3.7.2-1) unstable; urgency=low

  * new upstream release

 -- Sylvain Thénault <sylvain.thenault@logilab.fr>  Fri, 26 Mar 2010 15:53:01 +0100

cubicweb (3.7.1-1) unstable; urgency=low

  * new upstream release

 -- Sylvain Thénault <sylvain.thenault@logilab.fr>  Fri, 19 Mar 2010 14:47:23 +0100

cubicweb (3.7.0-1) unstable; urgency=low

  * remove postgresql-contrib from cubicweb dependency (using tsearch
    which is included with postgres >= 8.3)
  * add postgresql-client | mysql-client to cubicweb-server dependencies using two
    new cubicweb-[postgresql|mysql]-support virtual packages (necessary for
    dump/restore of database)

 -- Sylvain Thénault <sylvain.thenault@logilab.fr>  Tue, 16 Mar 2010 17:55:37 +0100

cubicweb (3.6.3-1) unstable; urgency=low

  * remove postgresql-contrib from cubicweb dependency (using tsearch
    which is included with postgres >= 8.3)
  * add postgresql-client | mysql-client to cubicweb-server dependencies using two
    new cubicweb-[postgresql|mysql]-support virtual packages (necessary for
    dump/restore of database)

 -- Sylvain Thénault <sylvain.thenault@logilab.fr>  Wed, 24 Mar 2010 07:50:47 +0100

cubicweb (3.6.2-1) unstable; urgency=low

  * new upstream release

 -- Sylvain Thénault <sylvain.thenault@logilab.fr>  Thu, 11 Mar 2010 19:49:04 +0100

cubicweb (3.6.1-2) unstable; urgency=low

  * remove depends to python-elementtree (included in python>=2.5)

 -- Pierre-Yves David <pierre-yves.david@logilab.fr>  Fri, 04 Mar 2010 14:43:01 +0100

cubicweb (3.6.1-1) unstable; urgency=low

  * new upstream release

 -- Sylvain Thénault <sylvain.thenault@logilab.fr>  Fri, 26 Feb 2010 14:14:01 +0100

cubicweb (3.6.0-1) unstable; urgency=low

  * new upstream release

 -- Sylvain Thénault <sylvain.thenault@logilab.fr>  Wed, 10 Feb 2010 09:44:58 +0100

cubicweb (3.5.12-1) unstable; urgency=low

  * new upstream release

 -- Sylvain Thénault <sylvain.thenault@logilab.fr>  Tue, 02 Feb 2010 11:07:00 +0100

cubicweb (3.5.11-1) unstable; urgency=low

  * new upstream release

 -- Sylvain Thénault <sylvain.thenault@logilab.fr>  Wed, 23 Dec 2009 10:27:12 +0100

cubicweb (3.5.10-1) unstable; urgency=low

  * new upstream release

 -- Sylvain Thénault <sylvain.thenault@logilab.fr>  Thu, 03 Dec 2009 15:48:38 +0100

cubicweb (3.5.9-1) unstable; urgency=low

  * new upstream release

 -- Nicolas Chauvat <nicolas.chauvat@logilab.fr>  Sun, 29 Nov 2009 23:28:47 +0100

cubicweb (3.5.8-1) unstable; urgency=low

  * new upstream release

 -- Nicolas Chauvat <nicolas.chauvat@logilab.fr>  Sun, 29 Nov 2009 22:43:11 +0100

cubicweb (3.5.7-1) unstable; urgency=low

  * new upstream release

 -- Nicolas Chauvat <nicolas.chauvat@logilab.fr>  Sat, 28 Nov 2009 11:50:08 +0100

cubicweb (3.5.6-1) unstable; urgency=low

  * new upstream release

 -- Adrien Di Mascio <Adrien.DiMascio@logilab.fr>  Mon, 23 Nov 2009 18:55:01 +0100

cubicweb (3.5.5-1) unstable; urgency=low

  * new upstream release

 -- Sylvain Thénault <sylvain.thenault@logilab.fr>  Wed, 21 Oct 2009 10:38:55 +0200

cubicweb (3.5.4-1) unstable; urgency=low

  * new upstream release

 -- Sylvain Thénault <sylvain.thenault@logilab.fr>  Wed, 07 Oct 2009 20:58:35 +0200

cubicweb (3.5.3-1) unstable; urgency=low

  * new upstream release

 -- Sylvain Thénault <sylvain.thenault@logilab.fr>  Wed, 07 Oct 2009 15:35:10 +0200

cubicweb (3.5.2-1) unstable; urgency=low

  * new upstream release

 -- Adrien Di Mascio <Adrien.DiMascio@logilab.fr>  Tue, 22 Sep 2009 09:31:42 +0200

cubicweb (3.5.1-1) unstable; urgency=low

  * new upstream release

 -- Sylvain Thénault <sylvain.thenault@logilab.fr>  Fri, 18 Sep 2009 10:35:00 +0200

cubicweb (3.5.0-1) unstable; urgency=low

  * new upstream release

 -- Sylvain Thénault <sylvain.thenault@logilab.fr>  Wed, 16 Sep 2009 17:51:13 +0200

cubicweb (3.4.11-1) unstable; urgency=low

  * new upstream release

 -- Aurélien Campéas <aurelien.campeas@logilab.fr>  Tue, 11 Sep 2009 12:20:00 +0200

cubicweb (3.4.10-1) unstable; urgency=low

  * new upstream release

 -- Sylvain Thénault <sylvain.thenault@logilab.fr>  Fri, 11 Sep 2009 17:19:37 +0200

cubicweb (3.4.9-1) unstable; urgency=low

  * new upstream release

 -- Sylvain Thénault <sylvain.thenault@logilab.fr>  Fri, 11 Sep 2009 14:27:39 +0200

cubicweb (3.4.8-1) unstable; urgency=low

  * new upstream release

 -- Sylvain Thénault <sylvain.thenault@logilab.fr>  Thu, 10 Sep 2009 15:27:17 +0200

cubicweb (3.4.7-1) unstable; urgency=low

  * new upstream release

 -- Sylvain Thénault <sylvain.thenault@logilab.fr>  Wed, 09 Sep 2009 14:08:41 +0200

cubicweb (3.4.6-1) unstable; urgency=low

  * new upstream release

 -- Sylvain Thénault <sylvain.thenault@logilab.fr>  Mon, 31 Aug 2009 14:12:30 +0200

cubicweb (3.4.5-1) unstable; urgency=low

  * new upstream release

 -- Sylvain Thénault <sylvain.thenault@logilab.fr>  Wed, 26 Aug 2009 15:01:42 +0200

cubicweb (3.4.4-1) unstable; urgency=low

  * new upstream release

 -- Sylvain Thénault <sylvain.thenault@logilab.fr>  Tue, 18 Aug 2009 14:27:08 +0200

cubicweb (3.4.3-1) unstable; urgency=low

  * new upstream release

 -- Nicolas Chauvat <nicolas.chauvat@logilab.fr>  Fri, 14 Aug 2009 17:54:06 +0200

cubicweb (3.4.2-1) unstable; urgency=low

  * new upstream release

 -- Sylvain Thénault <sylvain.thenault@logilab.fr>  Fri, 07 Aug 2009 17:50:15 +0200

cubicweb (3.4.1-1) unstable; urgency=low

  * new upstream release

 -- Sylvain Thénault <sylvain.thenault@logilab.fr>  Fri, 07 Aug 2009 14:00:33 +0200

cubicweb (3.4.0-1) unstable; urgency=low

  * new upstream release

 -- Sylvain Thénault <sylvain.thenault@logilab.fr>  Fri, 07 Aug 2009 10:43:21 +0200

cubicweb (3.3.5-1) unstable; urgency=low

  * new upstream release

 -- Sylvain Thénault <sylvain.thenault@logilab.fr>  Thu, 06 Aug 2009 09:05:22 +0200

cubicweb (3.3.4-2) unstable; urgency=low

  * fix conflicting test files

 -- Sylvain Thénault <sylvain.thenault@logilab.fr>  Tue, 21 Jul 2009 23:09:03 +0200

cubicweb (3.3.4-1) unstable; urgency=low

  * new upstream release

 -- Sylvain Thénault <sylvain.thenault@logilab.fr>  Tue, 21 Jul 2009 13:11:38 +0200

cubicweb (3.3.3-2) unstable; urgency=low

  * re-release with "from __future__ import with_statement" commented out to
    avoid broken installation if 2.4 is installed

 -- Sylvain Thénault <sylvain.thenault@logilab.fr>  Mon, 06 Jul 2009 17:33:15 +0200

cubicweb (3.3.3-1) unstable; urgency=low

  * new upstream release

 -- Sylvain Thénault <sylvain.thenault@logilab.fr>  Mon, 06 Jul 2009 13:24:29 +0200

cubicweb (3.3.2-1) unstable; urgency=low

  * new upstream release

 -- Sylvain Thénault <sylvain.thenault@logilab.fr>  Thu, 25 Jun 2009 07:58:14 +0200

cubicweb (3.3.1-1) unstable; urgency=low

  * new upstream release

 -- Aurélien Campéas <aurelien.campeas@logilab.fr>  Mon, 22 Jun 2009 12:00:00 +0200

cubicweb (3.3.0-1) unstable; urgency=low

  * new upstream release

 -- Nicolas Chauvat <nicolas.chauvat@logilab.fr>  Wed, 03 Jun 2009 19:52:37 +0200

cubicweb (3.2.3-1) unstable; urgency=low

  * new upstream release

 -- Nicolas Chauvat <nicolas.chauvat@logilab.fr>  Wed, 27 May 2009 12:31:49 +0200

cubicweb (3.2.1-1) unstable; urgency=low

  * new upstream release

 -- Aurélien Campéas <aurelien.campeas@logilab.fr>  Mon, 25 May 2009 16:45:00 +0200

cubicweb (3.2.0-1) unstable; urgency=low

  * new upstream release

 -- Sylvain Thénault <sylvain.thenault@logilab.fr>  Thu, 14 May 2009 12:31:06 +0200

cubicweb (3.1.4-1) unstable; urgency=low

  * new upstream release

 -- Aurélien Campéas <aurelien.campeas@logilab.fr>  Mon, 06 Apr 2009 14:30:00 +0200

cubicweb (3.1.3-1) unstable; urgency=low

  * new upstream release

 -- Sylvain Thénault <sylvain.thenault@logilab.fr>  Mon, 06 Apr 2009 08:52:27 +0200

cubicweb (3.1.2-1) unstable; urgency=low

  * new upstream release

 -- Aurélien Campéas <aurelien.campeas@logilab.fr>  Wed, 10 Mar 2009 12:30:00 +0100

cubicweb (3.1.1-1) unstable; urgency=low

  * new upstream release

 -- Aurélien Campéas <aurelien.campeas@logilab.fr>  Wed, 9 Mar 2009 18:32:00 +0100

cubicweb (3.1.0-1) unstable; urgency=low

  * new upstream release

 -- Sylvain Thénault <sylvain.thenault@logilab.fr>  Wed, 25 Feb 2009 18:41:47 +0100

cubicweb (3.0.10-1) unstable; urgency=low

  * merge cubicweb-core package into cubicweb-common
  * simplify debian/rules

 -- Julien Jehannet <julien.jehannet@logilab.fr>  Thu, 19 Feb 2009 16:24:09 +0100

cubicweb (3.0.9-1) unstable; urgency=low

  * new upstream (interim) release

 -- Aurélien Campéas <aurelien.campeas@logilab.fr>  Tue, 10 Feb 2009 14:05:12 +0100

cubicweb (3.0.4-1) unstable; urgency=low

  * new upstream release

 -- Sylvain Thénault <sylvain.thenault@logilab.fr>  Tue, 27 Jan 2009 16:05:12 +0100

cubicweb (3.0.3-1) unstable; urgency=low

  * new upstream release

 -- Aurélien Campéas <aurelien.campeas@logilab.fr>  Wed, 14 Jan 2009 18:25:21 +0100

cubicweb (3.0.2-1) unstable; urgency=low

  * new upstream release

 -- Sylvain Thénault <sylvain.thenault@logilab.fr>  Wed, 14 Jan 2009 13:25:21 +0100

cubicweb (3.0.1-1) unstable; urgency=low

  * new upstream release

 -- Sylvain Thénault <sylvain.thenault@logilab.fr>  Thu, 08 Jan 2009 18:27:37 +0100

cubicweb (3.0.0-1) unstable; urgency=low

  * new upstream release

 -- Adrien Di Mascio <Adrien.DiMascio@logilab.fr>  Tue, 23 Dec 2008 18:42:43 +0100

cubicweb (2.99.99-1) unstable; urgency=low

  * new upstream release

 -- Sylvain Thénault <sylvain.thenault@logilab.fr>  Mon, 22 Dec 2008 17:34:45 +0100

cubicweb (2.99.7-1) unstable; urgency=low

  * remove buggy cubicweb-common.postinst
  * replace erudi|ginco by cubicweb where necessary in existing instance
  * new upstream release

 -- Sylvain Thénault <sylvain.thenault@logilab.fr>  Fri, 19 Dec 2008 17:11:00 +0100

cubicweb (2.99.6-1) unstable; urgency=low

  * new upstream release

 -- Sylvain Thénault <sylvain.thenault@logilab.fr>  Fri, 19 Dec 2008 15:16:37 +0100

cubicweb (2.99.5-1) unstable; urgency=low

  * new upstream release

 -- Sylvain Thénault <sylvain.thenault@logilab.fr>  Wed, 17 Dec 2008 14:14:26 +0100

cubicweb (2.99.4-1) unstable; urgency=low

  * new upstream release

 -- Adrien Di Mascio <Adrien.DiMascio@logilab.fr>  Fri, 12 Dec 2008 10:00:31 +0100

cubicweb (2.99.3-1) unstable; urgency=low

  * new upstream release

 -- Adrien Di Mascio <Adrien.DiMascio@logilab.fr>  Tue, 09 Dec 2008 07:42:16 +0100

cubicweb (2.99.2-1) unstable; urgency=low

  * new upstream release

 -- Adrien Di Mascio <adrien.dimascio@logilab.fr>  Mon, 17 Nov 2008 15:02:16 +0100

cubicweb (2.99.1-1) unstable; urgency=low

  * new upstream release

 -- Nicolas Chauvat <nicolas.chauvat@logilab.fr>  Thu, 13 Nov 2008 11:02:16 +0100

cubicweb (2.99.0-1) unstable; urgency=low

  * initial public release

 -- Nicolas Chauvat <nicolas.chauvat@logilab.fr>  Fri, 24 Oct 2008 23:01:21 +0200<|MERGE_RESOLUTION|>--- conflicted
+++ resolved
@@ -1,16 +1,14 @@
-<<<<<<< HEAD
 cubicweb (3.15.0-1) unstable; urgency=low
 
   * new upstream release
 
  -- Sylvain Thénault <sylvain.thenault@logilab.fr>  Thu, 12 Apr 2012 13:52:05 +0200
-=======
+
 cubicweb (3.14.8-1) unstable; urgency=low
 
   * new upstream release
 
  -- Sylvain Thénault <sylvain.thenault@logilab.fr>  Wed, 23 May 2012 11:42:54 +0200
->>>>>>> b190b267
 
 cubicweb (3.14.7-1) unstable; urgency=low
 
