<<<<<<< HEAD
cubicweb (3.21.6-1) unstable; urgency=medium

  * new upstream release

 -- Julien Cristau <julien.cristau@logilab.fr>  Tue, 16 Feb 2016 18:53:15 +0100

cubicweb (3.21.5-2) unstable; urgency=medium

  * Fix conflict between cubicweb-server and cubicweb-dev.

 -- Julien Cristau <julien.cristau@logilab.fr>  Thu, 17 Dec 2015 14:56:07 +0100

cubicweb (3.21.5-1) unstable; urgency=medium

  * New upstream release.

 -- Rémi Cardona <remi.cardona@logilab.fr>  Tue, 15 Dec 2015 17:33:05 +0100

cubicweb (3.21.4-1) unstable; urgency=medium

  * New upstream release.

 -- Rémi Cardona <remi.cardona@logilab.fr>  Tue, 15 Dec 2015 11:59:58 +0100

cubicweb (3.21.3-1) unstable; urgency=medium

  * New upstream release.

 -- Rémi Cardona <remi.cardona@logilab.fr>  Wed, 09 Dec 2015 18:29:39 +0100

cubicweb (3.21.2-1) unstable; urgency=medium

  * New upstream release.

 -- Rémi Cardona <remi.cardona@logilab.fr>  Fri, 09 Oct 2015 18:00:39 +0200

cubicweb (3.21.1-1) unstable; urgency=medium

  * new upstream release

 -- Julien Cristau <julien.cristau@logilab.fr>  Tue, 28 Jul 2015 18:05:55 +0200

cubicweb (3.21.0-1) unstable; urgency=low

  * New upstream release.

 -- Julien Cristau <julien.cristau@logilab.fr>  Fri, 10 Jul 2015 17:04:11 +0200
=======
cubicweb (3.20.14-1) unstable; urgency=medium

  * new upstream release

 -- Julien Cristau <julien.cristau@logilab.fr>  Mon, 21 Mar 2016 17:59:22 +0100
>>>>>>> 4d4c5e79

cubicweb (3.20.13-1) unstable; urgency=medium

  * new upstream release

 -- Julien Cristau <julien.cristau@logilab.fr>  Tue, 16 Feb 2016 17:53:29 +0100

cubicweb (3.20.12-1) unstable; urgency=medium

  * new upstream release.

 -- Julien Cristau <julien.cristau@logilab.fr>  Mon, 14 Dec 2015 16:28:52 +0100

cubicweb (3.20.11-1) unstable; urgency=medium

  * New upstream release.

 -- Rémi Cardona <remi.cardona@logilab.fr>  Wed, 09 Dec 2015 16:27:45 +0100

cubicweb (3.20.10-1) unstable; urgency=medium

  * New upstream release.

 -- Rémi Cardona <remi.cardona@logilab.fr>  Thu, 08 Oct 2015 18:47:24 +0200

cubicweb (3.20.9-1) unstable; urgency=low

  * New upstream release.

 -- Rémi Cardona <remi.cardona@logilab.fr>  Thu, 09 Jul 2015 12:40:13 +0200

cubicweb (3.20.8-1) unstable; urgency=low

  * New upstream release.

 -- Rémi Cardona <remi.cardona@logilab.fr>  Mon, 22 Jun 2015 12:50:11 +0200

cubicweb (3.20.7-1) unstable; urgency=low

  * New upstream release.

 -- Rémi Cardona <remi.cardona@logilab.fr>  Wed, 22 Apr 2015 17:47:35 +0200

cubicweb (3.20.6-1) unstable; urgency=low

  * new upstream release

 -- Julien Cristau <julien.cristau@logilab.fr>  Thu, 02 Apr 2015 10:58:16 +0200

cubicweb (3.20.5-2) unstable; urgency=low

  * Fix cubicweb-dev dependencies.

 -- Julien Cristau <julien.cristau@logilab.fr>  Fri, 27 Mar 2015 17:22:53 +0100

cubicweb (3.20.5-1) unstable; urgency=low

  * new upstream release

 -- Julien Cristau <julien.cristau@logilab.fr>  Fri, 27 Mar 2015 14:56:16 +0100

cubicweb (3.20.4-1) unstable; urgency=low

  * new upstream release

 -- Julien Cristau <julien.cristau@logilab.fr>  Fri, 06 Feb 2015 09:41:32 +0100

cubicweb (3.20.3-1) unstable; urgency=low

  * new upstream release

 -- Julien Cristau <julien.cristau@logilab.fr>  Fri, 30 Jan 2015 16:14:22 +0100

cubicweb (3.20.2-1) unstable; urgency=medium

  * new upstream release

 -- Julien Cristau <julien.cristau@logilab.fr>  Thu, 08 Jan 2015 12:20:13 +0100

cubicweb (3.20.1-1) unstable; urgency=low

  * new upstream release

 -- Julien Cristau <julien.cristau@logilab.fr>  Wed, 07 Jan 2015 15:24:24 +0100

cubicweb (3.20.0-1) unstable; urgency=medium

  * new upstream release

 -- Julien Cristau <julien.cristau@logilab.fr>  Tue, 06 Jan 2015 18:11:03 +0100

cubicweb (3.19.14-1) unstable; urgency=medium

  * new upstream release

 -- Julien Cristau <julien.cristau@logilab.fr>  Tue, 16 Feb 2016 11:01:47 +0100

cubicweb (3.19.13-1) unstable; urgency=medium

  * New upstream release.

 -- Rémi Cardona <remi.cardona@logilab.fr>  Tue, 06 Oct 2015 18:31:33 +0200

cubicweb (3.19.12-1) unstable; urgency=low

  * New upstream release

 -- Rémi Cardona <remi.cardona@logilab.fr>  Fri, 19 Jun 2015 10:51:23 +0200

cubicweb (3.19.11-2) unstable; urgency=low

  * Fix cubicweb-dev dependencies.

 -- Julien Cristau <julien.cristau@logilab.fr>  Fri, 27 Mar 2015 16:53:20 +0100

cubicweb (3.19.11-1) unstable; urgency=low

  * new upstream release

 -- Julien Cristau <julien.cristau@logilab.fr>  Wed, 18 Mar 2015 11:55:52 +0100

cubicweb (3.19.10-1) unstable; urgency=low

  * New upstream release.

 -- Rémi Cardona <remi.cardona@logilab.fr>  Thu, 12 Mar 2015 11:52:01 +0100

cubicweb (3.19.9-1) unstable; urgency=low

  * new upstream release

 -- Julien Cristau <julien.cristau@logilab.fr>  Thu, 05 Feb 2015 15:35:19 +0100

cubicweb (3.19.8-1) unstable; urgency=medium

  * new upstream release

 -- Julien Cristau <julien.cristau@logilab.fr>  Thu, 22 Jan 2015 17:18:34 +0100

cubicweb (3.19.7-1) unstable; urgency=low

  * new upstream release

 -- Julien Cristau <julien.cristau@logilab.fr>  Wed, 07 Jan 2015 14:37:59 +0100

cubicweb (3.19.6-1) unstable; urgency=low

  * new upstream release 

 -- David Douard <david.douard@logilab.fr>  Wed, 26 Nov 2014 16:22:39 +0100

cubicweb (3.19.5-1) unstable; urgency=low

  * new upstream release

 -- Julien Cristau <julien.cristau@logilab.fr>  Mon, 06 Oct 2014 17:32:28 +0200

cubicweb (3.19.4-1) unstable; urgency=low

  * new upstream release

 -- Julien Cristau <julien.cristau@logilab.fr>  Thu, 25 Sep 2014 14:24:04 +0200

cubicweb (3.19.3-1) unstable; urgency=low

  * new upstream release

 -- Julien Cristau <julien.cristau@logilab.fr>  Fri, 18 Jul 2014 16:16:32 +0200

cubicweb (3.19.2-1) unstable; urgency=low

  * new upstream release

 -- Julien Cristau <julien.cristau@logilab.fr>  Thu, 03 Jul 2014 09:53:52 +0200

cubicweb (3.19.1-1) unstable; urgency=low

  * new upstream release

 -- Julien Cristau <julien.cristau@logilab.fr>  Tue, 03 Jun 2014 12:16:00 +0200

cubicweb (3.19.0-1) unstable; urgency=low

  * new upstream release

 -- Julien Cristau <julien.cristau@logilab.fr>  Mon, 28 Apr 2014 18:35:27 +0200

cubicweb (3.18.8-1) unstable; urgency=medium

  * new upstream release

 -- Julien Cristau <julien.cristau@logilab.fr>  Thu, 22 Jan 2015 16:41:12 +0100

cubicweb (3.18.7-1) unstable; urgency=low

  * new upstream release

 -- Aurelien Campeas <aurelien.campeas@logilab.fr>  Tue, 25 Nov 2014 12:14:36 +0100

cubicweb (3.18.6-1) unstable; urgency=low

  * new upstream release

 -- Julien Cristau <julien.cristau@logilab.fr>  Wed, 24 Sep 2014 15:08:34 +0200

cubicweb (3.18.5-1) unstable; urgency=low

  * new upstream release

 -- Aurelien Campeas <aurelien.campeas@logilab.fr>  Thu, 05 Jun 2014 16:13:03 +0200

cubicweb (3.18.4-1) unstable; urgency=low

  * new upstream release

 -- Aurelien Campeas <aurelien.campeas@logilab.fr>  Fri, 28 Mar 2014 17:12:48 +0100

cubicweb (3.18.3-1) unstable; urgency=low

  * new upstream release

 -- Julien Cristau <julien.cristau@logilab.fr>  Fri, 14 Feb 2014 16:03:55 +0100

cubicweb (3.18.2-1) unstable; urgency=low

  * new upstream release.

 -- Julien Cristau <julien.cristau@logilab.fr>  Tue, 21 Jan 2014 12:34:00 +0100

cubicweb (3.18.1-1) unstable; urgency=low

  * New upstream release.

 -- Julien Cristau <julien.cristau@logilab.fr>  Thu, 16 Jan 2014 11:53:21 +0100

cubicweb (3.18.0-1) unstable; urgency=low

  * new upstream release.

 -- Julien Cristau <julien.cristau@logilab.fr>  Fri, 10 Jan 2014 17:14:18 +0100

cubicweb (3.17.18-1) unstable; urgency=low

  * new upstream release

 -- Aurelien Campeas <aurelien.campeas@logilab.fr>  Mon, 24 Nov 2014 17:41:24 +0100

cubicweb (3.17.17-1) unstable; urgency=low

  * new upstream release

 -- Aurelien Campeas <aurelien.campeas@logilab.fr>  Tue, 16 Sep 2014 18:38:19 +0200

cubicweb (3.17.16-1) unstable; urgency=low

  * new upstream release

 -- Aurelien Campeas <aurelien.campeas@logilab.fr>  Mon, 07 Jul 2014 19:26:12 +0200

cubicweb (3.17.15-1) unstable; urgency=low

  * new upstream release

 -- Aurelien Campeas <aurelien.campeas@logilab.fr>  Wed, 13 May 2014 17:47:00 +0200

cubicweb (3.17.14-1) unstable; urgency=low

  * new upstream release

 -- Aurelien Campeas <aurelien.campeas@logilab.fr>  Wed, 05 Mar 2014 15:48:38 +0100

cubicweb (3.17.13-1) unstable; urgency=low

  * new upstream release

 -- Aurelien Campeas <aurelien.campeas@logilab.fr>  Mon, 10 Feb 2014 17:57:58 +0100

cubicweb (3.17.12-1) unstable; urgency=low

  * new upstream release

 -- Aurelien Campeas <aurelien.campeas@logilab.fr>  Tue, 21 Jan 2014 13:10:22 +0100

cubicweb (3.17.11-2) unstable; urgency=low

  * Override lintian false-positive about debian/rules.tmpl in the cube
    skeleton.

 -- Julien Cristau <julien.cristau@logilab.fr>  Wed, 11 Dec 2013 15:56:39 +0100

cubicweb (3.17.11-1) unstable; urgency=low

  * new upstream release

 -- Aurelien Campeas <aurelien.campeas@logilab.fr>  Fri, 06 Dec 2013 15:55:48 +0100

cubicweb (3.17.10-1) unstable; urgency=low

  * new upstream release

 -- Julien Cristau <julien.cristau@logilab.fr>  Wed, 23 Oct 2013 17:23:45 +0200

cubicweb (3.17.9-1) unstable; urgency=low

  * new upstream release

 -- Julien Cristau <julien.cristau@logilab.fr>  Tue, 08 Oct 2013 17:57:04 +0200

cubicweb (3.17.8-1) unstable; urgency=low

  * new upstream release

 -- David Douard <david.douard@logilab.fr>  Thu, 03 Oct 2013 15:12:32 +0200

cubicweb (3.17.7-1) unstable; urgency=low

  * new upstream release

 -- David Douard <david.douard@logilab.fr>  Thu, 26 Sep 2013 15:13:39 +0200

cubicweb (3.17.6-1) unstable; urgency=low

  * new upstream release

 -- David Douard <david.douard@logilab.fr>  Tue, 06 Aug 2013 11:49:04 +0200

cubicweb (3.17.5-1) unstable; urgency=low

  * new upstream release

 -- David Douard <david.douard@logilab.fr>  Wed, 31 Jul 2013 16:58:19 +0200

cubicweb (3.17.4-1) unstable; urgency=low

  * new upstream release

 -- David Douard <david.douard@logilab.fr>  Fri, 26 Jul 2013 09:44:19 +0200

cubicweb (3.17.3-1) unstable; urgency=low

  * new upstream release

 -- David Douard <david.douard@logilab.fr>  Tue, 09 Jul 2013 15:10:16 +0200

cubicweb (3.17.2-1) unstable; urgency=low

  * new upstream release

 -- David Douard <david.douard@logilab.fr>  Thu, 13 Jun 2013 17:32:18 +0200

cubicweb (3.17.1-1) unstable; urgency=low

  * new upstream release

 -- David Douard <david.douard@logilab.fr>  Thu, 06 Jun 2013 12:28:49 +0200

cubicweb (3.17.0-2) unstable; urgency=low

  * fix yams Depends on cubicweb-common

 -- Pierre-Yves David <pierre-yves.david@logilab.fr>  Fri, 03 May 2013 16:26:50 +0200

cubicweb (3.17.0-1) unstable; urgency=low

  * new upstream release

 -- Pierre-Yves David <pierre-yves.david@logilab.fr>  Mon, 29 Apr 2013 11:20:56 +0200

cubicweb (3.16.6-1) unstable; urgency=low

  * new upstream release

 -- Florent Cayré <florent.cayre@logilab.fr>  Sat, 13 Jul 2013 05:10:23 +0200

cubicweb (3.16.5-1) unstable; urgency=low

  * new upstream release

 -- David Douard <david.douard@logilab.fr>  Fri, 14 Jun 2013 16:01:47 +0200

cubicweb (3.16.4-1) unstable; urgency=low

  * New upstream release

 -- Pierre-Yves David <pierre-yves.david@logilab.fr>  Fri, 26 Apr 2013 18:20:42 +0200

cubicweb (3.16.3-1) unstable; urgency=low

  * New upstream release

 -- David Douard <david.douard@logilab.fr>  Wed, 10 Apr 2013 10:37:37 +0200

cubicweb (3.16.2-1) unstable; urgency=low

  * New upstream release

 -- David Douard <david.douard@logilab.fr>  Mon, 08 Apr 2013 19:29:33 +0200

cubicweb (3.16.1-1) squeeze; urgency=low

  * New upstream release

 -- Aurélien Campéas <aurelien.campeas@logilab.fr>  Tue, 19 Mar 2013 16:52:00 +0100

cubicweb (3.16.0-1) squeeze; urgency=low

  * New upstream release

 -- Aurélien Campéas <aurelien.campeas@logilab.fr>  Wed, 23 Jan 2013 17:40:00 +0100

cubicweb (3.15.11-1) squeeze; urgency=low

  * New upstream release

 -- Pierre-Yves David <pierre-yves.david@logilab.fr>  Mon, 08 Apr 2013 12:43:02 +0200

cubicweb (3.15.10-1) squeeze; urgency=low

  * New upstream release

 -- Aurélien Campéas <aurelien.campeas@logilab.fr>  Tue, 19 Mar 2013 16:56:00 +0100

cubicweb (3.15.9-1) squeeze; urgency=low

  * New upstream release

 -- David Douard <david.douard@logilab.fr>  Fri, 25 Jan 2013 17:49:58 +0100

cubicweb (3.15.8-2) UNRELEASED; urgency=low

  * Don't compress txt files.  They're used by the doc's search functionality,
    and the javascript gets confused if it receives gzip instead of text.
  * Work around broken combination of jquery 1.4 and sphinx 0.6 in squeeze by
    patching up doctools.js.

 -- Julien Cristau <jcristau@debian.org>  Wed, 09 Jan 2013 19:09:16 +0100

cubicweb (3.15.8-1) squeeze; urgency=low

  * New upstream release

 -- Aurélien Campéas <aurelien.campeas@logilab.fr>  Wed, 09 Jan 2013 15:40:00 +0100

cubicweb (3.15.7-1) squeeze; urgency=low

  * New upstream release

 -- David Douard <david.douard@logilab.fr>  Wed, 12 Dec 2012 22:10:45 +0100

cubicweb (3.15.6-1) squeeze; urgency=low

  * New upstream release

 -- David Douard <david.douard@logilab.fr>  Fri, 30 Nov 2012 19:25:20 +0100

cubicweb (3.15.5-1) unstable; urgency=low

  * New upstream release

 -- Aurélien Campéas <aurelien.campeas@logilab.fr>  Wed, 24 Oct 2012 12:07:00 +0200

cubicweb (3.15.4-1) unstable; urgency=low

  * New upstream release

 -- Julien Cristau <jcristau@debian.org>  Fri, 31 Aug 2012 16:43:11 +0200

cubicweb (3.15.3-1) unstable; urgency=low

  * New upstream release

 -- Pierre-Yves David <pierre-yves.david@logilab.fr>  Tue, 21 Aug 2012 14:19:31 +0200

cubicweb (3.15.2-1) unstable; urgency=low

  * new upstream release

 -- Sylvain Thénault <sylvain.thenault@logilab.fr>  Fri, 20 Jul 2012 15:17:17 +0200

cubicweb (3.15.1-1) quantal; urgency=low

  * new upstream release

 -- David Douard <david.douard@logilab.fr>  Mon, 11 Jun 2012 09:45:24 +0200

cubicweb (3.15.0-1) unstable; urgency=low

  * new upstream release

 -- Sylvain Thénault <sylvain.thenault@logilab.fr>  Thu, 12 Apr 2012 13:52:05 +0200

cubicweb (3.14.10-1) unstable; urgency=low

  * new upstream release

 -- Pierre-Yves David <pierre-yves.david@logilab.fr>  Mon, 08 Apr 2013 12:18:20 +0200

cubicweb (3.14.9-1) unstable; urgency=low

  * new upstream release

 -- Pierre-Yves David <pierre-yves.david@logilab.fr>  Tue, 31 Jul 2012 16:16:28 +0200

cubicweb (3.14.8-1) unstable; urgency=low

  * new upstream release

 -- Sylvain Thénault <sylvain.thenault@logilab.fr>  Wed, 23 May 2012 11:42:54 +0200

cubicweb (3.14.7-1) unstable; urgency=low

  * new upstream release

 -- David Douard <david.douard@logilab.fr>  Wed, 11 Apr 2012 09:28:46 +0200

cubicweb (3.14.6-1) unstable; urgency=low

  * new upstream release

 -- Sylvain Thénault <sylvain.thenault@logilab.fr>  Tue, 13 Mar 2012 14:21:04 +0100

cubicweb (3.14.5-1) unstable; urgency=low

  * New upstream release

 -- David Douard <david.douard@logilab.fr>  Thu, 01 Mar 2012 15:29:29 +0100

cubicweb (3.14.4-2) unstable; urgency=low

  * add missing build-deps to generate the documentation

 -- David Douard <david.douard@logilab.fr>  Wed, 29 Feb 2012 17:00:52 +0100

cubicweb (3.14.4-1) unstable; urgency=low

  * New upstream release

 -- David Douard <david.douard@logilab.fr>  Fri, 17 Feb 2012 13:06:48 +0100

cubicweb (3.14.3-1) unstable; urgency=low

  * new upstream release

 -- Sylvain Thénault <sylvain.thenault@logilab.fr>  Fri, 03 Feb 2012 16:53:54 +0100

cubicweb (3.14.2-1) unstable; urgency=low

  * new upstream release

 -- Sylvain Thénault <sylvain.thenault@logilab.fr>  Thu, 22 Dec 2011 15:09:09 +0100

cubicweb (3.14.1-1) unstable; urgency=low

  * new upstream release

 -- Sylvain Thénault <sylvain.thenault@logilab.fr>  Thu, 08 Dec 2011 14:33:22 +0100

cubicweb (3.14.0-1) unstable; urgency=low

  * new upstream release

 -- Sylvain Thénault <sylvain.thenault@logilab.fr>  Wed, 09 Nov 2011 17:17:45 +0100

cubicweb (3.13.10-1) unstable; urgency=low

  * new upstream release

 -- Sylvain Thénault <sylvain.thenault@logilab.fr>  Thu, 08 Dec 2011 13:22:05 +0100

cubicweb (3.13.9-1) unstable; urgency=low

  * new upstream release

 -- Sylvain Thénault <sylvain.thenault@logilab.fr>  Fri, 21 Oct 2011 11:03:45 +0200

cubicweb (3.13.8-1) unstable; urgency=low

  * new upstream release

 -- Sylvain Thénault <sylvain.thenault@logilab.fr>  Fri, 07 Oct 2011 16:20:35 +0200

cubicweb (3.13.7-1) unstable; urgency=low

  * new upstream release

 -- Sylvain Thénault <sylvain.thenault@logilab.fr>  Thu, 29 Sep 2011 14:08:07 +0200

cubicweb (3.13.6-1) unstable; urgency=low

  * new upstream release

 -- Sylvain Thénault <sylvain.thenault@logilab.fr>  Mon, 26 Sep 2011 18:36:00 +0200

cubicweb (3.13.5-1) unstable; urgency=low

  * new upstream release

 -- Sylvain Thénault <sylvain.thenault@logilab.fr>  Thu, 08 Sep 2011 16:53:13 +0200

cubicweb (3.13.4-1) unstable; urgency=low

  * new upstream release

 -- Sylvain Thénault <sylvain.thenault@logilab.fr>  Fri, 05 Aug 2011 12:22:11 +0200

cubicweb (3.13.3-1) unstable; urgency=low

  * new upstream release

 -- Sylvain Thénault <sylvain.thenault@logilab.fr>  Wed, 27 Jul 2011 19:06:16 +0200

cubicweb (3.13.2-1) unstable; urgency=low

  * new upstream release

 -- Sylvain Thénault <sylvain.thenault@logilab.fr>  Wed, 20 Jul 2011 17:15:22 +0200

cubicweb (3.13.1-1) unstable; urgency=low

  * new upstream release

 -- Sylvain Thénault <sylvain.thenault@logilab.fr>  Tue, 12 Jul 2011 12:23:54 +0200

cubicweb (3.12.10-1) unstable; urgency=low

  * new upstream release

 -- Sylvain Thénault <sylvain.thenault@logilab.fr>  Mon, 26 Sep 2011 17:22:29 +0200

cubicweb (3.12.9-1) unstable; urgency=low

  * new upstream release

 -- Sylvain Thénault <sylvain.thenault@logilab.fr>  Tue, 12 Jul 2011 11:30:10 +0200

cubicweb (3.13.0-1) unstable; urgency=low

  * new upstream release

 -- Sylvain Thénault <sylvain.thenault@logilab.fr>  Thu, 09 Jun 2011 20:18:41 +0200

cubicweb (3.12.8-1) unstable; urgency=low

  * new upstream release

 -- Sylvain Thénault <sylvain.thenault@logilab.fr>  Mon, 27 Jun 2011 13:58:58 +0200

cubicweb (3.12.7-1) unstable; urgency=low

  * new upstream release

 -- Sylvain Thénault <sylvain.thenault@logilab.fr>  Tue, 21 Jun 2011 14:47:14 +0200

cubicweb (3.12.6-1) unstable; urgency=low

  * new upstream release

 -- Sylvain Thénault <sylvain.thenault@logilab.fr>  Thu, 09 Jun 2011 16:09:50 +0200

cubicweb (3.12.5-1) unstable; urgency=low

  * new upstream release

 -- Sylvain Thénault <sylvain.thenault@logilab.fr>  Mon, 23 May 2011 10:27:42 +0200

cubicweb (3.12.4-1) unstable; urgency=low

  * new upstream release

 -- Sylvain Thénault <sylvain.thenault@logilab.fr>  Wed, 11 May 2011 12:28:42 +0200

cubicweb (3.12.3-1) unstable; urgency=low

  * new upstream release

 -- Sylvain Thénault <sylvain.thenault@logilab.fr>  Thu, 05 May 2011 16:21:33 +0200

cubicweb (3.12.2-1) unstable; urgency=low

  * new upstream release

 -- Nicolas Chauvat <nicolas.chauvat@logilab.fr>  Mon, 11 Apr 2011 22:15:21 +0200

cubicweb (3.12.1-1) unstable; urgency=low

  * new upstream release

 -- Sylvain Thénault <sylvain.thenault@logilab.fr>  Wed, 06 Apr 2011 23:25:12 +0200

cubicweb (3.12.0-1) unstable; urgency=low

  * new upstream release

 -- Alexandre Fayolle <alexandre.fayolle@logilab.fr>  Fri, 01 Apr 2011 15:59:37 +0200

cubicweb (3.11.3-1) unstable; urgency=low

  * new upstream release

 -- Sylvain Thénault <sylvain.thenault@logilab.fr>  Thu, 05 May 2011 16:00:53 +0200

cubicweb (3.11.2-1) unstable; urgency=low

  * new upstream release

 -- Nicolas Chauvat <nicolas.chauvat@logilab.fr>  Mon, 28 Mar 2011 19:18:54 +0200

cubicweb (3.11.1-1) unstable; urgency=low

  * new upstream release

 -- Sylvain Thénault <sylvain.thenault@logilab.fr>  Mon, 07 Mar 2011 17:21:28 +0100

cubicweb (3.11.0-1) unstable; urgency=low

  * new upstream release

 -- Sylvain Thénault <sylvain.thenault@logilab.fr>  Fri, 18 Feb 2011 10:27:22 +0100

cubicweb (3.10.8-1) unstable; urgency=low

  * new upstream release

 -- Sylvain Thénault <sylvain.thenault@logilab.fr>  Wed, 02 Feb 2011 11:09:22 +0100

cubicweb (3.10.7-1) unstable; urgency=low

  * new upstream release

 -- Sylvain Thénault <sylvain.thenault@logilab.fr>  Wed, 12 Jan 2011 08:50:29 +0100

cubicweb (3.10.6-1) unstable; urgency=low

  * new upstream release

 -- Nicolas Chauvat <nicolas.chauvat@logilab.fr>  Tue, 30 Nov 2010 22:25:41 +0100

cubicweb (3.10.5-1) unstable; urgency=low

  * new upstream release

 -- Sylvain Thénault <sylvain.thenault@logilab.fr>  Mon, 25 Oct 2010 18:22:20 +0200

cubicweb (3.10.4-1) unstable; urgency=low

  * new upstream release

 -- Sylvain Thénault <sylvain.thenault@logilab.fr>  Fri, 22 Oct 2010 17:41:00 +0200

cubicweb (3.10.3-1) unstable; urgency=low

  * new upstream release

 -- Sylvain Thénault <sylvain.thenault@logilab.fr>  Wed, 20 Oct 2010 16:00:33 +0200

cubicweb (3.10.2-1) unstable; urgency=low

  * new upstream release

 -- Sylvain Thénault <sylvain.thenault@logilab.fr>  Mon, 18 Oct 2010 11:47:37 +0200

cubicweb (3.10.1-1) unstable; urgency=low

  * new upstream release

 -- Sylvain Thénault <sylvain.thenault@logilab.fr>  Fri, 15 Oct 2010 12:08:58 +0200

cubicweb (3.10.0-1) unstable; urgency=low

  * new upstream release

 -- Sylvain Thénault <sylvain.thenault@logilab.fr>  Wed, 13 Oct 2010 22:18:39 +0200

cubicweb (3.9.9-3) unstable; urgency=low

  * cubicweb-common must actually include shared/i18n folder

 -- Pierre-Yves David <pierre-yves.david@logilab.fr>  Tue, 23 Nov 2010 16:18:46 +0200

cubicweb (3.9.9-2) unstable; urgency=low

  * fix cubicweb-common content

 -- Pierre-Yves David <pierre-yves.david@logilab.fr>  Tue, 23 Nov 2010 14:00:46 +0200

cubicweb (3.9.9-1) unstable; urgency=low

  * new upstream release

 -- Sylvain Thénault <sylvain.thenault@logilab.fr>  Thu, 21 Oct 2010 09:33:46 +0200

cubicweb (3.9.8-1) unstable; urgency=low

  * new upstream release

 -- Sylvain Thénault <sylvain.thenault@logilab.fr>  Thu, 23 Sep 2010 18:45:23 +0200

cubicweb (3.9.7-1) unstable; urgency=low

  * new upstream release

 -- Sylvain Thénault <sylvain.thenault@logilab.fr>  Thu, 16 Sep 2010 15:41:51 +0200

cubicweb (3.9.6-1) unstable; urgency=low

  * new upstream release

 -- Sylvain Thénault <sylvain.thenault@logilab.fr>  Mon, 13 Sep 2010 10:50:15 +0200

cubicweb (3.9.5-1) unstable; urgency=low

  * new upstream release

 -- Sylvain Thénault <sylvain.thenault@logilab.fr>  Thu, 26 Aug 2010 10:53:34 +0200

cubicweb (3.9.4-1) unstable; urgency=low

  * new upstream release

 -- Sylvain Thénault <sylvain.thenault@logilab.fr>  Mon, 02 Aug 2010 14:25:38 +0200

cubicweb (3.9.3-1) unstable; urgency=low

  * new upstream release

 -- Sylvain Thénault <sylvain.thenault@logilab.fr>  Tue, 27 Jul 2010 16:39:04 +0200

cubicweb (3.9.2-1) unstable; urgency=low

  * new upstream release

 -- Sylvain Thénault <sylvain.thenault@logilab.fr>  Fri, 16 Jul 2010 12:40:59 +0200

cubicweb (3.9.1-1) unstable; urgency=low

  * new upstream release

 -- Sylvain Thénault <sylvain.thenault@logilab.fr>  Mon, 12 Jul 2010 13:25:10 +0200

cubicweb (3.9.0-1) unstable; urgency=low

  * new upstream release

 -- Sylvain Thénault <sylvain.thenault@logilab.fr>  Wed, 07 Jul 2010 13:01:06 +0200

cubicweb (3.8.7-1) unstable; urgency=low

  * new upstream release

 -- Julien Jehannet <julien.jehannet@logilab.fr>  Wed, 07 Jul 2010 11:42:02 +0200

cubicweb (3.8.6-1) unstable; urgency=low

  * new upstream release

 -- Sylvain Thénault <sylvain.thenault@logilab.fr>  Fri, 02 Jul 2010 00:39:36 +0200

cubicweb (3.8.5-1) unstable; urgency=low

  * new upstream release

 -- Sylvain Thénault <sylvain.thenault@logilab.fr>  Mon, 21 Jun 2010 10:42:01 +0200

cubicweb (3.8.4-1) unstable; urgency=low

  * new upstream release

 -- Sylvain Thénault <sylvain.thenault@logilab.fr>  Fri, 11 Jun 2010 11:36:50 +0200

cubicweb (3.8.3-1) unstable; urgency=low

  * new upstream release

 -- Sylvain Thénault <sylvain.thenault@logilab.fr>  Mon, 07 Jun 2010 09:19:50 +0200

cubicweb (3.8.2-1) unstable; urgency=low

  * new upstream release

 -- Sylvain Thénault <sylvain.thenault@logilab.fr>  Tue, 18 May 2010 14:59:07 +0200

cubicweb (3.8.1-1) unstable; urgency=low

  * new upstream release

 -- Sylvain Thénault <sylvain.thenault@logilab.fr>  Mon, 26 Apr 2010 17:11:36 +0200

cubicweb (3.8.0-1) unstable; urgency=low

  * new upstream release

 -- Sylvain Thénault <sylvain.thenault@logilab.fr>  Tue, 20 Apr 2010 16:31:44 +0200

cubicweb (3.7.5-1) unstable; urgency=low

  * new upstream release on the 3.7 branch

 -- Alexandre Fayolle <afayolle@debian.org>  Thu, 29 Apr 2010 13:51:52 +0200

cubicweb (3.7.4-1) unstable; urgency=low

  * new upstream release

 -- Sylvain Thénault <sylvain.thenault@logilab.fr>  Thu, 15 Apr 2010 18:20:39 +0200

cubicweb (3.7.3-1) unstable; urgency=low

  * new upstream release

 -- Sylvain Thénault <sylvain.thenault@logilab.fr>  Wed, 31 Mar 2010 14:55:21 +0200

cubicweb (3.7.2-1) unstable; urgency=low

  * new upstream release

 -- Sylvain Thénault <sylvain.thenault@logilab.fr>  Fri, 26 Mar 2010 15:53:01 +0100

cubicweb (3.7.1-1) unstable; urgency=low

  * new upstream release

 -- Sylvain Thénault <sylvain.thenault@logilab.fr>  Fri, 19 Mar 2010 14:47:23 +0100

cubicweb (3.7.0-1) unstable; urgency=low

  * remove postgresql-contrib from cubicweb dependency (using tsearch
    which is included with postgres >= 8.3)
  * add postgresql-client | mysql-client to cubicweb-server dependencies using two
    new cubicweb-[postgresql|mysql]-support virtual packages (necessary for
    dump/restore of database)

 -- Sylvain Thénault <sylvain.thenault@logilab.fr>  Tue, 16 Mar 2010 17:55:37 +0100

cubicweb (3.6.3-1) unstable; urgency=low

  * remove postgresql-contrib from cubicweb dependency (using tsearch
    which is included with postgres >= 8.3)
  * add postgresql-client | mysql-client to cubicweb-server dependencies using two
    new cubicweb-[postgresql|mysql]-support virtual packages (necessary for
    dump/restore of database)

 -- Sylvain Thénault <sylvain.thenault@logilab.fr>  Wed, 24 Mar 2010 07:50:47 +0100

cubicweb (3.6.2-1) unstable; urgency=low

  * new upstream release

 -- Sylvain Thénault <sylvain.thenault@logilab.fr>  Thu, 11 Mar 2010 19:49:04 +0100

cubicweb (3.6.1-2) unstable; urgency=low

  * remove depends to python-elementtree (included in python>=2.5)

 -- Pierre-Yves David <pierre-yves.david@logilab.fr>  Fri, 04 Mar 2010 14:43:01 +0100

cubicweb (3.6.1-1) unstable; urgency=low

  * new upstream release

 -- Sylvain Thénault <sylvain.thenault@logilab.fr>  Fri, 26 Feb 2010 14:14:01 +0100

cubicweb (3.6.0-1) unstable; urgency=low

  * new upstream release

 -- Sylvain Thénault <sylvain.thenault@logilab.fr>  Wed, 10 Feb 2010 09:44:58 +0100

cubicweb (3.5.12-1) unstable; urgency=low

  * new upstream release

 -- Sylvain Thénault <sylvain.thenault@logilab.fr>  Tue, 02 Feb 2010 11:07:00 +0100

cubicweb (3.5.11-1) unstable; urgency=low

  * new upstream release

 -- Sylvain Thénault <sylvain.thenault@logilab.fr>  Wed, 23 Dec 2009 10:27:12 +0100

cubicweb (3.5.10-1) unstable; urgency=low

  * new upstream release

 -- Sylvain Thénault <sylvain.thenault@logilab.fr>  Thu, 03 Dec 2009 15:48:38 +0100

cubicweb (3.5.9-1) unstable; urgency=low

  * new upstream release

 -- Nicolas Chauvat <nicolas.chauvat@logilab.fr>  Sun, 29 Nov 2009 23:28:47 +0100

cubicweb (3.5.8-1) unstable; urgency=low

  * new upstream release

 -- Nicolas Chauvat <nicolas.chauvat@logilab.fr>  Sun, 29 Nov 2009 22:43:11 +0100

cubicweb (3.5.7-1) unstable; urgency=low

  * new upstream release

 -- Nicolas Chauvat <nicolas.chauvat@logilab.fr>  Sat, 28 Nov 2009 11:50:08 +0100

cubicweb (3.5.6-1) unstable; urgency=low

  * new upstream release

 -- Adrien Di Mascio <Adrien.DiMascio@logilab.fr>  Mon, 23 Nov 2009 18:55:01 +0100

cubicweb (3.5.5-1) unstable; urgency=low

  * new upstream release

 -- Sylvain Thénault <sylvain.thenault@logilab.fr>  Wed, 21 Oct 2009 10:38:55 +0200

cubicweb (3.5.4-1) unstable; urgency=low

  * new upstream release

 -- Sylvain Thénault <sylvain.thenault@logilab.fr>  Wed, 07 Oct 2009 20:58:35 +0200

cubicweb (3.5.3-1) unstable; urgency=low

  * new upstream release

 -- Sylvain Thénault <sylvain.thenault@logilab.fr>  Wed, 07 Oct 2009 15:35:10 +0200

cubicweb (3.5.2-1) unstable; urgency=low

  * new upstream release

 -- Adrien Di Mascio <Adrien.DiMascio@logilab.fr>  Tue, 22 Sep 2009 09:31:42 +0200

cubicweb (3.5.1-1) unstable; urgency=low

  * new upstream release

 -- Sylvain Thénault <sylvain.thenault@logilab.fr>  Fri, 18 Sep 2009 10:35:00 +0200

cubicweb (3.5.0-1) unstable; urgency=low

  * new upstream release

 -- Sylvain Thénault <sylvain.thenault@logilab.fr>  Wed, 16 Sep 2009 17:51:13 +0200

cubicweb (3.4.11-1) unstable; urgency=low

  * new upstream release

 -- Aurélien Campéas <aurelien.campeas@logilab.fr>  Tue, 11 Sep 2009 12:20:00 +0200

cubicweb (3.4.10-1) unstable; urgency=low

  * new upstream release

 -- Sylvain Thénault <sylvain.thenault@logilab.fr>  Fri, 11 Sep 2009 17:19:37 +0200

cubicweb (3.4.9-1) unstable; urgency=low

  * new upstream release

 -- Sylvain Thénault <sylvain.thenault@logilab.fr>  Fri, 11 Sep 2009 14:27:39 +0200

cubicweb (3.4.8-1) unstable; urgency=low

  * new upstream release

 -- Sylvain Thénault <sylvain.thenault@logilab.fr>  Thu, 10 Sep 2009 15:27:17 +0200

cubicweb (3.4.7-1) unstable; urgency=low

  * new upstream release

 -- Sylvain Thénault <sylvain.thenault@logilab.fr>  Wed, 09 Sep 2009 14:08:41 +0200

cubicweb (3.4.6-1) unstable; urgency=low

  * new upstream release

 -- Sylvain Thénault <sylvain.thenault@logilab.fr>  Mon, 31 Aug 2009 14:12:30 +0200

cubicweb (3.4.5-1) unstable; urgency=low

  * new upstream release

 -- Sylvain Thénault <sylvain.thenault@logilab.fr>  Wed, 26 Aug 2009 15:01:42 +0200

cubicweb (3.4.4-1) unstable; urgency=low

  * new upstream release

 -- Sylvain Thénault <sylvain.thenault@logilab.fr>  Tue, 18 Aug 2009 14:27:08 +0200

cubicweb (3.4.3-1) unstable; urgency=low

  * new upstream release

 -- Nicolas Chauvat <nicolas.chauvat@logilab.fr>  Fri, 14 Aug 2009 17:54:06 +0200

cubicweb (3.4.2-1) unstable; urgency=low

  * new upstream release

 -- Sylvain Thénault <sylvain.thenault@logilab.fr>  Fri, 07 Aug 2009 17:50:15 +0200

cubicweb (3.4.1-1) unstable; urgency=low

  * new upstream release

 -- Sylvain Thénault <sylvain.thenault@logilab.fr>  Fri, 07 Aug 2009 14:00:33 +0200

cubicweb (3.4.0-1) unstable; urgency=low

  * new upstream release

 -- Sylvain Thénault <sylvain.thenault@logilab.fr>  Fri, 07 Aug 2009 10:43:21 +0200

cubicweb (3.3.5-1) unstable; urgency=low

  * new upstream release

 -- Sylvain Thénault <sylvain.thenault@logilab.fr>  Thu, 06 Aug 2009 09:05:22 +0200

cubicweb (3.3.4-2) unstable; urgency=low

  * fix conflicting test files

 -- Sylvain Thénault <sylvain.thenault@logilab.fr>  Tue, 21 Jul 2009 23:09:03 +0200

cubicweb (3.3.4-1) unstable; urgency=low

  * new upstream release

 -- Sylvain Thénault <sylvain.thenault@logilab.fr>  Tue, 21 Jul 2009 13:11:38 +0200

cubicweb (3.3.3-2) unstable; urgency=low

  * re-release with "from __future__ import with_statement" commented out to
    avoid broken installation if 2.4 is installed

 -- Sylvain Thénault <sylvain.thenault@logilab.fr>  Mon, 06 Jul 2009 17:33:15 +0200

cubicweb (3.3.3-1) unstable; urgency=low

  * new upstream release

 -- Sylvain Thénault <sylvain.thenault@logilab.fr>  Mon, 06 Jul 2009 13:24:29 +0200

cubicweb (3.3.2-1) unstable; urgency=low

  * new upstream release

 -- Sylvain Thénault <sylvain.thenault@logilab.fr>  Thu, 25 Jun 2009 07:58:14 +0200

cubicweb (3.3.1-1) unstable; urgency=low

  * new upstream release

 -- Aurélien Campéas <aurelien.campeas@logilab.fr>  Mon, 22 Jun 2009 12:00:00 +0200

cubicweb (3.3.0-1) unstable; urgency=low

  * new upstream release

 -- Nicolas Chauvat <nicolas.chauvat@logilab.fr>  Wed, 03 Jun 2009 19:52:37 +0200

cubicweb (3.2.3-1) unstable; urgency=low

  * new upstream release

 -- Nicolas Chauvat <nicolas.chauvat@logilab.fr>  Wed, 27 May 2009 12:31:49 +0200

cubicweb (3.2.1-1) unstable; urgency=low

  * new upstream release

 -- Aurélien Campéas <aurelien.campeas@logilab.fr>  Mon, 25 May 2009 16:45:00 +0200

cubicweb (3.2.0-1) unstable; urgency=low

  * new upstream release

 -- Sylvain Thénault <sylvain.thenault@logilab.fr>  Thu, 14 May 2009 12:31:06 +0200

cubicweb (3.1.4-1) unstable; urgency=low

  * new upstream release

 -- Aurélien Campéas <aurelien.campeas@logilab.fr>  Mon, 06 Apr 2009 14:30:00 +0200

cubicweb (3.1.3-1) unstable; urgency=low

  * new upstream release

 -- Sylvain Thénault <sylvain.thenault@logilab.fr>  Mon, 06 Apr 2009 08:52:27 +0200

cubicweb (3.1.2-1) unstable; urgency=low

  * new upstream release

 -- Aurélien Campéas <aurelien.campeas@logilab.fr>  Wed, 10 Mar 2009 12:30:00 +0100

cubicweb (3.1.1-1) unstable; urgency=low

  * new upstream release

 -- Aurélien Campéas <aurelien.campeas@logilab.fr>  Wed, 9 Mar 2009 18:32:00 +0100

cubicweb (3.1.0-1) unstable; urgency=low

  * new upstream release

 -- Sylvain Thénault <sylvain.thenault@logilab.fr>  Wed, 25 Feb 2009 18:41:47 +0100

cubicweb (3.0.10-1) unstable; urgency=low

  * merge cubicweb-core package into cubicweb-common
  * simplify debian/rules

 -- Julien Jehannet <julien.jehannet@logilab.fr>  Thu, 19 Feb 2009 16:24:09 +0100

cubicweb (3.0.9-1) unstable; urgency=low

  * new upstream (interim) release

 -- Aurélien Campéas <aurelien.campeas@logilab.fr>  Tue, 10 Feb 2009 14:05:12 +0100

cubicweb (3.0.4-1) unstable; urgency=low

  * new upstream release

 -- Sylvain Thénault <sylvain.thenault@logilab.fr>  Tue, 27 Jan 2009 16:05:12 +0100

cubicweb (3.0.3-1) unstable; urgency=low

  * new upstream release

 -- Aurélien Campéas <aurelien.campeas@logilab.fr>  Wed, 14 Jan 2009 18:25:21 +0100

cubicweb (3.0.2-1) unstable; urgency=low

  * new upstream release

 -- Sylvain Thénault <sylvain.thenault@logilab.fr>  Wed, 14 Jan 2009 13:25:21 +0100

cubicweb (3.0.1-1) unstable; urgency=low

  * new upstream release

 -- Sylvain Thénault <sylvain.thenault@logilab.fr>  Thu, 08 Jan 2009 18:27:37 +0100

cubicweb (3.0.0-1) unstable; urgency=low

  * new upstream release

 -- Adrien Di Mascio <Adrien.DiMascio@logilab.fr>  Tue, 23 Dec 2008 18:42:43 +0100

cubicweb (2.99.99-1) unstable; urgency=low

  * new upstream release

 -- Sylvain Thénault <sylvain.thenault@logilab.fr>  Mon, 22 Dec 2008 17:34:45 +0100

cubicweb (2.99.7-1) unstable; urgency=low

  * remove buggy cubicweb-common.postinst
  * replace erudi|ginco by cubicweb where necessary in existing instance
  * new upstream release

 -- Sylvain Thénault <sylvain.thenault@logilab.fr>  Fri, 19 Dec 2008 17:11:00 +0100

cubicweb (2.99.6-1) unstable; urgency=low

  * new upstream release

 -- Sylvain Thénault <sylvain.thenault@logilab.fr>  Fri, 19 Dec 2008 15:16:37 +0100

cubicweb (2.99.5-1) unstable; urgency=low

  * new upstream release

 -- Sylvain Thénault <sylvain.thenault@logilab.fr>  Wed, 17 Dec 2008 14:14:26 +0100

cubicweb (2.99.4-1) unstable; urgency=low

  * new upstream release

 -- Adrien Di Mascio <Adrien.DiMascio@logilab.fr>  Fri, 12 Dec 2008 10:00:31 +0100

cubicweb (2.99.3-1) unstable; urgency=low

  * new upstream release

 -- Adrien Di Mascio <Adrien.DiMascio@logilab.fr>  Tue, 09 Dec 2008 07:42:16 +0100

cubicweb (2.99.2-1) unstable; urgency=low

  * new upstream release

 -- Adrien Di Mascio <adrien.dimascio@logilab.fr>  Mon, 17 Nov 2008 15:02:16 +0100

cubicweb (2.99.1-1) unstable; urgency=low

  * new upstream release

 -- Nicolas Chauvat <nicolas.chauvat@logilab.fr>  Thu, 13 Nov 2008 11:02:16 +0100

cubicweb (2.99.0-1) unstable; urgency=low

  * initial public release

 -- Nicolas Chauvat <nicolas.chauvat@logilab.fr>  Fri, 24 Oct 2008 23:01:21 +0200<|MERGE_RESOLUTION|>--- conflicted
+++ resolved
@@ -1,4 +1,3 @@
-<<<<<<< HEAD
 cubicweb (3.21.6-1) unstable; urgency=medium
 
   * new upstream release
@@ -46,13 +45,12 @@
   * New upstream release.
 
  -- Julien Cristau <julien.cristau@logilab.fr>  Fri, 10 Jul 2015 17:04:11 +0200
-=======
+
 cubicweb (3.20.14-1) unstable; urgency=medium
 
   * new upstream release
 
  -- Julien Cristau <julien.cristau@logilab.fr>  Mon, 21 Mar 2016 17:59:22 +0100
->>>>>>> 4d4c5e79
 
 cubicweb (3.20.13-1) unstable; urgency=medium
 
