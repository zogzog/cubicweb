--- conflicted
+++ resolved
@@ -1,4 +1,3 @@
-<<<<<<< HEAD
 cubicweb (3.21.1-1) unstable; urgency=medium
 
   * new upstream release
@@ -10,13 +9,12 @@
   * New upstream release.
 
  -- Julien Cristau <julien.cristau@logilab.fr>  Fri, 10 Jul 2015 17:04:11 +0200
-=======
+
 cubicweb (3.20.10-1) unstable; urgency=medium
 
   * New upstream release.
 
  -- Rémi Cardona <remi.cardona@logilab.fr>  Thu, 08 Oct 2015 18:47:24 +0200
->>>>>>> bd808730
 
 cubicweb (3.20.9-1) unstable; urgency=low
 
