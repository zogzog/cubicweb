<<<<<<< HEAD
cubicweb (3.20.0-1) unstable; urgency=medium

  * new upstream release

 -- Julien Cristau <julien.cristau@logilab.fr>  Tue, 06 Jan 2015 18:11:03 +0100
=======
cubicweb (3.19.7-1) unstable; urgency=low

  * new upstream release

 -- Julien Cristau <julien.cristau@logilab.fr>  Wed, 07 Jan 2015 14:37:59 +0100
>>>>>>> bbe09f33

cubicweb (3.19.6-1) unstable; urgency=low

  * new upstream release 

 -- David Douard <david.douard@logilab.fr>  Wed, 26 Nov 2014 16:22:39 +0100

cubicweb (3.19.5-1) unstable; urgency=low

  * new upstream release

 -- Julien Cristau <julien.cristau@logilab.fr>  Mon, 06 Oct 2014 17:32:28 +0200

cubicweb (3.19.4-1) unstable; urgency=low

  * new upstream release

 -- Julien Cristau <julien.cristau@logilab.fr>  Thu, 25 Sep 2014 14:24:04 +0200

cubicweb (3.19.3-1) unstable; urgency=low

  * new upstream release

 -- Julien Cristau <julien.cristau@logilab.fr>  Fri, 18 Jul 2014 16:16:32 +0200

cubicweb (3.19.2-1) unstable; urgency=low

  * new upstream release

 -- Julien Cristau <julien.cristau@logilab.fr>  Thu, 03 Jul 2014 09:53:52 +0200

cubicweb (3.19.1-1) unstable; urgency=low

  * new upstream release

 -- Julien Cristau <julien.cristau@logilab.fr>  Tue, 03 Jun 2014 12:16:00 +0200

cubicweb (3.19.0-1) unstable; urgency=low

  * new upstream release

 -- Julien Cristau <julien.cristau@logilab.fr>  Mon, 28 Apr 2014 18:35:27 +0200

cubicweb (3.18.7-1) unstable; urgency=low

  * new upstream release

 -- Aurelien Campeas <aurelien.campeas@logilab.fr>  Tue, 25 Nov 2014 12:14:36 +0100

cubicweb (3.18.6-1) unstable; urgency=low

  * new upstream release

 -- Julien Cristau <julien.cristau@logilab.fr>  Wed, 24 Sep 2014 15:08:34 +0200

cubicweb (3.18.5-1) unstable; urgency=low

  * new upstream release

 -- Aurelien Campeas <aurelien.campeas@logilab.fr>  Thu, 05 Jun 2014 16:13:03 +0200

cubicweb (3.18.4-1) unstable; urgency=low

  * new upstream release

 -- Aurelien Campeas <aurelien.campeas@logilab.fr>  Fri, 28 Mar 2014 17:12:48 +0100

cubicweb (3.18.3-1) unstable; urgency=low

  * new upstream release

 -- Julien Cristau <julien.cristau@logilab.fr>  Fri, 14 Feb 2014 16:03:55 +0100

cubicweb (3.18.2-1) unstable; urgency=low

  * new upstream release.

 -- Julien Cristau <julien.cristau@logilab.fr>  Tue, 21 Jan 2014 12:34:00 +0100

cubicweb (3.18.1-1) unstable; urgency=low

  * New upstream release.

 -- Julien Cristau <julien.cristau@logilab.fr>  Thu, 16 Jan 2014 11:53:21 +0100

cubicweb (3.18.0-1) unstable; urgency=low

  * new upstream release.

 -- Julien Cristau <julien.cristau@logilab.fr>  Fri, 10 Jan 2014 17:14:18 +0100

cubicweb (3.17.18-1) unstable; urgency=low

  * new upstream release

 -- Aurelien Campeas <aurelien.campeas@logilab.fr>  Mon, 24 Nov 2014 17:41:24 +0100

cubicweb (3.17.17-1) unstable; urgency=low

  * new upstream release

 -- Aurelien Campeas <aurelien.campeas@logilab.fr>  Tue, 16 Sep 2014 18:38:19 +0200

cubicweb (3.17.16-1) unstable; urgency=low

  * new upstream release

 -- Aurelien Campeas <aurelien.campeas@logilab.fr>  Mon, 07 Jul 2014 19:26:12 +0200

cubicweb (3.17.15-1) unstable; urgency=low

  * new upstream release

 -- Aurelien Campeas <aurelien.campeas@logilab.fr>  Wed, 13 May 2014 17:47:00 +0200

cubicweb (3.17.14-1) unstable; urgency=low

  * new upstream release

 -- Aurelien Campeas <aurelien.campeas@logilab.fr>  Wed, 05 Mar 2014 15:48:38 +0100

cubicweb (3.17.13-1) unstable; urgency=low

  * new upstream release

 -- Aurelien Campeas <aurelien.campeas@logilab.fr>  Mon, 10 Feb 2014 17:57:58 +0100

cubicweb (3.17.12-1) unstable; urgency=low

  * new upstream release

 -- Aurelien Campeas <aurelien.campeas@logilab.fr>  Tue, 21 Jan 2014 13:10:22 +0100

cubicweb (3.17.11-2) unstable; urgency=low

  * Override lintian false-positive about debian/rules.tmpl in the cube
    skeleton.

 -- Julien Cristau <julien.cristau@logilab.fr>  Wed, 11 Dec 2013 15:56:39 +0100

cubicweb (3.17.11-1) unstable; urgency=low

  * new upstream release

 -- Aurelien Campeas <aurelien.campeas@logilab.fr>  Fri, 06 Dec 2013 15:55:48 +0100

cubicweb (3.17.10-1) unstable; urgency=low

  * new upstream release

 -- Julien Cristau <julien.cristau@logilab.fr>  Wed, 23 Oct 2013 17:23:45 +0200

cubicweb (3.17.9-1) unstable; urgency=low

  * new upstream release

 -- Julien Cristau <julien.cristau@logilab.fr>  Tue, 08 Oct 2013 17:57:04 +0200

cubicweb (3.17.8-1) unstable; urgency=low

  * new upstream release

 -- David Douard <david.douard@logilab.fr>  Thu, 03 Oct 2013 15:12:32 +0200

cubicweb (3.17.7-1) unstable; urgency=low

  * new upstream release

 -- David Douard <david.douard@logilab.fr>  Thu, 26 Sep 2013 15:13:39 +0200

cubicweb (3.17.6-1) unstable; urgency=low

  * new upstream release

 -- David Douard <david.douard@logilab.fr>  Tue, 06 Aug 2013 11:49:04 +0200

cubicweb (3.17.5-1) unstable; urgency=low

  * new upstream release

 -- David Douard <david.douard@logilab.fr>  Wed, 31 Jul 2013 16:58:19 +0200

cubicweb (3.17.4-1) unstable; urgency=low

  * new upstream release

 -- David Douard <david.douard@logilab.fr>  Fri, 26 Jul 2013 09:44:19 +0200

cubicweb (3.17.3-1) unstable; urgency=low

  * new upstream release

 -- David Douard <david.douard@logilab.fr>  Tue, 09 Jul 2013 15:10:16 +0200

cubicweb (3.17.2-1) unstable; urgency=low

  * new upstream release

 -- David Douard <david.douard@logilab.fr>  Thu, 13 Jun 2013 17:32:18 +0200

cubicweb (3.17.1-1) unstable; urgency=low

  * new upstream release

 -- David Douard <david.douard@logilab.fr>  Thu, 06 Jun 2013 12:28:49 +0200

cubicweb (3.17.0-2) unstable; urgency=low

  * fix yams Depends on cubicweb-common

 -- Pierre-Yves David <pierre-yves.david@logilab.fr>  Fri, 03 May 2013 16:26:50 +0200

cubicweb (3.17.0-1) unstable; urgency=low

  * new upstream release

 -- Pierre-Yves David <pierre-yves.david@logilab.fr>  Mon, 29 Apr 2013 11:20:56 +0200

cubicweb (3.16.6-1) unstable; urgency=low

  * new upstream release

 -- Florent Cayré <florent.cayre@logilab.fr>  Sat, 13 Jul 2013 05:10:23 +0200

cubicweb (3.16.5-1) unstable; urgency=low

  * new upstream release

 -- David Douard <david.douard@logilab.fr>  Fri, 14 Jun 2013 16:01:47 +0200

cubicweb (3.16.4-1) unstable; urgency=low

  * New upstream release

 -- Pierre-Yves David <pierre-yves.david@logilab.fr>  Fri, 26 Apr 2013 18:20:42 +0200

cubicweb (3.16.3-1) unstable; urgency=low

  * New upstream release

 -- David Douard <david.douard@logilab.fr>  Wed, 10 Apr 2013 10:37:37 +0200

cubicweb (3.16.2-1) unstable; urgency=low

  * New upstream release

 -- David Douard <david.douard@logilab.fr>  Mon, 08 Apr 2013 19:29:33 +0200

cubicweb (3.16.1-1) squeeze; urgency=low

  * New upstream release

 -- Aurélien Campéas <aurelien.campeas@logilab.fr>  Tue, 19 Mar 2013 16:52:00 +0100

cubicweb (3.16.0-1) squeeze; urgency=low

  * New upstream release

 -- Aurélien Campéas <aurelien.campeas@logilab.fr>  Wed, 23 Jan 2013 17:40:00 +0100

cubicweb (3.15.11-1) squeeze; urgency=low

  * New upstream release

 -- Pierre-Yves David <pierre-yves.david@logilab.fr>  Mon, 08 Apr 2013 12:43:02 +0200

cubicweb (3.15.10-1) squeeze; urgency=low

  * New upstream release

 -- Aurélien Campéas <aurelien.campeas@logilab.fr>  Tue, 19 Mar 2013 16:56:00 +0100

cubicweb (3.15.9-1) squeeze; urgency=low

  * New upstream release

 -- David Douard <david.douard@logilab.fr>  Fri, 25 Jan 2013 17:49:58 +0100

cubicweb (3.15.8-2) UNRELEASED; urgency=low

  * Don't compress txt files.  They're used by the doc's search functionality,
    and the javascript gets confused if it receives gzip instead of text.
  * Work around broken combination of jquery 1.4 and sphinx 0.6 in squeeze by
    patching up doctools.js.

 -- Julien Cristau <jcristau@debian.org>  Wed, 09 Jan 2013 19:09:16 +0100

cubicweb (3.15.8-1) squeeze; urgency=low

  * New upstream release

 -- Aurélien Campéas <aurelien.campeas@logilab.fr>  Wed, 09 Jan 2013 15:40:00 +0100

cubicweb (3.15.7-1) squeeze; urgency=low

  * New upstream release

 -- David Douard <david.douard@logilab.fr>  Wed, 12 Dec 2012 22:10:45 +0100

cubicweb (3.15.6-1) squeeze; urgency=low

  * New upstream release

 -- David Douard <david.douard@logilab.fr>  Fri, 30 Nov 2012 19:25:20 +0100

cubicweb (3.15.5-1) unstable; urgency=low

  * New upstream release

 -- Aurélien Campéas <aurelien.campeas@logilab.fr>  Wed, 24 Oct 2012 12:07:00 +0200

cubicweb (3.15.4-1) unstable; urgency=low

  * New upstream release

 -- Julien Cristau <jcristau@debian.org>  Fri, 31 Aug 2012 16:43:11 +0200

cubicweb (3.15.3-1) unstable; urgency=low

  * New upstream release

 -- Pierre-Yves David <pierre-yves.david@logilab.fr>  Tue, 21 Aug 2012 14:19:31 +0200

cubicweb (3.15.2-1) unstable; urgency=low

  * new upstream release

 -- Sylvain Thénault <sylvain.thenault@logilab.fr>  Fri, 20 Jul 2012 15:17:17 +0200

cubicweb (3.15.1-1) quantal; urgency=low

  * new upstream release

 -- David Douard <david.douard@logilab.fr>  Mon, 11 Jun 2012 09:45:24 +0200

cubicweb (3.15.0-1) unstable; urgency=low

  * new upstream release

 -- Sylvain Thénault <sylvain.thenault@logilab.fr>  Thu, 12 Apr 2012 13:52:05 +0200

cubicweb (3.14.10-1) unstable; urgency=low

  * new upstream release

 -- Pierre-Yves David <pierre-yves.david@logilab.fr>  Mon, 08 Apr 2013 12:18:20 +0200

cubicweb (3.14.9-1) unstable; urgency=low

  * new upstream release

 -- Pierre-Yves David <pierre-yves.david@logilab.fr>  Tue, 31 Jul 2012 16:16:28 +0200

cubicweb (3.14.8-1) unstable; urgency=low

  * new upstream release

 -- Sylvain Thénault <sylvain.thenault@logilab.fr>  Wed, 23 May 2012 11:42:54 +0200

cubicweb (3.14.7-1) unstable; urgency=low

  * new upstream release

 -- David Douard <david.douard@logilab.fr>  Wed, 11 Apr 2012 09:28:46 +0200

cubicweb (3.14.6-1) unstable; urgency=low

  * new upstream release

 -- Sylvain Thénault <sylvain.thenault@logilab.fr>  Tue, 13 Mar 2012 14:21:04 +0100

cubicweb (3.14.5-1) unstable; urgency=low

  * New upstream release

 -- David Douard <david.douard@logilab.fr>  Thu, 01 Mar 2012 15:29:29 +0100

cubicweb (3.14.4-2) unstable; urgency=low

  * add missing build-deps to generate the documentation

 -- David Douard <david.douard@logilab.fr>  Wed, 29 Feb 2012 17:00:52 +0100

cubicweb (3.14.4-1) unstable; urgency=low

  * New upstream release

 -- David Douard <david.douard@logilab.fr>  Fri, 17 Feb 2012 13:06:48 +0100

cubicweb (3.14.3-1) unstable; urgency=low

  * new upstream release

 -- Sylvain Thénault <sylvain.thenault@logilab.fr>  Fri, 03 Feb 2012 16:53:54 +0100

cubicweb (3.14.2-1) unstable; urgency=low

  * new upstream release

 -- Sylvain Thénault <sylvain.thenault@logilab.fr>  Thu, 22 Dec 2011 15:09:09 +0100

cubicweb (3.14.1-1) unstable; urgency=low

  * new upstream release

 -- Sylvain Thénault <sylvain.thenault@logilab.fr>  Thu, 08 Dec 2011 14:33:22 +0100

cubicweb (3.14.0-1) unstable; urgency=low

  * new upstream release

 -- Sylvain Thénault <sylvain.thenault@logilab.fr>  Wed, 09 Nov 2011 17:17:45 +0100

cubicweb (3.13.10-1) unstable; urgency=low

  * new upstream release

 -- Sylvain Thénault <sylvain.thenault@logilab.fr>  Thu, 08 Dec 2011 13:22:05 +0100

cubicweb (3.13.9-1) unstable; urgency=low

  * new upstream release

 -- Sylvain Thénault <sylvain.thenault@logilab.fr>  Fri, 21 Oct 2011 11:03:45 +0200

cubicweb (3.13.8-1) unstable; urgency=low

  * new upstream release

 -- Sylvain Thénault <sylvain.thenault@logilab.fr>  Fri, 07 Oct 2011 16:20:35 +0200

cubicweb (3.13.7-1) unstable; urgency=low

  * new upstream release

 -- Sylvain Thénault <sylvain.thenault@logilab.fr>  Thu, 29 Sep 2011 14:08:07 +0200

cubicweb (3.13.6-1) unstable; urgency=low

  * new upstream release

 -- Sylvain Thénault <sylvain.thenault@logilab.fr>  Mon, 26 Sep 2011 18:36:00 +0200

cubicweb (3.13.5-1) unstable; urgency=low

  * new upstream release

 -- Sylvain Thénault <sylvain.thenault@logilab.fr>  Thu, 08 Sep 2011 16:53:13 +0200

cubicweb (3.13.4-1) unstable; urgency=low

  * new upstream release

 -- Sylvain Thénault <sylvain.thenault@logilab.fr>  Fri, 05 Aug 2011 12:22:11 +0200

cubicweb (3.13.3-1) unstable; urgency=low

  * new upstream release

 -- Sylvain Thénault <sylvain.thenault@logilab.fr>  Wed, 27 Jul 2011 19:06:16 +0200

cubicweb (3.13.2-1) unstable; urgency=low

  * new upstream release

 -- Sylvain Thénault <sylvain.thenault@logilab.fr>  Wed, 20 Jul 2011 17:15:22 +0200

cubicweb (3.13.1-1) unstable; urgency=low

  * new upstream release

 -- Sylvain Thénault <sylvain.thenault@logilab.fr>  Tue, 12 Jul 2011 12:23:54 +0200

cubicweb (3.12.10-1) unstable; urgency=low

  * new upstream release

 -- Sylvain Thénault <sylvain.thenault@logilab.fr>  Mon, 26 Sep 2011 17:22:29 +0200

cubicweb (3.12.9-1) unstable; urgency=low

  * new upstream release

 -- Sylvain Thénault <sylvain.thenault@logilab.fr>  Tue, 12 Jul 2011 11:30:10 +0200

cubicweb (3.13.0-1) unstable; urgency=low

  * new upstream release

 -- Sylvain Thénault <sylvain.thenault@logilab.fr>  Thu, 09 Jun 2011 20:18:41 +0200

cubicweb (3.12.8-1) unstable; urgency=low

  * new upstream release

 -- Sylvain Thénault <sylvain.thenault@logilab.fr>  Mon, 27 Jun 2011 13:58:58 +0200

cubicweb (3.12.7-1) unstable; urgency=low

  * new upstream release

 -- Sylvain Thénault <sylvain.thenault@logilab.fr>  Tue, 21 Jun 2011 14:47:14 +0200

cubicweb (3.12.6-1) unstable; urgency=low

  * new upstream release

 -- Sylvain Thénault <sylvain.thenault@logilab.fr>  Thu, 09 Jun 2011 16:09:50 +0200

cubicweb (3.12.5-1) unstable; urgency=low

  * new upstream release

 -- Sylvain Thénault <sylvain.thenault@logilab.fr>  Mon, 23 May 2011 10:27:42 +0200

cubicweb (3.12.4-1) unstable; urgency=low

  * new upstream release

 -- Sylvain Thénault <sylvain.thenault@logilab.fr>  Wed, 11 May 2011 12:28:42 +0200

cubicweb (3.12.3-1) unstable; urgency=low

  * new upstream release

 -- Sylvain Thénault <sylvain.thenault@logilab.fr>  Thu, 05 May 2011 16:21:33 +0200

cubicweb (3.12.2-1) unstable; urgency=low

  * new upstream release

 -- Nicolas Chauvat <nicolas.chauvat@logilab.fr>  Mon, 11 Apr 2011 22:15:21 +0200

cubicweb (3.12.1-1) unstable; urgency=low

  * new upstream release

 -- Sylvain Thénault <sylvain.thenault@logilab.fr>  Wed, 06 Apr 2011 23:25:12 +0200

cubicweb (3.12.0-1) unstable; urgency=low

  * new upstream release

 -- Alexandre Fayolle <alexandre.fayolle@logilab.fr>  Fri, 01 Apr 2011 15:59:37 +0200

cubicweb (3.11.3-1) unstable; urgency=low

  * new upstream release

 -- Sylvain Thénault <sylvain.thenault@logilab.fr>  Thu, 05 May 2011 16:00:53 +0200

cubicweb (3.11.2-1) unstable; urgency=low

  * new upstream release

 -- Nicolas Chauvat <nicolas.chauvat@logilab.fr>  Mon, 28 Mar 2011 19:18:54 +0200

cubicweb (3.11.1-1) unstable; urgency=low

  * new upstream release

 -- Sylvain Thénault <sylvain.thenault@logilab.fr>  Mon, 07 Mar 2011 17:21:28 +0100

cubicweb (3.11.0-1) unstable; urgency=low

  * new upstream release

 -- Sylvain Thénault <sylvain.thenault@logilab.fr>  Fri, 18 Feb 2011 10:27:22 +0100

cubicweb (3.10.8-1) unstable; urgency=low

  * new upstream release

 -- Sylvain Thénault <sylvain.thenault@logilab.fr>  Wed, 02 Feb 2011 11:09:22 +0100

cubicweb (3.10.7-1) unstable; urgency=low

  * new upstream release

 -- Sylvain Thénault <sylvain.thenault@logilab.fr>  Wed, 12 Jan 2011 08:50:29 +0100

cubicweb (3.10.6-1) unstable; urgency=low

  * new upstream release

 -- Nicolas Chauvat <nicolas.chauvat@logilab.fr>  Tue, 30 Nov 2010 22:25:41 +0100

cubicweb (3.10.5-1) unstable; urgency=low

  * new upstream release

 -- Sylvain Thénault <sylvain.thenault@logilab.fr>  Mon, 25 Oct 2010 18:22:20 +0200

cubicweb (3.10.4-1) unstable; urgency=low

  * new upstream release

 -- Sylvain Thénault <sylvain.thenault@logilab.fr>  Fri, 22 Oct 2010 17:41:00 +0200

cubicweb (3.10.3-1) unstable; urgency=low

  * new upstream release

 -- Sylvain Thénault <sylvain.thenault@logilab.fr>  Wed, 20 Oct 2010 16:00:33 +0200

cubicweb (3.10.2-1) unstable; urgency=low

  * new upstream release

 -- Sylvain Thénault <sylvain.thenault@logilab.fr>  Mon, 18 Oct 2010 11:47:37 +0200

cubicweb (3.10.1-1) unstable; urgency=low

  * new upstream release

 -- Sylvain Thénault <sylvain.thenault@logilab.fr>  Fri, 15 Oct 2010 12:08:58 +0200

cubicweb (3.10.0-1) unstable; urgency=low

  * new upstream release

 -- Sylvain Thénault <sylvain.thenault@logilab.fr>  Wed, 13 Oct 2010 22:18:39 +0200

cubicweb (3.9.9-3) unstable; urgency=low

  * cubicweb-common must actually include shared/i18n folder

 -- Pierre-Yves David <pierre-yves.david@logilab.fr>  Tue, 23 Nov 2010 16:18:46 +0200

cubicweb (3.9.9-2) unstable; urgency=low

  * fix cubicweb-common content

 -- Pierre-Yves David <pierre-yves.david@logilab.fr>  Tue, 23 Nov 2010 14:00:46 +0200

cubicweb (3.9.9-1) unstable; urgency=low

  * new upstream release

 -- Sylvain Thénault <sylvain.thenault@logilab.fr>  Thu, 21 Oct 2010 09:33:46 +0200

cubicweb (3.9.8-1) unstable; urgency=low

  * new upstream release

 -- Sylvain Thénault <sylvain.thenault@logilab.fr>  Thu, 23 Sep 2010 18:45:23 +0200

cubicweb (3.9.7-1) unstable; urgency=low

  * new upstream release

 -- Sylvain Thénault <sylvain.thenault@logilab.fr>  Thu, 16 Sep 2010 15:41:51 +0200

cubicweb (3.9.6-1) unstable; urgency=low

  * new upstream release

 -- Sylvain Thénault <sylvain.thenault@logilab.fr>  Mon, 13 Sep 2010 10:50:15 +0200

cubicweb (3.9.5-1) unstable; urgency=low

  * new upstream release

 -- Sylvain Thénault <sylvain.thenault@logilab.fr>  Thu, 26 Aug 2010 10:53:34 +0200

cubicweb (3.9.4-1) unstable; urgency=low

  * new upstream release

 -- Sylvain Thénault <sylvain.thenault@logilab.fr>  Mon, 02 Aug 2010 14:25:38 +0200

cubicweb (3.9.3-1) unstable; urgency=low

  * new upstream release

 -- Sylvain Thénault <sylvain.thenault@logilab.fr>  Tue, 27 Jul 2010 16:39:04 +0200

cubicweb (3.9.2-1) unstable; urgency=low

  * new upstream release

 -- Sylvain Thénault <sylvain.thenault@logilab.fr>  Fri, 16 Jul 2010 12:40:59 +0200

cubicweb (3.9.1-1) unstable; urgency=low

  * new upstream release

 -- Sylvain Thénault <sylvain.thenault@logilab.fr>  Mon, 12 Jul 2010 13:25:10 +0200

cubicweb (3.9.0-1) unstable; urgency=low

  * new upstream release

 -- Sylvain Thénault <sylvain.thenault@logilab.fr>  Wed, 07 Jul 2010 13:01:06 +0200

cubicweb (3.8.7-1) unstable; urgency=low

  * new upstream release

 -- Julien Jehannet <julien.jehannet@logilab.fr>  Wed, 07 Jul 2010 11:42:02 +0200

cubicweb (3.8.6-1) unstable; urgency=low

  * new upstream release

 -- Sylvain Thénault <sylvain.thenault@logilab.fr>  Fri, 02 Jul 2010 00:39:36 +0200

cubicweb (3.8.5-1) unstable; urgency=low

  * new upstream release

 -- Sylvain Thénault <sylvain.thenault@logilab.fr>  Mon, 21 Jun 2010 10:42:01 +0200

cubicweb (3.8.4-1) unstable; urgency=low

  * new upstream release

 -- Sylvain Thénault <sylvain.thenault@logilab.fr>  Fri, 11 Jun 2010 11:36:50 +0200

cubicweb (3.8.3-1) unstable; urgency=low

  * new upstream release

 -- Sylvain Thénault <sylvain.thenault@logilab.fr>  Mon, 07 Jun 2010 09:19:50 +0200

cubicweb (3.8.2-1) unstable; urgency=low

  * new upstream release

 -- Sylvain Thénault <sylvain.thenault@logilab.fr>  Tue, 18 May 2010 14:59:07 +0200

cubicweb (3.8.1-1) unstable; urgency=low

  * new upstream release

 -- Sylvain Thénault <sylvain.thenault@logilab.fr>  Mon, 26 Apr 2010 17:11:36 +0200

cubicweb (3.8.0-1) unstable; urgency=low

  * new upstream release

 -- Sylvain Thénault <sylvain.thenault@logilab.fr>  Tue, 20 Apr 2010 16:31:44 +0200

cubicweb (3.7.5-1) unstable; urgency=low

  * new upstream release on the 3.7 branch

 -- Alexandre Fayolle <afayolle@debian.org>  Thu, 29 Apr 2010 13:51:52 +0200

cubicweb (3.7.4-1) unstable; urgency=low

  * new upstream release

 -- Sylvain Thénault <sylvain.thenault@logilab.fr>  Thu, 15 Apr 2010 18:20:39 +0200

cubicweb (3.7.3-1) unstable; urgency=low

  * new upstream release

 -- Sylvain Thénault <sylvain.thenault@logilab.fr>  Wed, 31 Mar 2010 14:55:21 +0200

cubicweb (3.7.2-1) unstable; urgency=low

  * new upstream release

 -- Sylvain Thénault <sylvain.thenault@logilab.fr>  Fri, 26 Mar 2010 15:53:01 +0100

cubicweb (3.7.1-1) unstable; urgency=low

  * new upstream release

 -- Sylvain Thénault <sylvain.thenault@logilab.fr>  Fri, 19 Mar 2010 14:47:23 +0100

cubicweb (3.7.0-1) unstable; urgency=low

  * remove postgresql-contrib from cubicweb dependency (using tsearch
    which is included with postgres >= 8.3)
  * add postgresql-client | mysql-client to cubicweb-server dependencies using two
    new cubicweb-[postgresql|mysql]-support virtual packages (necessary for
    dump/restore of database)

 -- Sylvain Thénault <sylvain.thenault@logilab.fr>  Tue, 16 Mar 2010 17:55:37 +0100

cubicweb (3.6.3-1) unstable; urgency=low

  * remove postgresql-contrib from cubicweb dependency (using tsearch
    which is included with postgres >= 8.3)
  * add postgresql-client | mysql-client to cubicweb-server dependencies using two
    new cubicweb-[postgresql|mysql]-support virtual packages (necessary for
    dump/restore of database)

 -- Sylvain Thénault <sylvain.thenault@logilab.fr>  Wed, 24 Mar 2010 07:50:47 +0100

cubicweb (3.6.2-1) unstable; urgency=low

  * new upstream release

 -- Sylvain Thénault <sylvain.thenault@logilab.fr>  Thu, 11 Mar 2010 19:49:04 +0100

cubicweb (3.6.1-2) unstable; urgency=low

  * remove depends to python-elementtree (included in python>=2.5)

 -- Pierre-Yves David <pierre-yves.david@logilab.fr>  Fri, 04 Mar 2010 14:43:01 +0100

cubicweb (3.6.1-1) unstable; urgency=low

  * new upstream release

 -- Sylvain Thénault <sylvain.thenault@logilab.fr>  Fri, 26 Feb 2010 14:14:01 +0100

cubicweb (3.6.0-1) unstable; urgency=low

  * new upstream release

 -- Sylvain Thénault <sylvain.thenault@logilab.fr>  Wed, 10 Feb 2010 09:44:58 +0100

cubicweb (3.5.12-1) unstable; urgency=low

  * new upstream release

 -- Sylvain Thénault <sylvain.thenault@logilab.fr>  Tue, 02 Feb 2010 11:07:00 +0100

cubicweb (3.5.11-1) unstable; urgency=low

  * new upstream release

 -- Sylvain Thénault <sylvain.thenault@logilab.fr>  Wed, 23 Dec 2009 10:27:12 +0100

cubicweb (3.5.10-1) unstable; urgency=low

  * new upstream release

 -- Sylvain Thénault <sylvain.thenault@logilab.fr>  Thu, 03 Dec 2009 15:48:38 +0100

cubicweb (3.5.9-1) unstable; urgency=low

  * new upstream release

 -- Nicolas Chauvat <nicolas.chauvat@logilab.fr>  Sun, 29 Nov 2009 23:28:47 +0100

cubicweb (3.5.8-1) unstable; urgency=low

  * new upstream release

 -- Nicolas Chauvat <nicolas.chauvat@logilab.fr>  Sun, 29 Nov 2009 22:43:11 +0100

cubicweb (3.5.7-1) unstable; urgency=low

  * new upstream release

 -- Nicolas Chauvat <nicolas.chauvat@logilab.fr>  Sat, 28 Nov 2009 11:50:08 +0100

cubicweb (3.5.6-1) unstable; urgency=low

  * new upstream release

 -- Adrien Di Mascio <Adrien.DiMascio@logilab.fr>  Mon, 23 Nov 2009 18:55:01 +0100

cubicweb (3.5.5-1) unstable; urgency=low

  * new upstream release

 -- Sylvain Thénault <sylvain.thenault@logilab.fr>  Wed, 21 Oct 2009 10:38:55 +0200

cubicweb (3.5.4-1) unstable; urgency=low

  * new upstream release

 -- Sylvain Thénault <sylvain.thenault@logilab.fr>  Wed, 07 Oct 2009 20:58:35 +0200

cubicweb (3.5.3-1) unstable; urgency=low

  * new upstream release

 -- Sylvain Thénault <sylvain.thenault@logilab.fr>  Wed, 07 Oct 2009 15:35:10 +0200

cubicweb (3.5.2-1) unstable; urgency=low

  * new upstream release

 -- Adrien Di Mascio <Adrien.DiMascio@logilab.fr>  Tue, 22 Sep 2009 09:31:42 +0200

cubicweb (3.5.1-1) unstable; urgency=low

  * new upstream release

 -- Sylvain Thénault <sylvain.thenault@logilab.fr>  Fri, 18 Sep 2009 10:35:00 +0200

cubicweb (3.5.0-1) unstable; urgency=low

  * new upstream release

 -- Sylvain Thénault <sylvain.thenault@logilab.fr>  Wed, 16 Sep 2009 17:51:13 +0200

cubicweb (3.4.11-1) unstable; urgency=low

  * new upstream release

 -- Aurélien Campéas <aurelien.campeas@logilab.fr>  Tue, 11 Sep 2009 12:20:00 +0200

cubicweb (3.4.10-1) unstable; urgency=low

  * new upstream release

 -- Sylvain Thénault <sylvain.thenault@logilab.fr>  Fri, 11 Sep 2009 17:19:37 +0200

cubicweb (3.4.9-1) unstable; urgency=low

  * new upstream release

 -- Sylvain Thénault <sylvain.thenault@logilab.fr>  Fri, 11 Sep 2009 14:27:39 +0200

cubicweb (3.4.8-1) unstable; urgency=low

  * new upstream release

 -- Sylvain Thénault <sylvain.thenault@logilab.fr>  Thu, 10 Sep 2009 15:27:17 +0200

cubicweb (3.4.7-1) unstable; urgency=low

  * new upstream release

 -- Sylvain Thénault <sylvain.thenault@logilab.fr>  Wed, 09 Sep 2009 14:08:41 +0200

cubicweb (3.4.6-1) unstable; urgency=low

  * new upstream release

 -- Sylvain Thénault <sylvain.thenault@logilab.fr>  Mon, 31 Aug 2009 14:12:30 +0200

cubicweb (3.4.5-1) unstable; urgency=low

  * new upstream release

 -- Sylvain Thénault <sylvain.thenault@logilab.fr>  Wed, 26 Aug 2009 15:01:42 +0200

cubicweb (3.4.4-1) unstable; urgency=low

  * new upstream release

 -- Sylvain Thénault <sylvain.thenault@logilab.fr>  Tue, 18 Aug 2009 14:27:08 +0200

cubicweb (3.4.3-1) unstable; urgency=low

  * new upstream release

 -- Nicolas Chauvat <nicolas.chauvat@logilab.fr>  Fri, 14 Aug 2009 17:54:06 +0200

cubicweb (3.4.2-1) unstable; urgency=low

  * new upstream release

 -- Sylvain Thénault <sylvain.thenault@logilab.fr>  Fri, 07 Aug 2009 17:50:15 +0200

cubicweb (3.4.1-1) unstable; urgency=low

  * new upstream release

 -- Sylvain Thénault <sylvain.thenault@logilab.fr>  Fri, 07 Aug 2009 14:00:33 +0200

cubicweb (3.4.0-1) unstable; urgency=low

  * new upstream release

 -- Sylvain Thénault <sylvain.thenault@logilab.fr>  Fri, 07 Aug 2009 10:43:21 +0200

cubicweb (3.3.5-1) unstable; urgency=low

  * new upstream release

 -- Sylvain Thénault <sylvain.thenault@logilab.fr>  Thu, 06 Aug 2009 09:05:22 +0200

cubicweb (3.3.4-2) unstable; urgency=low

  * fix conflicting test files

 -- Sylvain Thénault <sylvain.thenault@logilab.fr>  Tue, 21 Jul 2009 23:09:03 +0200

cubicweb (3.3.4-1) unstable; urgency=low

  * new upstream release

 -- Sylvain Thénault <sylvain.thenault@logilab.fr>  Tue, 21 Jul 2009 13:11:38 +0200

cubicweb (3.3.3-2) unstable; urgency=low

  * re-release with "from __future__ import with_statement" commented out to
    avoid broken installation if 2.4 is installed

 -- Sylvain Thénault <sylvain.thenault@logilab.fr>  Mon, 06 Jul 2009 17:33:15 +0200

cubicweb (3.3.3-1) unstable; urgency=low

  * new upstream release

 -- Sylvain Thénault <sylvain.thenault@logilab.fr>  Mon, 06 Jul 2009 13:24:29 +0200

cubicweb (3.3.2-1) unstable; urgency=low

  * new upstream release

 -- Sylvain Thénault <sylvain.thenault@logilab.fr>  Thu, 25 Jun 2009 07:58:14 +0200

cubicweb (3.3.1-1) unstable; urgency=low

  * new upstream release

 -- Aurélien Campéas <aurelien.campeas@logilab.fr>  Mon, 22 Jun 2009 12:00:00 +0200

cubicweb (3.3.0-1) unstable; urgency=low

  * new upstream release

 -- Nicolas Chauvat <nicolas.chauvat@logilab.fr>  Wed, 03 Jun 2009 19:52:37 +0200

cubicweb (3.2.3-1) unstable; urgency=low

  * new upstream release

 -- Nicolas Chauvat <nicolas.chauvat@logilab.fr>  Wed, 27 May 2009 12:31:49 +0200

cubicweb (3.2.1-1) unstable; urgency=low

  * new upstream release

 -- Aurélien Campéas <aurelien.campeas@logilab.fr>  Mon, 25 May 2009 16:45:00 +0200

cubicweb (3.2.0-1) unstable; urgency=low

  * new upstream release

 -- Sylvain Thénault <sylvain.thenault@logilab.fr>  Thu, 14 May 2009 12:31:06 +0200

cubicweb (3.1.4-1) unstable; urgency=low

  * new upstream release

 -- Aurélien Campéas <aurelien.campeas@logilab.fr>  Mon, 06 Apr 2009 14:30:00 +0200

cubicweb (3.1.3-1) unstable; urgency=low

  * new upstream release

 -- Sylvain Thénault <sylvain.thenault@logilab.fr>  Mon, 06 Apr 2009 08:52:27 +0200

cubicweb (3.1.2-1) unstable; urgency=low

  * new upstream release

 -- Aurélien Campéas <aurelien.campeas@logilab.fr>  Wed, 10 Mar 2009 12:30:00 +0100

cubicweb (3.1.1-1) unstable; urgency=low

  * new upstream release

 -- Aurélien Campéas <aurelien.campeas@logilab.fr>  Wed, 9 Mar 2009 18:32:00 +0100

cubicweb (3.1.0-1) unstable; urgency=low

  * new upstream release

 -- Sylvain Thénault <sylvain.thenault@logilab.fr>  Wed, 25 Feb 2009 18:41:47 +0100

cubicweb (3.0.10-1) unstable; urgency=low

  * merge cubicweb-core package into cubicweb-common
  * simplify debian/rules

 -- Julien Jehannet <julien.jehannet@logilab.fr>  Thu, 19 Feb 2009 16:24:09 +0100

cubicweb (3.0.9-1) unstable; urgency=low

  * new upstream (interim) release

 -- Aurélien Campéas <aurelien.campeas@logilab.fr>  Tue, 10 Feb 2009 14:05:12 +0100

cubicweb (3.0.4-1) unstable; urgency=low

  * new upstream release

 -- Sylvain Thénault <sylvain.thenault@logilab.fr>  Tue, 27 Jan 2009 16:05:12 +0100

cubicweb (3.0.3-1) unstable; urgency=low

  * new upstream release

 -- Aurélien Campéas <aurelien.campeas@logilab.fr>  Wed, 14 Jan 2009 18:25:21 +0100

cubicweb (3.0.2-1) unstable; urgency=low

  * new upstream release

 -- Sylvain Thénault <sylvain.thenault@logilab.fr>  Wed, 14 Jan 2009 13:25:21 +0100

cubicweb (3.0.1-1) unstable; urgency=low

  * new upstream release

 -- Sylvain Thénault <sylvain.thenault@logilab.fr>  Thu, 08 Jan 2009 18:27:37 +0100

cubicweb (3.0.0-1) unstable; urgency=low

  * new upstream release

 -- Adrien Di Mascio <Adrien.DiMascio@logilab.fr>  Tue, 23 Dec 2008 18:42:43 +0100

cubicweb (2.99.99-1) unstable; urgency=low

  * new upstream release

 -- Sylvain Thénault <sylvain.thenault@logilab.fr>  Mon, 22 Dec 2008 17:34:45 +0100

cubicweb (2.99.7-1) unstable; urgency=low

  * remove buggy cubicweb-common.postinst
  * replace erudi|ginco by cubicweb where necessary in existing instance
  * new upstream release

 -- Sylvain Thénault <sylvain.thenault@logilab.fr>  Fri, 19 Dec 2008 17:11:00 +0100

cubicweb (2.99.6-1) unstable; urgency=low

  * new upstream release

 -- Sylvain Thénault <sylvain.thenault@logilab.fr>  Fri, 19 Dec 2008 15:16:37 +0100

cubicweb (2.99.5-1) unstable; urgency=low

  * new upstream release

 -- Sylvain Thénault <sylvain.thenault@logilab.fr>  Wed, 17 Dec 2008 14:14:26 +0100

cubicweb (2.99.4-1) unstable; urgency=low

  * new upstream release

 -- Adrien Di Mascio <Adrien.DiMascio@logilab.fr>  Fri, 12 Dec 2008 10:00:31 +0100

cubicweb (2.99.3-1) unstable; urgency=low

  * new upstream release

 -- Adrien Di Mascio <Adrien.DiMascio@logilab.fr>  Tue, 09 Dec 2008 07:42:16 +0100

cubicweb (2.99.2-1) unstable; urgency=low

  * new upstream release

 -- Adrien Di Mascio <adrien.dimascio@logilab.fr>  Mon, 17 Nov 2008 15:02:16 +0100

cubicweb (2.99.1-1) unstable; urgency=low

  * new upstream release

 -- Nicolas Chauvat <nicolas.chauvat@logilab.fr>  Thu, 13 Nov 2008 11:02:16 +0100

cubicweb (2.99.0-1) unstable; urgency=low

  * initial public release

 -- Nicolas Chauvat <nicolas.chauvat@logilab.fr>  Fri, 24 Oct 2008 23:01:21 +0200<|MERGE_RESOLUTION|>--- conflicted
+++ resolved
@@ -1,16 +1,14 @@
-<<<<<<< HEAD
 cubicweb (3.20.0-1) unstable; urgency=medium
 
   * new upstream release
 
  -- Julien Cristau <julien.cristau@logilab.fr>  Tue, 06 Jan 2015 18:11:03 +0100
-=======
+
 cubicweb (3.19.7-1) unstable; urgency=low
 
   * new upstream release
 
  -- Julien Cristau <julien.cristau@logilab.fr>  Wed, 07 Jan 2015 14:37:59 +0100
->>>>>>> bbe09f33
 
 cubicweb (3.19.6-1) unstable; urgency=low
 
