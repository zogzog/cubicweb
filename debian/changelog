<<<<<<< HEAD
cubicweb (3.21.2-1) unstable; urgency=medium

  * New upstream release.

 -- Rémi Cardona <remi.cardona@logilab.fr>  Fri, 09 Oct 2015 18:00:39 +0200

cubicweb (3.21.1-1) unstable; urgency=medium

  * new upstream release

 -- Julien Cristau <julien.cristau@logilab.fr>  Tue, 28 Jul 2015 18:05:55 +0200

cubicweb (3.21.0-1) unstable; urgency=low

  * New upstream release.

 -- Julien Cristau <julien.cristau@logilab.fr>  Fri, 10 Jul 2015 17:04:11 +0200
=======
cubicweb (3.20.11-1) unstable; urgency=medium

  * New upstream release.

 -- Rémi Cardona <remi.cardona@logilab.fr>  Wed, 09 Dec 2015 16:27:45 +0100
>>>>>>> be614cdb

cubicweb (3.20.10-1) unstable; urgency=medium

  * New upstream release.

 -- Rémi Cardona <remi.cardona@logilab.fr>  Thu, 08 Oct 2015 18:47:24 +0200

cubicweb (3.20.9-1) unstable; urgency=low

  * New upstream release.

 -- Rémi Cardona <remi.cardona@logilab.fr>  Thu, 09 Jul 2015 12:40:13 +0200

cubicweb (3.20.8-1) unstable; urgency=low

  * New upstream release.

 -- Rémi Cardona <remi.cardona@logilab.fr>  Mon, 22 Jun 2015 12:50:11 +0200

cubicweb (3.20.7-1) unstable; urgency=low

  * New upstream release.

 -- Rémi Cardona <remi.cardona@logilab.fr>  Wed, 22 Apr 2015 17:47:35 +0200

cubicweb (3.20.6-1) unstable; urgency=low

  * new upstream release

 -- Julien Cristau <julien.cristau@logilab.fr>  Thu, 02 Apr 2015 10:58:16 +0200

cubicweb (3.20.5-2) unstable; urgency=low

  * Fix cubicweb-dev dependencies.

 -- Julien Cristau <julien.cristau@logilab.fr>  Fri, 27 Mar 2015 17:22:53 +0100

cubicweb (3.20.5-1) unstable; urgency=low

  * new upstream release

 -- Julien Cristau <julien.cristau@logilab.fr>  Fri, 27 Mar 2015 14:56:16 +0100

cubicweb (3.20.4-1) unstable; urgency=low

  * new upstream release

 -- Julien Cristau <julien.cristau@logilab.fr>  Fri, 06 Feb 2015 09:41:32 +0100

cubicweb (3.20.3-1) unstable; urgency=low

  * new upstream release

 -- Julien Cristau <julien.cristau@logilab.fr>  Fri, 30 Jan 2015 16:14:22 +0100

cubicweb (3.20.2-1) unstable; urgency=medium

  * new upstream release

 -- Julien Cristau <julien.cristau@logilab.fr>  Thu, 08 Jan 2015 12:20:13 +0100

cubicweb (3.20.1-1) unstable; urgency=low

  * new upstream release

 -- Julien Cristau <julien.cristau@logilab.fr>  Wed, 07 Jan 2015 15:24:24 +0100

cubicweb (3.20.0-1) unstable; urgency=medium

  * new upstream release

 -- Julien Cristau <julien.cristau@logilab.fr>  Tue, 06 Jan 2015 18:11:03 +0100

cubicweb (3.19.13-1) unstable; urgency=medium

  * New upstream release.

 -- Rémi Cardona <remi.cardona@logilab.fr>  Tue, 06 Oct 2015 18:31:33 +0200

cubicweb (3.19.12-1) unstable; urgency=low

  * New upstream release

 -- Rémi Cardona <remi.cardona@logilab.fr>  Fri, 19 Jun 2015 10:51:23 +0200

cubicweb (3.19.11-2) unstable; urgency=low

  * Fix cubicweb-dev dependencies.

 -- Julien Cristau <julien.cristau@logilab.fr>  Fri, 27 Mar 2015 16:53:20 +0100

cubicweb (3.19.11-1) unstable; urgency=low

  * new upstream release

 -- Julien Cristau <julien.cristau@logilab.fr>  Wed, 18 Mar 2015 11:55:52 +0100

cubicweb (3.19.10-1) unstable; urgency=low

  * New upstream release.

 -- Rémi Cardona <remi.cardona@logilab.fr>  Thu, 12 Mar 2015 11:52:01 +0100

cubicweb (3.19.9-1) unstable; urgency=low

  * new upstream release

 -- Julien Cristau <julien.cristau@logilab.fr>  Thu, 05 Feb 2015 15:35:19 +0100

cubicweb (3.19.8-1) unstable; urgency=medium

  * new upstream release

 -- Julien Cristau <julien.cristau@logilab.fr>  Thu, 22 Jan 2015 17:18:34 +0100

cubicweb (3.19.7-1) unstable; urgency=low

  * new upstream release

 -- Julien Cristau <julien.cristau@logilab.fr>  Wed, 07 Jan 2015 14:37:59 +0100

cubicweb (3.19.6-1) unstable; urgency=low

  * new upstream release 

 -- David Douard <david.douard@logilab.fr>  Wed, 26 Nov 2014 16:22:39 +0100

cubicweb (3.19.5-1) unstable; urgency=low

  * new upstream release

 -- Julien Cristau <julien.cristau@logilab.fr>  Mon, 06 Oct 2014 17:32:28 +0200

cubicweb (3.19.4-1) unstable; urgency=low

  * new upstream release

 -- Julien Cristau <julien.cristau@logilab.fr>  Thu, 25 Sep 2014 14:24:04 +0200

cubicweb (3.19.3-1) unstable; urgency=low

  * new upstream release

 -- Julien Cristau <julien.cristau@logilab.fr>  Fri, 18 Jul 2014 16:16:32 +0200

cubicweb (3.19.2-1) unstable; urgency=low

  * new upstream release

 -- Julien Cristau <julien.cristau@logilab.fr>  Thu, 03 Jul 2014 09:53:52 +0200

cubicweb (3.19.1-1) unstable; urgency=low

  * new upstream release

 -- Julien Cristau <julien.cristau@logilab.fr>  Tue, 03 Jun 2014 12:16:00 +0200

cubicweb (3.19.0-1) unstable; urgency=low

  * new upstream release

 -- Julien Cristau <julien.cristau@logilab.fr>  Mon, 28 Apr 2014 18:35:27 +0200

cubicweb (3.18.8-1) unstable; urgency=medium

  * new upstream release

 -- Julien Cristau <julien.cristau@logilab.fr>  Thu, 22 Jan 2015 16:41:12 +0100

cubicweb (3.18.7-1) unstable; urgency=low

  * new upstream release

 -- Aurelien Campeas <aurelien.campeas@logilab.fr>  Tue, 25 Nov 2014 12:14:36 +0100

cubicweb (3.18.6-1) unstable; urgency=low

  * new upstream release

 -- Julien Cristau <julien.cristau@logilab.fr>  Wed, 24 Sep 2014 15:08:34 +0200

cubicweb (3.18.5-1) unstable; urgency=low

  * new upstream release

 -- Aurelien Campeas <aurelien.campeas@logilab.fr>  Thu, 05 Jun 2014 16:13:03 +0200

cubicweb (3.18.4-1) unstable; urgency=low

  * new upstream release

 -- Aurelien Campeas <aurelien.campeas@logilab.fr>  Fri, 28 Mar 2014 17:12:48 +0100

cubicweb (3.18.3-1) unstable; urgency=low

  * new upstream release

 -- Julien Cristau <julien.cristau@logilab.fr>  Fri, 14 Feb 2014 16:03:55 +0100

cubicweb (3.18.2-1) unstable; urgency=low

  * new upstream release.

 -- Julien Cristau <julien.cristau@logilab.fr>  Tue, 21 Jan 2014 12:34:00 +0100

cubicweb (3.18.1-1) unstable; urgency=low

  * New upstream release.

 -- Julien Cristau <julien.cristau@logilab.fr>  Thu, 16 Jan 2014 11:53:21 +0100

cubicweb (3.18.0-1) unstable; urgency=low

  * new upstream release.

 -- Julien Cristau <julien.cristau@logilab.fr>  Fri, 10 Jan 2014 17:14:18 +0100

cubicweb (3.17.18-1) unstable; urgency=low

  * new upstream release

 -- Aurelien Campeas <aurelien.campeas@logilab.fr>  Mon, 24 Nov 2014 17:41:24 +0100

cubicweb (3.17.17-1) unstable; urgency=low

  * new upstream release

 -- Aurelien Campeas <aurelien.campeas@logilab.fr>  Tue, 16 Sep 2014 18:38:19 +0200

cubicweb (3.17.16-1) unstable; urgency=low

  * new upstream release

 -- Aurelien Campeas <aurelien.campeas@logilab.fr>  Mon, 07 Jul 2014 19:26:12 +0200

cubicweb (3.17.15-1) unstable; urgency=low

  * new upstream release

 -- Aurelien Campeas <aurelien.campeas@logilab.fr>  Wed, 13 May 2014 17:47:00 +0200

cubicweb (3.17.14-1) unstable; urgency=low

  * new upstream release

 -- Aurelien Campeas <aurelien.campeas@logilab.fr>  Wed, 05 Mar 2014 15:48:38 +0100

cubicweb (3.17.13-1) unstable; urgency=low

  * new upstream release

 -- Aurelien Campeas <aurelien.campeas@logilab.fr>  Mon, 10 Feb 2014 17:57:58 +0100

cubicweb (3.17.12-1) unstable; urgency=low

  * new upstream release

 -- Aurelien Campeas <aurelien.campeas@logilab.fr>  Tue, 21 Jan 2014 13:10:22 +0100

cubicweb (3.17.11-2) unstable; urgency=low

  * Override lintian false-positive about debian/rules.tmpl in the cube
    skeleton.

 -- Julien Cristau <julien.cristau@logilab.fr>  Wed, 11 Dec 2013 15:56:39 +0100

cubicweb (3.17.11-1) unstable; urgency=low

  * new upstream release

 -- Aurelien Campeas <aurelien.campeas@logilab.fr>  Fri, 06 Dec 2013 15:55:48 +0100

cubicweb (3.17.10-1) unstable; urgency=low

  * new upstream release

 -- Julien Cristau <julien.cristau@logilab.fr>  Wed, 23 Oct 2013 17:23:45 +0200

cubicweb (3.17.9-1) unstable; urgency=low

  * new upstream release

 -- Julien Cristau <julien.cristau@logilab.fr>  Tue, 08 Oct 2013 17:57:04 +0200

cubicweb (3.17.8-1) unstable; urgency=low

  * new upstream release

 -- David Douard <david.douard@logilab.fr>  Thu, 03 Oct 2013 15:12:32 +0200

cubicweb (3.17.7-1) unstable; urgency=low

  * new upstream release

 -- David Douard <david.douard@logilab.fr>  Thu, 26 Sep 2013 15:13:39 +0200

cubicweb (3.17.6-1) unstable; urgency=low

  * new upstream release

 -- David Douard <david.douard@logilab.fr>  Tue, 06 Aug 2013 11:49:04 +0200

cubicweb (3.17.5-1) unstable; urgency=low

  * new upstream release

 -- David Douard <david.douard@logilab.fr>  Wed, 31 Jul 2013 16:58:19 +0200

cubicweb (3.17.4-1) unstable; urgency=low

  * new upstream release

 -- David Douard <david.douard@logilab.fr>  Fri, 26 Jul 2013 09:44:19 +0200

cubicweb (3.17.3-1) unstable; urgency=low

  * new upstream release

 -- David Douard <david.douard@logilab.fr>  Tue, 09 Jul 2013 15:10:16 +0200

cubicweb (3.17.2-1) unstable; urgency=low

  * new upstream release

 -- David Douard <david.douard@logilab.fr>  Thu, 13 Jun 2013 17:32:18 +0200

cubicweb (3.17.1-1) unstable; urgency=low

  * new upstream release

 -- David Douard <david.douard@logilab.fr>  Thu, 06 Jun 2013 12:28:49 +0200

cubicweb (3.17.0-2) unstable; urgency=low

  * fix yams Depends on cubicweb-common

 -- Pierre-Yves David <pierre-yves.david@logilab.fr>  Fri, 03 May 2013 16:26:50 +0200

cubicweb (3.17.0-1) unstable; urgency=low

  * new upstream release

 -- Pierre-Yves David <pierre-yves.david@logilab.fr>  Mon, 29 Apr 2013 11:20:56 +0200

cubicweb (3.16.6-1) unstable; urgency=low

  * new upstream release

 -- Florent Cayré <florent.cayre@logilab.fr>  Sat, 13 Jul 2013 05:10:23 +0200

cubicweb (3.16.5-1) unstable; urgency=low

  * new upstream release

 -- David Douard <david.douard@logilab.fr>  Fri, 14 Jun 2013 16:01:47 +0200

cubicweb (3.16.4-1) unstable; urgency=low

  * New upstream release

 -- Pierre-Yves David <pierre-yves.david@logilab.fr>  Fri, 26 Apr 2013 18:20:42 +0200

cubicweb (3.16.3-1) unstable; urgency=low

  * New upstream release

 -- David Douard <david.douard@logilab.fr>  Wed, 10 Apr 2013 10:37:37 +0200

cubicweb (3.16.2-1) unstable; urgency=low

  * New upstream release

 -- David Douard <david.douard@logilab.fr>  Mon, 08 Apr 2013 19:29:33 +0200

cubicweb (3.16.1-1) squeeze; urgency=low

  * New upstream release

 -- Aurélien Campéas <aurelien.campeas@logilab.fr>  Tue, 19 Mar 2013 16:52:00 +0100

cubicweb (3.16.0-1) squeeze; urgency=low

  * New upstream release

 -- Aurélien Campéas <aurelien.campeas@logilab.fr>  Wed, 23 Jan 2013 17:40:00 +0100

cubicweb (3.15.11-1) squeeze; urgency=low

  * New upstream release

 -- Pierre-Yves David <pierre-yves.david@logilab.fr>  Mon, 08 Apr 2013 12:43:02 +0200

cubicweb (3.15.10-1) squeeze; urgency=low

  * New upstream release

 -- Aurélien Campéas <aurelien.campeas@logilab.fr>  Tue, 19 Mar 2013 16:56:00 +0100

cubicweb (3.15.9-1) squeeze; urgency=low

  * New upstream release

 -- David Douard <david.douard@logilab.fr>  Fri, 25 Jan 2013 17:49:58 +0100

cubicweb (3.15.8-2) UNRELEASED; urgency=low

  * Don't compress txt files.  They're used by the doc's search functionality,
    and the javascript gets confused if it receives gzip instead of text.
  * Work around broken combination of jquery 1.4 and sphinx 0.6 in squeeze by
    patching up doctools.js.

 -- Julien Cristau <jcristau@debian.org>  Wed, 09 Jan 2013 19:09:16 +0100

cubicweb (3.15.8-1) squeeze; urgency=low

  * New upstream release

 -- Aurélien Campéas <aurelien.campeas@logilab.fr>  Wed, 09 Jan 2013 15:40:00 +0100

cubicweb (3.15.7-1) squeeze; urgency=low

  * New upstream release

 -- David Douard <david.douard@logilab.fr>  Wed, 12 Dec 2012 22:10:45 +0100

cubicweb (3.15.6-1) squeeze; urgency=low

  * New upstream release

 -- David Douard <david.douard@logilab.fr>  Fri, 30 Nov 2012 19:25:20 +0100

cubicweb (3.15.5-1) unstable; urgency=low

  * New upstream release

 -- Aurélien Campéas <aurelien.campeas@logilab.fr>  Wed, 24 Oct 2012 12:07:00 +0200

cubicweb (3.15.4-1) unstable; urgency=low

  * New upstream release

 -- Julien Cristau <jcristau@debian.org>  Fri, 31 Aug 2012 16:43:11 +0200

cubicweb (3.15.3-1) unstable; urgency=low

  * New upstream release

 -- Pierre-Yves David <pierre-yves.david@logilab.fr>  Tue, 21 Aug 2012 14:19:31 +0200

cubicweb (3.15.2-1) unstable; urgency=low

  * new upstream release

 -- Sylvain Thénault <sylvain.thenault@logilab.fr>  Fri, 20 Jul 2012 15:17:17 +0200

cubicweb (3.15.1-1) quantal; urgency=low

  * new upstream release

 -- David Douard <david.douard@logilab.fr>  Mon, 11 Jun 2012 09:45:24 +0200

cubicweb (3.15.0-1) unstable; urgency=low

  * new upstream release

 -- Sylvain Thénault <sylvain.thenault@logilab.fr>  Thu, 12 Apr 2012 13:52:05 +0200

cubicweb (3.14.10-1) unstable; urgency=low

  * new upstream release

 -- Pierre-Yves David <pierre-yves.david@logilab.fr>  Mon, 08 Apr 2013 12:18:20 +0200

cubicweb (3.14.9-1) unstable; urgency=low

  * new upstream release

 -- Pierre-Yves David <pierre-yves.david@logilab.fr>  Tue, 31 Jul 2012 16:16:28 +0200

cubicweb (3.14.8-1) unstable; urgency=low

  * new upstream release

 -- Sylvain Thénault <sylvain.thenault@logilab.fr>  Wed, 23 May 2012 11:42:54 +0200

cubicweb (3.14.7-1) unstable; urgency=low

  * new upstream release

 -- David Douard <david.douard@logilab.fr>  Wed, 11 Apr 2012 09:28:46 +0200

cubicweb (3.14.6-1) unstable; urgency=low

  * new upstream release

 -- Sylvain Thénault <sylvain.thenault@logilab.fr>  Tue, 13 Mar 2012 14:21:04 +0100

cubicweb (3.14.5-1) unstable; urgency=low

  * New upstream release

 -- David Douard <david.douard@logilab.fr>  Thu, 01 Mar 2012 15:29:29 +0100

cubicweb (3.14.4-2) unstable; urgency=low

  * add missing build-deps to generate the documentation

 -- David Douard <david.douard@logilab.fr>  Wed, 29 Feb 2012 17:00:52 +0100

cubicweb (3.14.4-1) unstable; urgency=low

  * New upstream release

 -- David Douard <david.douard@logilab.fr>  Fri, 17 Feb 2012 13:06:48 +0100

cubicweb (3.14.3-1) unstable; urgency=low

  * new upstream release

 -- Sylvain Thénault <sylvain.thenault@logilab.fr>  Fri, 03 Feb 2012 16:53:54 +0100

cubicweb (3.14.2-1) unstable; urgency=low

  * new upstream release

 -- Sylvain Thénault <sylvain.thenault@logilab.fr>  Thu, 22 Dec 2011 15:09:09 +0100

cubicweb (3.14.1-1) unstable; urgency=low

  * new upstream release

 -- Sylvain Thénault <sylvain.thenault@logilab.fr>  Thu, 08 Dec 2011 14:33:22 +0100

cubicweb (3.14.0-1) unstable; urgency=low

  * new upstream release

 -- Sylvain Thénault <sylvain.thenault@logilab.fr>  Wed, 09 Nov 2011 17:17:45 +0100

cubicweb (3.13.10-1) unstable; urgency=low

  * new upstream release

 -- Sylvain Thénault <sylvain.thenault@logilab.fr>  Thu, 08 Dec 2011 13:22:05 +0100

cubicweb (3.13.9-1) unstable; urgency=low

  * new upstream release

 -- Sylvain Thénault <sylvain.thenault@logilab.fr>  Fri, 21 Oct 2011 11:03:45 +0200

cubicweb (3.13.8-1) unstable; urgency=low

  * new upstream release

 -- Sylvain Thénault <sylvain.thenault@logilab.fr>  Fri, 07 Oct 2011 16:20:35 +0200

cubicweb (3.13.7-1) unstable; urgency=low

  * new upstream release

 -- Sylvain Thénault <sylvain.thenault@logilab.fr>  Thu, 29 Sep 2011 14:08:07 +0200

cubicweb (3.13.6-1) unstable; urgency=low

  * new upstream release

 -- Sylvain Thénault <sylvain.thenault@logilab.fr>  Mon, 26 Sep 2011 18:36:00 +0200

cubicweb (3.13.5-1) unstable; urgency=low

  * new upstream release

 -- Sylvain Thénault <sylvain.thenault@logilab.fr>  Thu, 08 Sep 2011 16:53:13 +0200

cubicweb (3.13.4-1) unstable; urgency=low

  * new upstream release

 -- Sylvain Thénault <sylvain.thenault@logilab.fr>  Fri, 05 Aug 2011 12:22:11 +0200

cubicweb (3.13.3-1) unstable; urgency=low

  * new upstream release

 -- Sylvain Thénault <sylvain.thenault@logilab.fr>  Wed, 27 Jul 2011 19:06:16 +0200

cubicweb (3.13.2-1) unstable; urgency=low

  * new upstream release

 -- Sylvain Thénault <sylvain.thenault@logilab.fr>  Wed, 20 Jul 2011 17:15:22 +0200

cubicweb (3.13.1-1) unstable; urgency=low

  * new upstream release

 -- Sylvain Thénault <sylvain.thenault@logilab.fr>  Tue, 12 Jul 2011 12:23:54 +0200

cubicweb (3.12.10-1) unstable; urgency=low

  * new upstream release

 -- Sylvain Thénault <sylvain.thenault@logilab.fr>  Mon, 26 Sep 2011 17:22:29 +0200

cubicweb (3.12.9-1) unstable; urgency=low

  * new upstream release

 -- Sylvain Thénault <sylvain.thenault@logilab.fr>  Tue, 12 Jul 2011 11:30:10 +0200

cubicweb (3.13.0-1) unstable; urgency=low

  * new upstream release

 -- Sylvain Thénault <sylvain.thenault@logilab.fr>  Thu, 09 Jun 2011 20:18:41 +0200

cubicweb (3.12.8-1) unstable; urgency=low

  * new upstream release

 -- Sylvain Thénault <sylvain.thenault@logilab.fr>  Mon, 27 Jun 2011 13:58:58 +0200

cubicweb (3.12.7-1) unstable; urgency=low

  * new upstream release

 -- Sylvain Thénault <sylvain.thenault@logilab.fr>  Tue, 21 Jun 2011 14:47:14 +0200

cubicweb (3.12.6-1) unstable; urgency=low

  * new upstream release

 -- Sylvain Thénault <sylvain.thenault@logilab.fr>  Thu, 09 Jun 2011 16:09:50 +0200

cubicweb (3.12.5-1) unstable; urgency=low

  * new upstream release

 -- Sylvain Thénault <sylvain.thenault@logilab.fr>  Mon, 23 May 2011 10:27:42 +0200

cubicweb (3.12.4-1) unstable; urgency=low

  * new upstream release

 -- Sylvain Thénault <sylvain.thenault@logilab.fr>  Wed, 11 May 2011 12:28:42 +0200

cubicweb (3.12.3-1) unstable; urgency=low

  * new upstream release

 -- Sylvain Thénault <sylvain.thenault@logilab.fr>  Thu, 05 May 2011 16:21:33 +0200

cubicweb (3.12.2-1) unstable; urgency=low

  * new upstream release

 -- Nicolas Chauvat <nicolas.chauvat@logilab.fr>  Mon, 11 Apr 2011 22:15:21 +0200

cubicweb (3.12.1-1) unstable; urgency=low

  * new upstream release

 -- Sylvain Thénault <sylvain.thenault@logilab.fr>  Wed, 06 Apr 2011 23:25:12 +0200

cubicweb (3.12.0-1) unstable; urgency=low

  * new upstream release

 -- Alexandre Fayolle <alexandre.fayolle@logilab.fr>  Fri, 01 Apr 2011 15:59:37 +0200

cubicweb (3.11.3-1) unstable; urgency=low

  * new upstream release

 -- Sylvain Thénault <sylvain.thenault@logilab.fr>  Thu, 05 May 2011 16:00:53 +0200

cubicweb (3.11.2-1) unstable; urgency=low

  * new upstream release

 -- Nicolas Chauvat <nicolas.chauvat@logilab.fr>  Mon, 28 Mar 2011 19:18:54 +0200

cubicweb (3.11.1-1) unstable; urgency=low

  * new upstream release

 -- Sylvain Thénault <sylvain.thenault@logilab.fr>  Mon, 07 Mar 2011 17:21:28 +0100

cubicweb (3.11.0-1) unstable; urgency=low

  * new upstream release

 -- Sylvain Thénault <sylvain.thenault@logilab.fr>  Fri, 18 Feb 2011 10:27:22 +0100

cubicweb (3.10.8-1) unstable; urgency=low

  * new upstream release

 -- Sylvain Thénault <sylvain.thenault@logilab.fr>  Wed, 02 Feb 2011 11:09:22 +0100

cubicweb (3.10.7-1) unstable; urgency=low

  * new upstream release

 -- Sylvain Thénault <sylvain.thenault@logilab.fr>  Wed, 12 Jan 2011 08:50:29 +0100

cubicweb (3.10.6-1) unstable; urgency=low

  * new upstream release

 -- Nicolas Chauvat <nicolas.chauvat@logilab.fr>  Tue, 30 Nov 2010 22:25:41 +0100

cubicweb (3.10.5-1) unstable; urgency=low

  * new upstream release

 -- Sylvain Thénault <sylvain.thenault@logilab.fr>  Mon, 25 Oct 2010 18:22:20 +0200

cubicweb (3.10.4-1) unstable; urgency=low

  * new upstream release

 -- Sylvain Thénault <sylvain.thenault@logilab.fr>  Fri, 22 Oct 2010 17:41:00 +0200

cubicweb (3.10.3-1) unstable; urgency=low

  * new upstream release

 -- Sylvain Thénault <sylvain.thenault@logilab.fr>  Wed, 20 Oct 2010 16:00:33 +0200

cubicweb (3.10.2-1) unstable; urgency=low

  * new upstream release

 -- Sylvain Thénault <sylvain.thenault@logilab.fr>  Mon, 18 Oct 2010 11:47:37 +0200

cubicweb (3.10.1-1) unstable; urgency=low

  * new upstream release

 -- Sylvain Thénault <sylvain.thenault@logilab.fr>  Fri, 15 Oct 2010 12:08:58 +0200

cubicweb (3.10.0-1) unstable; urgency=low

  * new upstream release

 -- Sylvain Thénault <sylvain.thenault@logilab.fr>  Wed, 13 Oct 2010 22:18:39 +0200

cubicweb (3.9.9-3) unstable; urgency=low

  * cubicweb-common must actually include shared/i18n folder

 -- Pierre-Yves David <pierre-yves.david@logilab.fr>  Tue, 23 Nov 2010 16:18:46 +0200

cubicweb (3.9.9-2) unstable; urgency=low

  * fix cubicweb-common content

 -- Pierre-Yves David <pierre-yves.david@logilab.fr>  Tue, 23 Nov 2010 14:00:46 +0200

cubicweb (3.9.9-1) unstable; urgency=low

  * new upstream release

 -- Sylvain Thénault <sylvain.thenault@logilab.fr>  Thu, 21 Oct 2010 09:33:46 +0200

cubicweb (3.9.8-1) unstable; urgency=low

  * new upstream release

 -- Sylvain Thénault <sylvain.thenault@logilab.fr>  Thu, 23 Sep 2010 18:45:23 +0200

cubicweb (3.9.7-1) unstable; urgency=low

  * new upstream release

 -- Sylvain Thénault <sylvain.thenault@logilab.fr>  Thu, 16 Sep 2010 15:41:51 +0200

cubicweb (3.9.6-1) unstable; urgency=low

  * new upstream release

 -- Sylvain Thénault <sylvain.thenault@logilab.fr>  Mon, 13 Sep 2010 10:50:15 +0200

cubicweb (3.9.5-1) unstable; urgency=low

  * new upstream release

 -- Sylvain Thénault <sylvain.thenault@logilab.fr>  Thu, 26 Aug 2010 10:53:34 +0200

cubicweb (3.9.4-1) unstable; urgency=low

  * new upstream release

 -- Sylvain Thénault <sylvain.thenault@logilab.fr>  Mon, 02 Aug 2010 14:25:38 +0200

cubicweb (3.9.3-1) unstable; urgency=low

  * new upstream release

 -- Sylvain Thénault <sylvain.thenault@logilab.fr>  Tue, 27 Jul 2010 16:39:04 +0200

cubicweb (3.9.2-1) unstable; urgency=low

  * new upstream release

 -- Sylvain Thénault <sylvain.thenault@logilab.fr>  Fri, 16 Jul 2010 12:40:59 +0200

cubicweb (3.9.1-1) unstable; urgency=low

  * new upstream release

 -- Sylvain Thénault <sylvain.thenault@logilab.fr>  Mon, 12 Jul 2010 13:25:10 +0200

cubicweb (3.9.0-1) unstable; urgency=low

  * new upstream release

 -- Sylvain Thénault <sylvain.thenault@logilab.fr>  Wed, 07 Jul 2010 13:01:06 +0200

cubicweb (3.8.7-1) unstable; urgency=low

  * new upstream release

 -- Julien Jehannet <julien.jehannet@logilab.fr>  Wed, 07 Jul 2010 11:42:02 +0200

cubicweb (3.8.6-1) unstable; urgency=low

  * new upstream release

 -- Sylvain Thénault <sylvain.thenault@logilab.fr>  Fri, 02 Jul 2010 00:39:36 +0200

cubicweb (3.8.5-1) unstable; urgency=low

  * new upstream release

 -- Sylvain Thénault <sylvain.thenault@logilab.fr>  Mon, 21 Jun 2010 10:42:01 +0200

cubicweb (3.8.4-1) unstable; urgency=low

  * new upstream release

 -- Sylvain Thénault <sylvain.thenault@logilab.fr>  Fri, 11 Jun 2010 11:36:50 +0200

cubicweb (3.8.3-1) unstable; urgency=low

  * new upstream release

 -- Sylvain Thénault <sylvain.thenault@logilab.fr>  Mon, 07 Jun 2010 09:19:50 +0200

cubicweb (3.8.2-1) unstable; urgency=low

  * new upstream release

 -- Sylvain Thénault <sylvain.thenault@logilab.fr>  Tue, 18 May 2010 14:59:07 +0200

cubicweb (3.8.1-1) unstable; urgency=low

  * new upstream release

 -- Sylvain Thénault <sylvain.thenault@logilab.fr>  Mon, 26 Apr 2010 17:11:36 +0200

cubicweb (3.8.0-1) unstable; urgency=low

  * new upstream release

 -- Sylvain Thénault <sylvain.thenault@logilab.fr>  Tue, 20 Apr 2010 16:31:44 +0200

cubicweb (3.7.5-1) unstable; urgency=low

  * new upstream release on the 3.7 branch

 -- Alexandre Fayolle <afayolle@debian.org>  Thu, 29 Apr 2010 13:51:52 +0200

cubicweb (3.7.4-1) unstable; urgency=low

  * new upstream release

 -- Sylvain Thénault <sylvain.thenault@logilab.fr>  Thu, 15 Apr 2010 18:20:39 +0200

cubicweb (3.7.3-1) unstable; urgency=low

  * new upstream release

 -- Sylvain Thénault <sylvain.thenault@logilab.fr>  Wed, 31 Mar 2010 14:55:21 +0200

cubicweb (3.7.2-1) unstable; urgency=low

  * new upstream release

 -- Sylvain Thénault <sylvain.thenault@logilab.fr>  Fri, 26 Mar 2010 15:53:01 +0100

cubicweb (3.7.1-1) unstable; urgency=low

  * new upstream release

 -- Sylvain Thénault <sylvain.thenault@logilab.fr>  Fri, 19 Mar 2010 14:47:23 +0100

cubicweb (3.7.0-1) unstable; urgency=low

  * remove postgresql-contrib from cubicweb dependency (using tsearch
    which is included with postgres >= 8.3)
  * add postgresql-client | mysql-client to cubicweb-server dependencies using two
    new cubicweb-[postgresql|mysql]-support virtual packages (necessary for
    dump/restore of database)

 -- Sylvain Thénault <sylvain.thenault@logilab.fr>  Tue, 16 Mar 2010 17:55:37 +0100

cubicweb (3.6.3-1) unstable; urgency=low

  * remove postgresql-contrib from cubicweb dependency (using tsearch
    which is included with postgres >= 8.3)
  * add postgresql-client | mysql-client to cubicweb-server dependencies using two
    new cubicweb-[postgresql|mysql]-support virtual packages (necessary for
    dump/restore of database)

 -- Sylvain Thénault <sylvain.thenault@logilab.fr>  Wed, 24 Mar 2010 07:50:47 +0100

cubicweb (3.6.2-1) unstable; urgency=low

  * new upstream release

 -- Sylvain Thénault <sylvain.thenault@logilab.fr>  Thu, 11 Mar 2010 19:49:04 +0100

cubicweb (3.6.1-2) unstable; urgency=low

  * remove depends to python-elementtree (included in python>=2.5)

 -- Pierre-Yves David <pierre-yves.david@logilab.fr>  Fri, 04 Mar 2010 14:43:01 +0100

cubicweb (3.6.1-1) unstable; urgency=low

  * new upstream release

 -- Sylvain Thénault <sylvain.thenault@logilab.fr>  Fri, 26 Feb 2010 14:14:01 +0100

cubicweb (3.6.0-1) unstable; urgency=low

  * new upstream release

 -- Sylvain Thénault <sylvain.thenault@logilab.fr>  Wed, 10 Feb 2010 09:44:58 +0100

cubicweb (3.5.12-1) unstable; urgency=low

  * new upstream release

 -- Sylvain Thénault <sylvain.thenault@logilab.fr>  Tue, 02 Feb 2010 11:07:00 +0100

cubicweb (3.5.11-1) unstable; urgency=low

  * new upstream release

 -- Sylvain Thénault <sylvain.thenault@logilab.fr>  Wed, 23 Dec 2009 10:27:12 +0100

cubicweb (3.5.10-1) unstable; urgency=low

  * new upstream release

 -- Sylvain Thénault <sylvain.thenault@logilab.fr>  Thu, 03 Dec 2009 15:48:38 +0100

cubicweb (3.5.9-1) unstable; urgency=low

  * new upstream release

 -- Nicolas Chauvat <nicolas.chauvat@logilab.fr>  Sun, 29 Nov 2009 23:28:47 +0100

cubicweb (3.5.8-1) unstable; urgency=low

  * new upstream release

 -- Nicolas Chauvat <nicolas.chauvat@logilab.fr>  Sun, 29 Nov 2009 22:43:11 +0100

cubicweb (3.5.7-1) unstable; urgency=low

  * new upstream release

 -- Nicolas Chauvat <nicolas.chauvat@logilab.fr>  Sat, 28 Nov 2009 11:50:08 +0100

cubicweb (3.5.6-1) unstable; urgency=low

  * new upstream release

 -- Adrien Di Mascio <Adrien.DiMascio@logilab.fr>  Mon, 23 Nov 2009 18:55:01 +0100

cubicweb (3.5.5-1) unstable; urgency=low

  * new upstream release

 -- Sylvain Thénault <sylvain.thenault@logilab.fr>  Wed, 21 Oct 2009 10:38:55 +0200

cubicweb (3.5.4-1) unstable; urgency=low

  * new upstream release

 -- Sylvain Thénault <sylvain.thenault@logilab.fr>  Wed, 07 Oct 2009 20:58:35 +0200

cubicweb (3.5.3-1) unstable; urgency=low

  * new upstream release

 -- Sylvain Thénault <sylvain.thenault@logilab.fr>  Wed, 07 Oct 2009 15:35:10 +0200

cubicweb (3.5.2-1) unstable; urgency=low

  * new upstream release

 -- Adrien Di Mascio <Adrien.DiMascio@logilab.fr>  Tue, 22 Sep 2009 09:31:42 +0200

cubicweb (3.5.1-1) unstable; urgency=low

  * new upstream release

 -- Sylvain Thénault <sylvain.thenault@logilab.fr>  Fri, 18 Sep 2009 10:35:00 +0200

cubicweb (3.5.0-1) unstable; urgency=low

  * new upstream release

 -- Sylvain Thénault <sylvain.thenault@logilab.fr>  Wed, 16 Sep 2009 17:51:13 +0200

cubicweb (3.4.11-1) unstable; urgency=low

  * new upstream release

 -- Aurélien Campéas <aurelien.campeas@logilab.fr>  Tue, 11 Sep 2009 12:20:00 +0200

cubicweb (3.4.10-1) unstable; urgency=low

  * new upstream release

 -- Sylvain Thénault <sylvain.thenault@logilab.fr>  Fri, 11 Sep 2009 17:19:37 +0200

cubicweb (3.4.9-1) unstable; urgency=low

  * new upstream release

 -- Sylvain Thénault <sylvain.thenault@logilab.fr>  Fri, 11 Sep 2009 14:27:39 +0200

cubicweb (3.4.8-1) unstable; urgency=low

  * new upstream release

 -- Sylvain Thénault <sylvain.thenault@logilab.fr>  Thu, 10 Sep 2009 15:27:17 +0200

cubicweb (3.4.7-1) unstable; urgency=low

  * new upstream release

 -- Sylvain Thénault <sylvain.thenault@logilab.fr>  Wed, 09 Sep 2009 14:08:41 +0200

cubicweb (3.4.6-1) unstable; urgency=low

  * new upstream release

 -- Sylvain Thénault <sylvain.thenault@logilab.fr>  Mon, 31 Aug 2009 14:12:30 +0200

cubicweb (3.4.5-1) unstable; urgency=low

  * new upstream release

 -- Sylvain Thénault <sylvain.thenault@logilab.fr>  Wed, 26 Aug 2009 15:01:42 +0200

cubicweb (3.4.4-1) unstable; urgency=low

  * new upstream release

 -- Sylvain Thénault <sylvain.thenault@logilab.fr>  Tue, 18 Aug 2009 14:27:08 +0200

cubicweb (3.4.3-1) unstable; urgency=low

  * new upstream release

 -- Nicolas Chauvat <nicolas.chauvat@logilab.fr>  Fri, 14 Aug 2009 17:54:06 +0200

cubicweb (3.4.2-1) unstable; urgency=low

  * new upstream release

 -- Sylvain Thénault <sylvain.thenault@logilab.fr>  Fri, 07 Aug 2009 17:50:15 +0200

cubicweb (3.4.1-1) unstable; urgency=low

  * new upstream release

 -- Sylvain Thénault <sylvain.thenault@logilab.fr>  Fri, 07 Aug 2009 14:00:33 +0200

cubicweb (3.4.0-1) unstable; urgency=low

  * new upstream release

 -- Sylvain Thénault <sylvain.thenault@logilab.fr>  Fri, 07 Aug 2009 10:43:21 +0200

cubicweb (3.3.5-1) unstable; urgency=low

  * new upstream release

 -- Sylvain Thénault <sylvain.thenault@logilab.fr>  Thu, 06 Aug 2009 09:05:22 +0200

cubicweb (3.3.4-2) unstable; urgency=low

  * fix conflicting test files

 -- Sylvain Thénault <sylvain.thenault@logilab.fr>  Tue, 21 Jul 2009 23:09:03 +0200

cubicweb (3.3.4-1) unstable; urgency=low

  * new upstream release

 -- Sylvain Thénault <sylvain.thenault@logilab.fr>  Tue, 21 Jul 2009 13:11:38 +0200

cubicweb (3.3.3-2) unstable; urgency=low

  * re-release with "from __future__ import with_statement" commented out to
    avoid broken installation if 2.4 is installed

 -- Sylvain Thénault <sylvain.thenault@logilab.fr>  Mon, 06 Jul 2009 17:33:15 +0200

cubicweb (3.3.3-1) unstable; urgency=low

  * new upstream release

 -- Sylvain Thénault <sylvain.thenault@logilab.fr>  Mon, 06 Jul 2009 13:24:29 +0200

cubicweb (3.3.2-1) unstable; urgency=low

  * new upstream release

 -- Sylvain Thénault <sylvain.thenault@logilab.fr>  Thu, 25 Jun 2009 07:58:14 +0200

cubicweb (3.3.1-1) unstable; urgency=low

  * new upstream release

 -- Aurélien Campéas <aurelien.campeas@logilab.fr>  Mon, 22 Jun 2009 12:00:00 +0200

cubicweb (3.3.0-1) unstable; urgency=low

  * new upstream release

 -- Nicolas Chauvat <nicolas.chauvat@logilab.fr>  Wed, 03 Jun 2009 19:52:37 +0200

cubicweb (3.2.3-1) unstable; urgency=low

  * new upstream release

 -- Nicolas Chauvat <nicolas.chauvat@logilab.fr>  Wed, 27 May 2009 12:31:49 +0200

cubicweb (3.2.1-1) unstable; urgency=low

  * new upstream release

 -- Aurélien Campéas <aurelien.campeas@logilab.fr>  Mon, 25 May 2009 16:45:00 +0200

cubicweb (3.2.0-1) unstable; urgency=low

  * new upstream release

 -- Sylvain Thénault <sylvain.thenault@logilab.fr>  Thu, 14 May 2009 12:31:06 +0200

cubicweb (3.1.4-1) unstable; urgency=low

  * new upstream release

 -- Aurélien Campéas <aurelien.campeas@logilab.fr>  Mon, 06 Apr 2009 14:30:00 +0200

cubicweb (3.1.3-1) unstable; urgency=low

  * new upstream release

 -- Sylvain Thénault <sylvain.thenault@logilab.fr>  Mon, 06 Apr 2009 08:52:27 +0200

cubicweb (3.1.2-1) unstable; urgency=low

  * new upstream release

 -- Aurélien Campéas <aurelien.campeas@logilab.fr>  Wed, 10 Mar 2009 12:30:00 +0100

cubicweb (3.1.1-1) unstable; urgency=low

  * new upstream release

 -- Aurélien Campéas <aurelien.campeas@logilab.fr>  Wed, 9 Mar 2009 18:32:00 +0100

cubicweb (3.1.0-1) unstable; urgency=low

  * new upstream release

 -- Sylvain Thénault <sylvain.thenault@logilab.fr>  Wed, 25 Feb 2009 18:41:47 +0100

cubicweb (3.0.10-1) unstable; urgency=low

  * merge cubicweb-core package into cubicweb-common
  * simplify debian/rules

 -- Julien Jehannet <julien.jehannet@logilab.fr>  Thu, 19 Feb 2009 16:24:09 +0100

cubicweb (3.0.9-1) unstable; urgency=low

  * new upstream (interim) release

 -- Aurélien Campéas <aurelien.campeas@logilab.fr>  Tue, 10 Feb 2009 14:05:12 +0100

cubicweb (3.0.4-1) unstable; urgency=low

  * new upstream release

 -- Sylvain Thénault <sylvain.thenault@logilab.fr>  Tue, 27 Jan 2009 16:05:12 +0100

cubicweb (3.0.3-1) unstable; urgency=low

  * new upstream release

 -- Aurélien Campéas <aurelien.campeas@logilab.fr>  Wed, 14 Jan 2009 18:25:21 +0100

cubicweb (3.0.2-1) unstable; urgency=low

  * new upstream release

 -- Sylvain Thénault <sylvain.thenault@logilab.fr>  Wed, 14 Jan 2009 13:25:21 +0100

cubicweb (3.0.1-1) unstable; urgency=low

  * new upstream release

 -- Sylvain Thénault <sylvain.thenault@logilab.fr>  Thu, 08 Jan 2009 18:27:37 +0100

cubicweb (3.0.0-1) unstable; urgency=low

  * new upstream release

 -- Adrien Di Mascio <Adrien.DiMascio@logilab.fr>  Tue, 23 Dec 2008 18:42:43 +0100

cubicweb (2.99.99-1) unstable; urgency=low

  * new upstream release

 -- Sylvain Thénault <sylvain.thenault@logilab.fr>  Mon, 22 Dec 2008 17:34:45 +0100

cubicweb (2.99.7-1) unstable; urgency=low

  * remove buggy cubicweb-common.postinst
  * replace erudi|ginco by cubicweb where necessary in existing instance
  * new upstream release

 -- Sylvain Thénault <sylvain.thenault@logilab.fr>  Fri, 19 Dec 2008 17:11:00 +0100

cubicweb (2.99.6-1) unstable; urgency=low

  * new upstream release

 -- Sylvain Thénault <sylvain.thenault@logilab.fr>  Fri, 19 Dec 2008 15:16:37 +0100

cubicweb (2.99.5-1) unstable; urgency=low

  * new upstream release

 -- Sylvain Thénault <sylvain.thenault@logilab.fr>  Wed, 17 Dec 2008 14:14:26 +0100

cubicweb (2.99.4-1) unstable; urgency=low

  * new upstream release

 -- Adrien Di Mascio <Adrien.DiMascio@logilab.fr>  Fri, 12 Dec 2008 10:00:31 +0100

cubicweb (2.99.3-1) unstable; urgency=low

  * new upstream release

 -- Adrien Di Mascio <Adrien.DiMascio@logilab.fr>  Tue, 09 Dec 2008 07:42:16 +0100

cubicweb (2.99.2-1) unstable; urgency=low

  * new upstream release

 -- Adrien Di Mascio <adrien.dimascio@logilab.fr>  Mon, 17 Nov 2008 15:02:16 +0100

cubicweb (2.99.1-1) unstable; urgency=low

  * new upstream release

 -- Nicolas Chauvat <nicolas.chauvat@logilab.fr>  Thu, 13 Nov 2008 11:02:16 +0100

cubicweb (2.99.0-1) unstable; urgency=low

  * initial public release

 -- Nicolas Chauvat <nicolas.chauvat@logilab.fr>  Fri, 24 Oct 2008 23:01:21 +0200<|MERGE_RESOLUTION|>--- conflicted
+++ resolved
@@ -1,4 +1,3 @@
-<<<<<<< HEAD
 cubicweb (3.21.2-1) unstable; urgency=medium
 
   * New upstream release.
@@ -16,13 +15,12 @@
   * New upstream release.
 
  -- Julien Cristau <julien.cristau@logilab.fr>  Fri, 10 Jul 2015 17:04:11 +0200
-=======
+
 cubicweb (3.20.11-1) unstable; urgency=medium
 
   * New upstream release.
 
  -- Rémi Cardona <remi.cardona@logilab.fr>  Wed, 09 Dec 2015 16:27:45 +0100
->>>>>>> be614cdb
 
 cubicweb (3.20.10-1) unstable; urgency=medium
 
