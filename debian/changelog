<<<<<<< HEAD
cubicweb (3.5.0-1) unstable; urgency=low

  * new upstream release

 -- Sylvain Thénault <sylvain.thenault@logilab.fr>  Wed, 16 Sep 2009 17:51:13 +0200
=======
cubicweb (3.4.11-1) unstable; urgency=low

  * new upstream release

 -- Aurélien Campéas <aurelien.campeas@logilab.fr>  Tue, 11 Sep 2009 12:20:00 +0200
>>>>>>> 436d162a

cubicweb (3.4.10-1) unstable; urgency=low

  * new upstream release

 -- Sylvain Thénault <sylvain.thenault@logilab.fr>  Fri, 11 Sep 2009 17:19:37 +0200

cubicweb (3.4.9-1) unstable; urgency=low

  * new upstream release

 -- Sylvain Thénault <sylvain.thenault@logilab.fr>  Fri, 11 Sep 2009 14:27:39 +0200

cubicweb (3.4.8-1) unstable; urgency=low

  * new upstream release

 -- Sylvain Thénault <sylvain.thenault@logilab.fr>  Thu, 10 Sep 2009 15:27:17 +0200

cubicweb (3.4.7-1) unstable; urgency=low

  * new upstream release

 -- Sylvain Thénault <sylvain.thenault@logilab.fr>  Wed, 09 Sep 2009 14:08:41 +0200

cubicweb (3.4.6-1) unstable; urgency=low

  * new upstream release

 -- Sylvain Thénault <sylvain.thenault@logilab.fr>  Mon, 31 Aug 2009 14:12:30 +0200

cubicweb (3.4.5-1) unstable; urgency=low

  * new upstream release

 -- Sylvain Thénault <sylvain.thenault@logilab.fr>  Wed, 26 Aug 2009 15:01:42 +0200

cubicweb (3.4.4-1) unstable; urgency=low

  * new upstream release

 -- Sylvain Thénault <sylvain.thenault@logilab.fr>  Tue, 18 Aug 2009 14:27:08 +0200

cubicweb (3.4.3-1) unstable; urgency=low

  * new upstream release

 -- Nicolas Chauvat <nicolas.chauvat@logilab.fr>  Fri, 14 Aug 2009 17:54:06 +0200

cubicweb (3.4.2-1) unstable; urgency=low

  * new upstream release

 -- Sylvain Thénault <sylvain.thenault@logilab.fr>  Fri, 07 Aug 2009 17:50:15 +0200

cubicweb (3.4.1-1) unstable; urgency=low

  * new upstream release

 -- Sylvain Thénault <sylvain.thenault@logilab.fr>  Fri, 07 Aug 2009 14:00:33 +0200

cubicweb (3.4.0-1) unstable; urgency=low

  * new upstream release

 -- Sylvain Thénault <sylvain.thenault@logilab.fr>  Fri, 07 Aug 2009 10:43:21 +0200

cubicweb (3.3.5-1) unstable; urgency=low

  * new upstream release

 -- Sylvain Thénault <sylvain.thenault@logilab.fr>  Thu, 06 Aug 2009 09:05:22 +0200

cubicweb (3.3.4-2) unstable; urgency=low

  * fix conflicting test files

 -- Sylvain Thénault <sylvain.thenault@logilab.fr>  Tue, 21 Jul 2009 23:09:03 +0200

cubicweb (3.3.4-1) unstable; urgency=low

  * new upstream release

 -- Sylvain Thénault <sylvain.thenault@logilab.fr>  Tue, 21 Jul 2009 13:11:38 +0200

cubicweb (3.3.3-2) unstable; urgency=low

  * re-release with "from __future__ import with_statement" commented out to
    avoid broken installation if 2.4 is installed

 -- Sylvain Thénault <sylvain.thenault@logilab.fr>  Mon, 06 Jul 2009 17:33:15 +0200

cubicweb (3.3.3-1) unstable; urgency=low

  * new upstream release

 -- Sylvain Thénault <sylvain.thenault@logilab.fr>  Mon, 06 Jul 2009 13:24:29 +0200

cubicweb (3.3.2-1) unstable; urgency=low

  * new upstream release

 -- Sylvain Thénault <sylvain.thenault@logilab.fr>  Thu, 25 Jun 2009 07:58:14 +0200

cubicweb (3.3.1-1) unstable; urgency=low

  * new upstream release

 -- Aurélien Campéas <aurelien.campeas@logilab.fr>  Mon, 22 Jun 2009 12:00:00 +0200

cubicweb (3.3.0-1) unstable; urgency=low

  * new upstream release

 -- Nicolas Chauvat <nicolas.chauvat@logilab.fr>  Wed, 03 Jun 2009 19:52:37 +0200

cubicweb (3.2.3-1) unstable; urgency=low

  * new upstream release

 -- Nicolas Chauvat <nicolas.chauvat@logilab.fr>  Wed, 27 May 2009 12:31:49 +0200

cubicweb (3.2.1-1) unstable; urgency=low

  * new upstream release

 -- Aurélien Campéas <aurelien.campeas@logilab.fr>  Mon, 25 May 2009 16:45:00 +0200

cubicweb (3.2.0-1) unstable; urgency=low

  * new upstream release

 -- Sylvain Thénault <sylvain.thenault@logilab.fr>  Thu, 14 May 2009 12:31:06 +0200

cubicweb (3.1.4-1) unstable; urgency=low

  * new upstream release

 -- Aurélien Campéas <aurelien.campeas@logilab.fr>  Mon, 06 Apr 2009 14:30:00 +0200

cubicweb (3.1.3-1) unstable; urgency=low

  * new upstream release

 -- Sylvain Thénault <sylvain.thenault@logilab.fr>  Mon, 06 Apr 2009 08:52:27 +0200

cubicweb (3.1.2-1) unstable; urgency=low

  * new upstream release

 -- Aurélien Campéas <aurelien.campeas@logilab.fr>  Wed, 10 Mar 2009 12:30:00 +0100

cubicweb (3.1.1-1) unstable; urgency=low

  * new upstream release

 -- Aurélien Campéas <aurelien.campeas@logilab.fr>  Wed, 9 Mar 2009 18:32:00 +0100

cubicweb (3.1.0-1) unstable; urgency=low

  * new upstream release

 -- Sylvain Thénault <sylvain.thenault@logilab.fr>  Wed, 25 Feb 2009 18:41:47 +0100

cubicweb (3.0.10-1) unstable; urgency=low

  * merge cubicweb-core package into cubicweb-common
  * simplify debian/rules

 -- Julien Jehannet <julien.jehannet@logilab.fr>  Thu, 19 Feb 2009 16:24:09 +0100

cubicweb (3.0.9-1) unstable; urgency=low

  * new upstream (interim) release

 -- Aurélien Campéas <aurelien.campeas@logilab.fr>  Tue, 10 Feb 2009 14:05:12 +0100

cubicweb (3.0.4-1) unstable; urgency=low

  * new upstream release

 -- Sylvain Thénault <sylvain.thenault@logilab.fr>  Tue, 27 Jan 2009 16:05:12 +0100

cubicweb (3.0.3-1) unstable; urgency=low

  * new upstream release

 -- Aurélien Campéas <aurelien.campeas@logilab.fr>  Wed, 14 Jan 2009 18:25:21 +0100

cubicweb (3.0.2-1) unstable; urgency=low

  * new upstream release

 -- Sylvain Thénault <sylvain.thenault@logilab.fr>  Wed, 14 Jan 2009 13:25:21 +0100

cubicweb (3.0.1-1) unstable; urgency=low

  * new upstream release

 -- Sylvain Thénault <sylvain.thenault@logilab.fr>  Thu, 08 Jan 2009 18:27:37 +0100

cubicweb (3.0.0-1) unstable; urgency=low

  * new upstream release

 -- Adrien Di Mascio <Adrien.DiMascio@logilab.fr>  Tue, 23 Dec 2008 18:42:43 +0100

cubicweb (2.99.99-1) unstable; urgency=low

  * new upstream release

 -- Sylvain Thénault <sylvain.thenault@logilab.fr>  Mon, 22 Dec 2008 17:34:45 +0100

cubicweb (2.99.7-1) unstable; urgency=low

  * remove buggy cubicweb-common.postinst
  * replace erudi|ginco by cubicweb where necessary in existing instance
  * new upstream release

 -- Sylvain Thénault <sylvain.thenault@logilab.fr>  Fri, 19 Dec 2008 17:11:00 +0100

cubicweb (2.99.6-1) unstable; urgency=low

  * new upstream release

 -- Sylvain Thénault <sylvain.thenault@logilab.fr>  Fri, 19 Dec 2008 15:16:37 +0100

cubicweb (2.99.5-1) unstable; urgency=low

  * new upstream release

 -- Sylvain Thénault <sylvain.thenault@logilab.fr>  Wed, 17 Dec 2008 14:14:26 +0100

cubicweb (2.99.4-1) unstable; urgency=low

  * new upstream release

 -- Adrien Di Mascio <Adrien.DiMascio@logilab.fr>  Fri, 12 Dec 2008 10:00:31 +0100

cubicweb (2.99.3-1) unstable; urgency=low

  * new upstream release

 -- Adrien Di Mascio <Adrien.DiMascio@logilab.fr>  Tue, 09 Dec 2008 07:42:16 +0100

cubicweb (2.99.2-1) unstable; urgency=low

  * new upstream release

 -- Adrien Di Mascio <adrien.dimascio@logilab.fr>  Mon, 17 Nov 2008 15:02:16 +0100

cubicweb (2.99.1-1) unstable; urgency=low

  * new upstream release

 -- Nicolas Chauvat <nicolas.chauvat@logilab.fr>  Thu, 13 Nov 2008 11:02:16 +0100

cubicweb (2.99.0-1) unstable; urgency=low

  * initial public release

 -- Nicolas Chauvat <nicolas.chauvat@logilab.fr>  Fri, 24 Oct 2008 23:01:21 +0200<|MERGE_RESOLUTION|>--- conflicted
+++ resolved
@@ -1,16 +1,14 @@
-<<<<<<< HEAD
 cubicweb (3.5.0-1) unstable; urgency=low
 
   * new upstream release
 
  -- Sylvain Thénault <sylvain.thenault@logilab.fr>  Wed, 16 Sep 2009 17:51:13 +0200
-=======
+
 cubicweb (3.4.11-1) unstable; urgency=low
 
   * new upstream release
 
  -- Aurélien Campéas <aurelien.campeas@logilab.fr>  Tue, 11 Sep 2009 12:20:00 +0200
->>>>>>> 436d162a
 
 cubicweb (3.4.10-1) unstable; urgency=low
 
