--- conflicted
+++ resolved
@@ -1,4 +1,3 @@
-<<<<<<< HEAD
 cubicweb (3.20.3-1) unstable; urgency=low
 
   * new upstream release
@@ -22,13 +21,12 @@
   * new upstream release
 
  -- Julien Cristau <julien.cristau@logilab.fr>  Tue, 06 Jan 2015 18:11:03 +0100
-=======
+
 cubicweb (3.19.9-1) unstable; urgency=low
 
   * new upstream release
 
  -- Julien Cristau <julien.cristau@logilab.fr>  Thu, 05 Feb 2015 15:35:19 +0100
->>>>>>> 3c3335be
 
 cubicweb (3.19.8-1) unstable; urgency=medium
 
