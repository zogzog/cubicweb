<<<<<<< HEAD
cubicweb (3.10.5-1) unstable; urgency=low

  * new upstream release

 -- Sylvain Thénault <sylvain.thenault@logilab.fr>  Mon, 25 Oct 2010 18:22:20 +0200

cubicweb (3.10.4-1) unstable; urgency=low

  * new upstream release

 -- Sylvain Thénault <sylvain.thenault@logilab.fr>  Fri, 22 Oct 2010 17:41:00 +0200

cubicweb (3.10.3-1) unstable; urgency=low

  * new upstream release

 -- Sylvain Thénault <sylvain.thenault@logilab.fr>  Wed, 20 Oct 2010 16:00:33 +0200

cubicweb (3.10.2-1) unstable; urgency=low

  * new upstream release

 -- Sylvain Thénault <sylvain.thenault@logilab.fr>  Mon, 18 Oct 2010 11:47:37 +0200

cubicweb (3.10.1-1) unstable; urgency=low

  * new upstream release

 -- Sylvain Thénault <sylvain.thenault@logilab.fr>  Fri, 15 Oct 2010 12:08:58 +0200

cubicweb (3.10.0-1) unstable; urgency=low

  * new upstream release

 -- Sylvain Thénault <sylvain.thenault@logilab.fr>  Wed, 13 Oct 2010 22:18:39 +0200
=======
cubicweb (3.9.9-3) unstable; urgency=low

  * cubicweb-common must actually include shared/i18n folder

 -- Pierre-Yves David <pierre-yves.david@logilab.fr>  Tue, 23 Nov 2010 16:18:46 +0200

cubicweb (3.9.9-2) unstable; urgency=low

  * fix cubicweb-common content

 -- Pierre-Yves David <pierre-yves.david@logilab.fr>  Tue, 23 Nov 2010 14:00:46 +0200
>>>>>>> 8041fa27

cubicweb (3.9.9-1) unstable; urgency=low

  * new upstream release

 -- Sylvain Thénault <sylvain.thenault@logilab.fr>  Thu, 21 Oct 2010 09:33:46 +0200

cubicweb (3.9.8-1) unstable; urgency=low

  * new upstream release

 -- Sylvain Thénault <sylvain.thenault@logilab.fr>  Thu, 23 Sep 2010 18:45:23 +0200

cubicweb (3.9.7-1) unstable; urgency=low

  * new upstream release

 -- Sylvain Thénault <sylvain.thenault@logilab.fr>  Thu, 16 Sep 2010 15:41:51 +0200

cubicweb (3.9.6-1) unstable; urgency=low

  * new upstream release

 -- Sylvain Thénault <sylvain.thenault@logilab.fr>  Mon, 13 Sep 2010 10:50:15 +0200

cubicweb (3.9.5-1) unstable; urgency=low

  * new upstream release

 -- Sylvain Thénault <sylvain.thenault@logilab.fr>  Thu, 26 Aug 2010 10:53:34 +0200

cubicweb (3.9.4-1) unstable; urgency=low

  * new upstream release

 -- Sylvain Thénault <sylvain.thenault@logilab.fr>  Mon, 02 Aug 2010 14:25:38 +0200

cubicweb (3.9.3-1) unstable; urgency=low

  * new upstream release

 -- Sylvain Thénault <sylvain.thenault@logilab.fr>  Tue, 27 Jul 2010 16:39:04 +0200

cubicweb (3.9.2-1) unstable; urgency=low

  * new upstream release

 -- Sylvain Thénault <sylvain.thenault@logilab.fr>  Fri, 16 Jul 2010 12:40:59 +0200

cubicweb (3.9.1-1) unstable; urgency=low

  * new upstream release

 -- Sylvain Thénault <sylvain.thenault@logilab.fr>  Mon, 12 Jul 2010 13:25:10 +0200

cubicweb (3.9.0-1) unstable; urgency=low

  * new upstream release

 -- Sylvain Thénault <sylvain.thenault@logilab.fr>  Wed, 07 Jul 2010 13:01:06 +0200

cubicweb (3.8.7-1) unstable; urgency=low

  * new upstream release

 -- Julien Jehannet <julien.jehannet@logilab.fr>  Wed, 07 Jul 2010 11:42:02 +0200

cubicweb (3.8.6-1) unstable; urgency=low

  * new upstream release

 -- Sylvain Thénault <sylvain.thenault@logilab.fr>  Fri, 02 Jul 2010 00:39:36 +0200

cubicweb (3.8.5-1) unstable; urgency=low

  * new upstream release

 -- Sylvain Thénault <sylvain.thenault@logilab.fr>  Mon, 21 Jun 2010 10:42:01 +0200

cubicweb (3.8.4-1) unstable; urgency=low

  * new upstream release

 -- Sylvain Thénault <sylvain.thenault@logilab.fr>  Fri, 11 Jun 2010 11:36:50 +0200

cubicweb (3.8.3-1) unstable; urgency=low

  * new upstream release

 -- Sylvain Thénault <sylvain.thenault@logilab.fr>  Mon, 07 Jun 2010 09:19:50 +0200

cubicweb (3.8.2-1) unstable; urgency=low

  * new upstream release

 -- Sylvain Thénault <sylvain.thenault@logilab.fr>  Tue, 18 May 2010 14:59:07 +0200

cubicweb (3.8.1-1) unstable; urgency=low

  * new upstream release

 -- Sylvain Thénault <sylvain.thenault@logilab.fr>  Mon, 26 Apr 2010 17:11:36 +0200

cubicweb (3.8.0-1) unstable; urgency=low

  * new upstream release

 -- Sylvain Thénault <sylvain.thenault@logilab.fr>  Tue, 20 Apr 2010 16:31:44 +0200

cubicweb (3.7.5-1) unstable; urgency=low

  * new upstream release on the 3.7 branch

 -- Alexandre Fayolle <afayolle@debian.org>  Thu, 29 Apr 2010 13:51:52 +0200

cubicweb (3.7.4-1) unstable; urgency=low

  * new upstream release

 -- Sylvain Thénault <sylvain.thenault@logilab.fr>  Thu, 15 Apr 2010 18:20:39 +0200

cubicweb (3.7.3-1) unstable; urgency=low

  * new upstream release

 -- Sylvain Thénault <sylvain.thenault@logilab.fr>  Wed, 31 Mar 2010 14:55:21 +0200

cubicweb (3.7.2-1) unstable; urgency=low

  * new upstream release

 -- Sylvain Thénault <sylvain.thenault@logilab.fr>  Fri, 26 Mar 2010 15:53:01 +0100

cubicweb (3.7.1-1) unstable; urgency=low

  * new upstream release

 -- Sylvain Thénault <sylvain.thenault@logilab.fr>  Fri, 19 Mar 2010 14:47:23 +0100

cubicweb (3.7.0-1) unstable; urgency=low

  * remove postgresql-contrib from cubicweb dependency (using tsearch
    which is included with postgres >= 8.3)
  * add postgresql-client | mysql-client to cubicweb-server dependencies using two
    new cubicweb-[postgresql|mysql]-support virtual packages (necessary for
    dump/restore of database)

 -- Sylvain Thénault <sylvain.thenault@logilab.fr>  Tue, 16 Mar 2010 17:55:37 +0100

cubicweb (3.6.3-1) unstable; urgency=low

  * remove postgresql-contrib from cubicweb dependency (using tsearch
    which is included with postgres >= 8.3)
  * add postgresql-client | mysql-client to cubicweb-server dependencies using two
    new cubicweb-[postgresql|mysql]-support virtual packages (necessary for
    dump/restore of database)

 -- Sylvain Thénault <sylvain.thenault@logilab.fr>  Wed, 24 Mar 2010 07:50:47 +0100

cubicweb (3.6.2-1) unstable; urgency=low

  * new upstream release

 -- Sylvain Thénault <sylvain.thenault@logilab.fr>  Thu, 11 Mar 2010 19:49:04 +0100

cubicweb (3.6.1-2) unstable; urgency=low

  * remove depends to python-elementtree (included in python>=2.5)

 -- Pierre-Yves David <pierre-yves.david@logilab.fr>  Fri, 04 Mar 2010 14:43:01 +0100

cubicweb (3.6.1-1) unstable; urgency=low

  * new upstream release

 -- Sylvain Thénault <sylvain.thenault@logilab.fr>  Fri, 26 Feb 2010 14:14:01 +0100

cubicweb (3.6.0-1) unstable; urgency=low

  * new upstream release

 -- Sylvain Thénault <sylvain.thenault@logilab.fr>  Wed, 10 Feb 2010 09:44:58 +0100

cubicweb (3.5.12-1) unstable; urgency=low

  * new upstream release

 -- Sylvain Thénault <sylvain.thenault@logilab.fr>  Tue, 02 Feb 2010 11:07:00 +0100

cubicweb (3.5.11-1) unstable; urgency=low

  * new upstream release

 -- Sylvain Thénault <sylvain.thenault@logilab.fr>  Wed, 23 Dec 2009 10:27:12 +0100

cubicweb (3.5.10-1) unstable; urgency=low

  * new upstream release

 -- Sylvain Thénault <sylvain.thenault@logilab.fr>  Thu, 03 Dec 2009 15:48:38 +0100

cubicweb (3.5.9-1) unstable; urgency=low

  * new upstream release

 -- Nicolas Chauvat <nicolas.chauvat@logilab.fr>  Sun, 29 Nov 2009 23:28:47 +0100

cubicweb (3.5.8-1) unstable; urgency=low

  * new upstream release

 -- Nicolas Chauvat <nicolas.chauvat@logilab.fr>  Sun, 29 Nov 2009 22:43:11 +0100

cubicweb (3.5.7-1) unstable; urgency=low

  * new upstream release

 -- Nicolas Chauvat <nicolas.chauvat@logilab.fr>  Sat, 28 Nov 2009 11:50:08 +0100

cubicweb (3.5.6-1) unstable; urgency=low

  * new upstream release

 -- Adrien Di Mascio <Adrien.DiMascio@logilab.fr>  Mon, 23 Nov 2009 18:55:01 +0100

cubicweb (3.5.5-1) unstable; urgency=low

  * new upstream release

 -- Sylvain Thénault <sylvain.thenault@logilab.fr>  Wed, 21 Oct 2009 10:38:55 +0200

cubicweb (3.5.4-1) unstable; urgency=low

  * new upstream release

 -- Sylvain Thénault <sylvain.thenault@logilab.fr>  Wed, 07 Oct 2009 20:58:35 +0200

cubicweb (3.5.3-1) unstable; urgency=low

  * new upstream release

 -- Sylvain Thénault <sylvain.thenault@logilab.fr>  Wed, 07 Oct 2009 15:35:10 +0200

cubicweb (3.5.2-1) unstable; urgency=low

  * new upstream release

 -- Adrien Di Mascio <Adrien.DiMascio@logilab.fr>  Tue, 22 Sep 2009 09:31:42 +0200

cubicweb (3.5.1-1) unstable; urgency=low

  * new upstream release

 -- Sylvain Thénault <sylvain.thenault@logilab.fr>  Fri, 18 Sep 2009 10:35:00 +0200

cubicweb (3.5.0-1) unstable; urgency=low

  * new upstream release

 -- Sylvain Thénault <sylvain.thenault@logilab.fr>  Wed, 16 Sep 2009 17:51:13 +0200

cubicweb (3.4.11-1) unstable; urgency=low

  * new upstream release

 -- Aurélien Campéas <aurelien.campeas@logilab.fr>  Tue, 11 Sep 2009 12:20:00 +0200

cubicweb (3.4.10-1) unstable; urgency=low

  * new upstream release

 -- Sylvain Thénault <sylvain.thenault@logilab.fr>  Fri, 11 Sep 2009 17:19:37 +0200

cubicweb (3.4.9-1) unstable; urgency=low

  * new upstream release

 -- Sylvain Thénault <sylvain.thenault@logilab.fr>  Fri, 11 Sep 2009 14:27:39 +0200

cubicweb (3.4.8-1) unstable; urgency=low

  * new upstream release

 -- Sylvain Thénault <sylvain.thenault@logilab.fr>  Thu, 10 Sep 2009 15:27:17 +0200

cubicweb (3.4.7-1) unstable; urgency=low

  * new upstream release

 -- Sylvain Thénault <sylvain.thenault@logilab.fr>  Wed, 09 Sep 2009 14:08:41 +0200

cubicweb (3.4.6-1) unstable; urgency=low

  * new upstream release

 -- Sylvain Thénault <sylvain.thenault@logilab.fr>  Mon, 31 Aug 2009 14:12:30 +0200

cubicweb (3.4.5-1) unstable; urgency=low

  * new upstream release

 -- Sylvain Thénault <sylvain.thenault@logilab.fr>  Wed, 26 Aug 2009 15:01:42 +0200

cubicweb (3.4.4-1) unstable; urgency=low

  * new upstream release

 -- Sylvain Thénault <sylvain.thenault@logilab.fr>  Tue, 18 Aug 2009 14:27:08 +0200

cubicweb (3.4.3-1) unstable; urgency=low

  * new upstream release

 -- Nicolas Chauvat <nicolas.chauvat@logilab.fr>  Fri, 14 Aug 2009 17:54:06 +0200

cubicweb (3.4.2-1) unstable; urgency=low

  * new upstream release

 -- Sylvain Thénault <sylvain.thenault@logilab.fr>  Fri, 07 Aug 2009 17:50:15 +0200

cubicweb (3.4.1-1) unstable; urgency=low

  * new upstream release

 -- Sylvain Thénault <sylvain.thenault@logilab.fr>  Fri, 07 Aug 2009 14:00:33 +0200

cubicweb (3.4.0-1) unstable; urgency=low

  * new upstream release

 -- Sylvain Thénault <sylvain.thenault@logilab.fr>  Fri, 07 Aug 2009 10:43:21 +0200

cubicweb (3.3.5-1) unstable; urgency=low

  * new upstream release

 -- Sylvain Thénault <sylvain.thenault@logilab.fr>  Thu, 06 Aug 2009 09:05:22 +0200

cubicweb (3.3.4-2) unstable; urgency=low

  * fix conflicting test files

 -- Sylvain Thénault <sylvain.thenault@logilab.fr>  Tue, 21 Jul 2009 23:09:03 +0200

cubicweb (3.3.4-1) unstable; urgency=low

  * new upstream release

 -- Sylvain Thénault <sylvain.thenault@logilab.fr>  Tue, 21 Jul 2009 13:11:38 +0200

cubicweb (3.3.3-2) unstable; urgency=low

  * re-release with "from __future__ import with_statement" commented out to
    avoid broken installation if 2.4 is installed

 -- Sylvain Thénault <sylvain.thenault@logilab.fr>  Mon, 06 Jul 2009 17:33:15 +0200

cubicweb (3.3.3-1) unstable; urgency=low

  * new upstream release

 -- Sylvain Thénault <sylvain.thenault@logilab.fr>  Mon, 06 Jul 2009 13:24:29 +0200

cubicweb (3.3.2-1) unstable; urgency=low

  * new upstream release

 -- Sylvain Thénault <sylvain.thenault@logilab.fr>  Thu, 25 Jun 2009 07:58:14 +0200

cubicweb (3.3.1-1) unstable; urgency=low

  * new upstream release

 -- Aurélien Campéas <aurelien.campeas@logilab.fr>  Mon, 22 Jun 2009 12:00:00 +0200

cubicweb (3.3.0-1) unstable; urgency=low

  * new upstream release

 -- Nicolas Chauvat <nicolas.chauvat@logilab.fr>  Wed, 03 Jun 2009 19:52:37 +0200

cubicweb (3.2.3-1) unstable; urgency=low

  * new upstream release

 -- Nicolas Chauvat <nicolas.chauvat@logilab.fr>  Wed, 27 May 2009 12:31:49 +0200

cubicweb (3.2.1-1) unstable; urgency=low

  * new upstream release

 -- Aurélien Campéas <aurelien.campeas@logilab.fr>  Mon, 25 May 2009 16:45:00 +0200

cubicweb (3.2.0-1) unstable; urgency=low

  * new upstream release

 -- Sylvain Thénault <sylvain.thenault@logilab.fr>  Thu, 14 May 2009 12:31:06 +0200

cubicweb (3.1.4-1) unstable; urgency=low

  * new upstream release

 -- Aurélien Campéas <aurelien.campeas@logilab.fr>  Mon, 06 Apr 2009 14:30:00 +0200

cubicweb (3.1.3-1) unstable; urgency=low

  * new upstream release

 -- Sylvain Thénault <sylvain.thenault@logilab.fr>  Mon, 06 Apr 2009 08:52:27 +0200

cubicweb (3.1.2-1) unstable; urgency=low

  * new upstream release

 -- Aurélien Campéas <aurelien.campeas@logilab.fr>  Wed, 10 Mar 2009 12:30:00 +0100

cubicweb (3.1.1-1) unstable; urgency=low

  * new upstream release

 -- Aurélien Campéas <aurelien.campeas@logilab.fr>  Wed, 9 Mar 2009 18:32:00 +0100

cubicweb (3.1.0-1) unstable; urgency=low

  * new upstream release

 -- Sylvain Thénault <sylvain.thenault@logilab.fr>  Wed, 25 Feb 2009 18:41:47 +0100

cubicweb (3.0.10-1) unstable; urgency=low

  * merge cubicweb-core package into cubicweb-common
  * simplify debian/rules

 -- Julien Jehannet <julien.jehannet@logilab.fr>  Thu, 19 Feb 2009 16:24:09 +0100

cubicweb (3.0.9-1) unstable; urgency=low

  * new upstream (interim) release

 -- Aurélien Campéas <aurelien.campeas@logilab.fr>  Tue, 10 Feb 2009 14:05:12 +0100

cubicweb (3.0.4-1) unstable; urgency=low

  * new upstream release

 -- Sylvain Thénault <sylvain.thenault@logilab.fr>  Tue, 27 Jan 2009 16:05:12 +0100

cubicweb (3.0.3-1) unstable; urgency=low

  * new upstream release

 -- Aurélien Campéas <aurelien.campeas@logilab.fr>  Wed, 14 Jan 2009 18:25:21 +0100

cubicweb (3.0.2-1) unstable; urgency=low

  * new upstream release

 -- Sylvain Thénault <sylvain.thenault@logilab.fr>  Wed, 14 Jan 2009 13:25:21 +0100

cubicweb (3.0.1-1) unstable; urgency=low

  * new upstream release

 -- Sylvain Thénault <sylvain.thenault@logilab.fr>  Thu, 08 Jan 2009 18:27:37 +0100

cubicweb (3.0.0-1) unstable; urgency=low

  * new upstream release

 -- Adrien Di Mascio <Adrien.DiMascio@logilab.fr>  Tue, 23 Dec 2008 18:42:43 +0100

cubicweb (2.99.99-1) unstable; urgency=low

  * new upstream release

 -- Sylvain Thénault <sylvain.thenault@logilab.fr>  Mon, 22 Dec 2008 17:34:45 +0100

cubicweb (2.99.7-1) unstable; urgency=low

  * remove buggy cubicweb-common.postinst
  * replace erudi|ginco by cubicweb where necessary in existing instance
  * new upstream release

 -- Sylvain Thénault <sylvain.thenault@logilab.fr>  Fri, 19 Dec 2008 17:11:00 +0100

cubicweb (2.99.6-1) unstable; urgency=low

  * new upstream release

 -- Sylvain Thénault <sylvain.thenault@logilab.fr>  Fri, 19 Dec 2008 15:16:37 +0100

cubicweb (2.99.5-1) unstable; urgency=low

  * new upstream release

 -- Sylvain Thénault <sylvain.thenault@logilab.fr>  Wed, 17 Dec 2008 14:14:26 +0100

cubicweb (2.99.4-1) unstable; urgency=low

  * new upstream release

 -- Adrien Di Mascio <Adrien.DiMascio@logilab.fr>  Fri, 12 Dec 2008 10:00:31 +0100

cubicweb (2.99.3-1) unstable; urgency=low

  * new upstream release

 -- Adrien Di Mascio <Adrien.DiMascio@logilab.fr>  Tue, 09 Dec 2008 07:42:16 +0100

cubicweb (2.99.2-1) unstable; urgency=low

  * new upstream release

 -- Adrien Di Mascio <adrien.dimascio@logilab.fr>  Mon, 17 Nov 2008 15:02:16 +0100

cubicweb (2.99.1-1) unstable; urgency=low

  * new upstream release

 -- Nicolas Chauvat <nicolas.chauvat@logilab.fr>  Thu, 13 Nov 2008 11:02:16 +0100

cubicweb (2.99.0-1) unstable; urgency=low

  * initial public release

 -- Nicolas Chauvat <nicolas.chauvat@logilab.fr>  Fri, 24 Oct 2008 23:01:21 +0200<|MERGE_RESOLUTION|>--- conflicted
+++ resolved
@@ -1,4 +1,3 @@
-<<<<<<< HEAD
 cubicweb (3.10.5-1) unstable; urgency=low
 
   * new upstream release
@@ -34,7 +33,7 @@
   * new upstream release
 
  -- Sylvain Thénault <sylvain.thenault@logilab.fr>  Wed, 13 Oct 2010 22:18:39 +0200
-=======
+
 cubicweb (3.9.9-3) unstable; urgency=low
 
   * cubicweb-common must actually include shared/i18n folder
@@ -46,7 +45,6 @@
   * fix cubicweb-common content
 
  -- Pierre-Yves David <pierre-yves.david@logilab.fr>  Tue, 23 Nov 2010 14:00:46 +0200
->>>>>>> 8041fa27
 
 cubicweb (3.9.9-1) unstable; urgency=low
 
