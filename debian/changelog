--- conflicted
+++ resolved
@@ -1,22 +1,23 @@
-<<<<<<< HEAD
 cubicweb (3.16.0-1) squeeze; urgency=low
 
   * New upstream release
 
  -- Aurélien Campéas <aurelien.campeas@logilab.fr>  Wed, 23 Jan 2013 17:40:00 +0100
 
+cubicweb (3.15.9-1) squeeze; urgency=low
+
+  * New upstream release
+
+ -- David Douard <david.douard@logilab.fr>  Fri, 25 Jan 2013 17:49:58 +0100
+
 cubicweb (3.15.8-2) UNRELEASED; urgency=low
-=======
-cubicweb (3.15.9-1) squeeze; urgency=low
->>>>>>> 0baa82ce
-
-  * New upstream release
+
   * Don't compress txt files.  They're used by the doc's search functionality,
     and the javascript gets confused if it receives gzip instead of text.
   * Work around broken combination of jquery 1.4 and sphinx 0.6 in squeeze by
     patching up doctools.js.
 
- -- David Douard <david.douard@logilab.fr>  Fri, 25 Jan 2013 17:49:58 +0100
+ -- Julien Cristau <jcristau@debian.org>  Wed, 09 Jan 2013 19:09:16 +0100
 
 cubicweb (3.15.8-1) squeeze; urgency=low
 
