--- conflicted
+++ resolved
@@ -1,4 +1,3 @@
-<<<<<<< HEAD
 cubicweb (3.18.5-1) unstable; urgency=low
 
   * new upstream release
@@ -34,13 +33,12 @@
   * new upstream release.
 
  -- Julien Cristau <julien.cristau@logilab.fr>  Fri, 10 Jan 2014 17:14:18 +0100
-=======
+
 cubicweb (3.17.15-1) unstable; urgency=low
 
   * new upstream release
 
  -- Aurelien Campeas <aurelien.campeas@logilab.fr>  Wed, 13 May 2014 17:47:00 +0200
->>>>>>> 721e1552
 
 cubicweb (3.17.14-1) unstable; urgency=low
 
