<<<<<<< HEAD
cubicweb (3.27.0~dev0-1) UNRELEASED; urgency=medium

  * Switch all Debian packages to Python 3.
  * Switch to Debian source format 3.0 (quilt).
  * Run test suite as part of autopkgtest.
  * Remove build dependency on obsolete dh-systemd.
  * Specify priority “optional” instead of the obsolete “extra”.
  * Tidy substvars usage in control file.
  * Stop using an empty (and obsolete) /etc/bash_completion.d with
    cubicweb-ctl.
  * Move lintian-overrides file to debian/source directory.
  * Use “dependency package” instead of “virtual package” to describe
    python3-cubicweb-postgresql-support.
  * Fix doc-base section.
  * Fix spelling mistake in doc-base abstract.
  * Remove transitional packages.

 -- Jérémy Bobbio <jeremy.bobbio@irq7.fr>  Wed, 29 May 2019 16:06:20 +0200
=======
cubicweb (3.26.13-1) unstable; urgency=medium

  [ Denis Laxalde ]
  * Introduce a cubicweb-ctl3 binary package, conflicting with cubicweb-ctl.
  * New upstream release.

  [ Jérémy Bobbio ]
  * Switch to Debian source format 3.0 (quilt).
  * Specify priority “optional” instead of the obsolete “extra”.
  * Tidy substvars usage in control file.
  * Move lintian-overrides file to debian/source directory.
  * Fix doc-base section.
  * Fix spelling mistake in doc-base abstract.

 -- Denis Laxalde <denis.laxalde@logilab.fr>  Wed, 24 Jul 2019 12:21:55 +0200

cubicweb (3.26.12-1) unstable; urgency=medium

  * New upstream release.

 -- Denis Laxalde <denis.laxalde@logilab.fr>  Tue, 02 Jul 2019 11:32:39 +0200

cubicweb (3.26.11-2) unstable; urgency=medium

  * Remove build dependency on dh-systemd
  * Build python3 basic packages
  * Actually install something in cubicweb-ctl binary package
  * Fix a couple of Lintian warnings

 -- Denis Laxalde <denis.laxalde@logilab.fr>  Wed, 26 Jun 2019 15:00:53 +0200
>>>>>>> 04bdbcc8

cubicweb (3.26.11-1) unstable; urgency=medium

  * New upstream release.

 -- Denis Laxalde <denis.laxalde@logilab.fr>  Fri, 07 Jun 2019 14:52:32 +0200

cubicweb (3.26.10-1) unstable; urgency=medium

  * New upstream release.

 -- Denis Laxalde <denis.laxalde@logilab.fr>  Thu, 23 May 2019 16:59:45 +0200

cubicweb (3.26.6-1) unstable; urgency=medium

  * New upstream release

 -- Philippe Pepiot <philippe.pepiot@logilab.fr>  Wed, 18 Jul 2018 13:46:36 +0200

cubicweb (3.26.4-1) unstable; urgency=medium

  * New upstream release.

 -- Denis Laxalde <denis.laxalde@logilab.fr>  Mon, 18 Jun 2018 08:58:11 +0200

cubicweb (3.26.3-1) unstable; urgency=medium

  * New upstream release.

 -- Denis Laxalde <denis.laxalde@logilab.fr>  Mon, 23 Apr 2018 15:18:55 +0200

cubicweb (3.26.2-1) unstable; urgency=medium

  * new upstream release.

 -- Denis Laxalde <denis.laxalde@logilab.fr>  Thu, 22 Mar 2018 13:52:54 +0100

cubicweb (3.26.1-1) unstable; urgency=medium

  * New upstream release.

 -- Denis Laxalde <denis.laxalde@logilab.fr>  Wed, 21 Feb 2018 18:06:54 +0100

cubicweb (3.26.0-1) unstable; urgency=medium

  * New upstream release.

 -- Denis Laxalde <denis.laxalde@logilab.fr>  Thu, 01 Feb 2018 09:24:01 +0100

cubicweb (3.25.4-1) unstable; urgency=medium

  * New upstream release.

 -- Denis Laxalde <denis.laxalde@logilab.fr>  Fri, 12 Jan 2018 10:47:38 +0100

cubicweb (3.25.3-1) unstable; urgency=medium

  * New upstream release

 -- Philippe Pepiot <philippe.pepiot@logilab.fr>  Tue, 17 Oct 2017 11:58:05 +0200

cubicweb (3.25.2-1) unstable; urgency=medium

  * New upstream release

 -- Sylvain Thenault <sylvain.thenault@logilab.fr>  Mon, 11 Sep 2017 16:17:49 +0200

cubicweb (3.25.1-1) unstable; urgency=medium

  * New upstream release.

 -- Denis Laxalde <denis.laxalde@logilab.fr>  Mon, 10 Jul 2017 11:23:14 +0200

cubicweb (3.25.0-1) unstable; urgency=medium

  * New upstream release.

 -- Denis Laxalde <denis.laxalde@logilab.fr>  Fri, 14 Apr 2017 15:15:00 +0200

cubicweb (3.24.6-1) unstable; urgency=medium

  * New upstream release.

 -- Denis Laxalde <denis.laxalde@logilab.fr>  Mon, 20 Mar 2017 08:57:32 +0100

cubicweb (3.24.5-1) unstable; urgency=medium

  * New upstream release. 

 -- Sylvain Thenault <sylvain.thenault@logilab.fr>  Tue, 31 Jan 2017 10:40:14 +0100

cubicweb (3.24.4-1) unstable; urgency=medium

  * New upstream release.

 -- Sylvain Thenault <sylvain.thenault@logilab.fr>  Fri, 27 Jan 2017 13:28:56 +0100

cubicweb (3.24.3-1) unstable; urgency=medium

  * New upstream release. 

 -- David Douard <david.douard@logilab.fr>  Wed, 23 Nov 2016 18:36:14 +0100

cubicweb (3.24.2-1) unstable; urgency=medium

  * new upstream release.

 -- Denis Laxalde <denis.laxalde@logilab.fr>  Mon, 21 Nov 2016 13:46:43 +0100

cubicweb (3.24.1-1) unstable; urgency=medium

  * New upstream release.

  * Ship the CubicWeb library in a single binary package python-cubicweb. Yet
    keep meta packages for dependencies on the HTTP server (Pyramid or
    Twisted) and the database backend.

  * Remove cubicweb-mysql-support.

  * Use dh_python and pybuild.

  * Remove all daemon-related stuff from cubicweb-ctl package (since a
    CubicWeb application should now be managed by a WSGI server).

 -- David Douard <david.douard@logilab.fr>  Fri, 18 Nov 2016 14:58:28 +0100

cubicweb (3.24.0-1) unstable; urgency=medium

  * New upstream release.

 -- Denis Laxalde <denis.laxalde@logilab.fr>  Thu, 03 Nov 2016 18:17:18 +0100

cubicweb (3.23.2-1) unstable; urgency=medium

  * new upstream release

 -- Sylvain Thenault <sylvain.thenault@logilab.fr>  Wed, 19 Oct 2016 19:21:09 +0200

cubicweb (3.23.1-1) unstable; urgency=medium

  * new upstream release.

 -- Sylvain Thenault <sylvain.thenault@logilab.fr>  Wed, 29 Jun 2016 13:50:34 +0200

cubicweb (3.23.0-1) unstable; urgency=medium

  * New upstream release.

 -- Denis Laxalde <denis.laxalde@logilab.fr>  Thu, 23 Jun 2016 16:28:39 +0200

cubicweb (3.22.4-1) unstable; urgency=medium

  * new upstream release

 -- David Douard <david.douard@logilab.fr>  Thu, 21 Jul 2016 21:02:14 +0200

cubicweb (3.22.3-1) unstable; urgency=medium

  * New upstream release.

 -- Denis Laxalde <denis.laxalde@logilab.fr>  Tue, 21 Jun 2016 15:32:19 +0200

cubicweb (3.22.2-1) unstable; urgency=medium

  * new upstream release

 -- Julien Cristau <julien.cristau@logilab.fr>  Tue, 23 Feb 2016 11:45:38 +0100

cubicweb (3.22.1-1) unstable; urgency=medium

  * new upstream release

 -- Julien Cristau <julien.cristau@logilab.fr>  Fri, 12 Feb 2016 10:38:56 +0100

cubicweb (3.22.0-1) unstable; urgency=medium

  * new upstream release

 -- Julien Cristau <julien.cristau@logilab.fr>  Mon, 04 Jan 2016 17:53:55 +0100

cubicweb (3.21.6-1) unstable; urgency=medium

  * new upstream release

 -- Julien Cristau <julien.cristau@logilab.fr>  Tue, 16 Feb 2016 18:53:15 +0100

cubicweb (3.21.5-2) unstable; urgency=medium

  * Fix conflict between cubicweb-server and cubicweb-dev.

 -- Julien Cristau <julien.cristau@logilab.fr>  Thu, 17 Dec 2015 14:56:07 +0100

cubicweb (3.21.5-1) unstable; urgency=medium

  * New upstream release.

 -- Rémi Cardona <remi.cardona@logilab.fr>  Tue, 15 Dec 2015 17:33:05 +0100

cubicweb (3.21.4-1) unstable; urgency=medium

  * New upstream release.

 -- Rémi Cardona <remi.cardona@logilab.fr>  Tue, 15 Dec 2015 11:59:58 +0100

cubicweb (3.21.3-1) unstable; urgency=medium

  * New upstream release.

 -- Rémi Cardona <remi.cardona@logilab.fr>  Wed, 09 Dec 2015 18:29:39 +0100

cubicweb (3.21.2-1) unstable; urgency=medium

  * New upstream release.

 -- Rémi Cardona <remi.cardona@logilab.fr>  Fri, 09 Oct 2015 18:00:39 +0200

cubicweb (3.21.1-1) unstable; urgency=medium

  * new upstream release

 -- Julien Cristau <julien.cristau@logilab.fr>  Tue, 28 Jul 2015 18:05:55 +0200

cubicweb (3.21.0-1) unstable; urgency=low

  * New upstream release.

 -- Julien Cristau <julien.cristau@logilab.fr>  Fri, 10 Jul 2015 17:04:11 +0200

cubicweb (3.20.16-1) unstable; urgency=medium

  * new upstream release

 -- David Douard <david.douard@logilab.fr>  Tue, 19 Jul 2016 12:48:45 +0200

cubicweb (3.20.15-1) unstable; urgency=medium

  * new upstream release 

 -- David Douard <david.douard@logilab.fr>  Mon, 09 May 2016 17:04:10 +0200

cubicweb (3.20.14-1) unstable; urgency=medium

  * new upstream release

 -- Julien Cristau <julien.cristau@logilab.fr>  Mon, 21 Mar 2016 17:59:22 +0100

cubicweb (3.20.13-1) unstable; urgency=medium

  * new upstream release

 -- Julien Cristau <julien.cristau@logilab.fr>  Tue, 16 Feb 2016 17:53:29 +0100

cubicweb (3.20.12-1) unstable; urgency=medium

  * new upstream release.

 -- Julien Cristau <julien.cristau@logilab.fr>  Mon, 14 Dec 2015 16:28:52 +0100

cubicweb (3.20.11-1) unstable; urgency=medium

  * New upstream release.

 -- Rémi Cardona <remi.cardona@logilab.fr>  Wed, 09 Dec 2015 16:27:45 +0100

cubicweb (3.20.10-1) unstable; urgency=medium

  * New upstream release.

 -- Rémi Cardona <remi.cardona@logilab.fr>  Thu, 08 Oct 2015 18:47:24 +0200

cubicweb (3.20.9-1) unstable; urgency=low

  * New upstream release.

 -- Rémi Cardona <remi.cardona@logilab.fr>  Thu, 09 Jul 2015 12:40:13 +0200

cubicweb (3.20.8-1) unstable; urgency=low

  * New upstream release.

 -- Rémi Cardona <remi.cardona@logilab.fr>  Mon, 22 Jun 2015 12:50:11 +0200

cubicweb (3.20.7-1) unstable; urgency=low

  * New upstream release.

 -- Rémi Cardona <remi.cardona@logilab.fr>  Wed, 22 Apr 2015 17:47:35 +0200

cubicweb (3.20.6-1) unstable; urgency=low

  * new upstream release

 -- Julien Cristau <julien.cristau@logilab.fr>  Thu, 02 Apr 2015 10:58:16 +0200

cubicweb (3.20.5-2) unstable; urgency=low

  * Fix cubicweb-dev dependencies.

 -- Julien Cristau <julien.cristau@logilab.fr>  Fri, 27 Mar 2015 17:22:53 +0100

cubicweb (3.20.5-1) unstable; urgency=low

  * new upstream release

 -- Julien Cristau <julien.cristau@logilab.fr>  Fri, 27 Mar 2015 14:56:16 +0100

cubicweb (3.20.4-1) unstable; urgency=low

  * new upstream release

 -- Julien Cristau <julien.cristau@logilab.fr>  Fri, 06 Feb 2015 09:41:32 +0100

cubicweb (3.20.3-1) unstable; urgency=low

  * new upstream release

 -- Julien Cristau <julien.cristau@logilab.fr>  Fri, 30 Jan 2015 16:14:22 +0100

cubicweb (3.20.2-1) unstable; urgency=medium

  * new upstream release

 -- Julien Cristau <julien.cristau@logilab.fr>  Thu, 08 Jan 2015 12:20:13 +0100

cubicweb (3.20.1-1) unstable; urgency=low

  * new upstream release

 -- Julien Cristau <julien.cristau@logilab.fr>  Wed, 07 Jan 2015 15:24:24 +0100

cubicweb (3.20.0-1) unstable; urgency=medium

  * new upstream release

 -- Julien Cristau <julien.cristau@logilab.fr>  Tue, 06 Jan 2015 18:11:03 +0100

cubicweb (3.19.14-1) unstable; urgency=medium

  * new upstream release

 -- Julien Cristau <julien.cristau@logilab.fr>  Tue, 16 Feb 2016 11:01:47 +0100

cubicweb (3.19.13-1) unstable; urgency=medium

  * New upstream release.

 -- Rémi Cardona <remi.cardona@logilab.fr>  Tue, 06 Oct 2015 18:31:33 +0200

cubicweb (3.19.12-1) unstable; urgency=low

  * New upstream release

 -- Rémi Cardona <remi.cardona@logilab.fr>  Fri, 19 Jun 2015 10:51:23 +0200

cubicweb (3.19.11-2) unstable; urgency=low

  * Fix cubicweb-dev dependencies.

 -- Julien Cristau <julien.cristau@logilab.fr>  Fri, 27 Mar 2015 16:53:20 +0100

cubicweb (3.19.11-1) unstable; urgency=low

  * new upstream release

 -- Julien Cristau <julien.cristau@logilab.fr>  Wed, 18 Mar 2015 11:55:52 +0100

cubicweb (3.19.10-1) unstable; urgency=low

  * New upstream release.

 -- Rémi Cardona <remi.cardona@logilab.fr>  Thu, 12 Mar 2015 11:52:01 +0100

cubicweb (3.19.9-1) unstable; urgency=low

  * new upstream release

 -- Julien Cristau <julien.cristau@logilab.fr>  Thu, 05 Feb 2015 15:35:19 +0100

cubicweb (3.19.8-1) unstable; urgency=medium

  * new upstream release

 -- Julien Cristau <julien.cristau@logilab.fr>  Thu, 22 Jan 2015 17:18:34 +0100

cubicweb (3.19.7-1) unstable; urgency=low

  * new upstream release

 -- Julien Cristau <julien.cristau@logilab.fr>  Wed, 07 Jan 2015 14:37:59 +0100

cubicweb (3.19.6-1) unstable; urgency=low

  * new upstream release 

 -- David Douard <david.douard@logilab.fr>  Wed, 26 Nov 2014 16:22:39 +0100

cubicweb (3.19.5-1) unstable; urgency=low

  * new upstream release

 -- Julien Cristau <julien.cristau@logilab.fr>  Mon, 06 Oct 2014 17:32:28 +0200

cubicweb (3.19.4-1) unstable; urgency=low

  * new upstream release

 -- Julien Cristau <julien.cristau@logilab.fr>  Thu, 25 Sep 2014 14:24:04 +0200

cubicweb (3.19.3-1) unstable; urgency=low

  * new upstream release

 -- Julien Cristau <julien.cristau@logilab.fr>  Fri, 18 Jul 2014 16:16:32 +0200

cubicweb (3.19.2-1) unstable; urgency=low

  * new upstream release

 -- Julien Cristau <julien.cristau@logilab.fr>  Thu, 03 Jul 2014 09:53:52 +0200

cubicweb (3.19.1-1) unstable; urgency=low

  * new upstream release

 -- Julien Cristau <julien.cristau@logilab.fr>  Tue, 03 Jun 2014 12:16:00 +0200

cubicweb (3.19.0-1) unstable; urgency=low

  * new upstream release

 -- Julien Cristau <julien.cristau@logilab.fr>  Mon, 28 Apr 2014 18:35:27 +0200

cubicweb (3.18.8-1) unstable; urgency=medium

  * new upstream release

 -- Julien Cristau <julien.cristau@logilab.fr>  Thu, 22 Jan 2015 16:41:12 +0100

cubicweb (3.18.7-1) unstable; urgency=low

  * new upstream release

 -- Aurelien Campeas <aurelien.campeas@logilab.fr>  Tue, 25 Nov 2014 12:14:36 +0100

cubicweb (3.18.6-1) unstable; urgency=low

  * new upstream release

 -- Julien Cristau <julien.cristau@logilab.fr>  Wed, 24 Sep 2014 15:08:34 +0200

cubicweb (3.18.5-1) unstable; urgency=low

  * new upstream release

 -- Aurelien Campeas <aurelien.campeas@logilab.fr>  Thu, 05 Jun 2014 16:13:03 +0200

cubicweb (3.18.4-1) unstable; urgency=low

  * new upstream release

 -- Aurelien Campeas <aurelien.campeas@logilab.fr>  Fri, 28 Mar 2014 17:12:48 +0100

cubicweb (3.18.3-1) unstable; urgency=low

  * new upstream release

 -- Julien Cristau <julien.cristau@logilab.fr>  Fri, 14 Feb 2014 16:03:55 +0100

cubicweb (3.18.2-1) unstable; urgency=low

  * new upstream release.

 -- Julien Cristau <julien.cristau@logilab.fr>  Tue, 21 Jan 2014 12:34:00 +0100

cubicweb (3.18.1-1) unstable; urgency=low

  * New upstream release.

 -- Julien Cristau <julien.cristau@logilab.fr>  Thu, 16 Jan 2014 11:53:21 +0100

cubicweb (3.18.0-1) unstable; urgency=low

  * new upstream release.

 -- Julien Cristau <julien.cristau@logilab.fr>  Fri, 10 Jan 2014 17:14:18 +0100

cubicweb (3.17.18-1) unstable; urgency=low

  * new upstream release

 -- Aurelien Campeas <aurelien.campeas@logilab.fr>  Mon, 24 Nov 2014 17:41:24 +0100

cubicweb (3.17.17-1) unstable; urgency=low

  * new upstream release

 -- Aurelien Campeas <aurelien.campeas@logilab.fr>  Tue, 16 Sep 2014 18:38:19 +0200

cubicweb (3.17.16-1) unstable; urgency=low

  * new upstream release

 -- Aurelien Campeas <aurelien.campeas@logilab.fr>  Mon, 07 Jul 2014 19:26:12 +0200

cubicweb (3.17.15-1) unstable; urgency=low

  * new upstream release

 -- Aurelien Campeas <aurelien.campeas@logilab.fr>  Wed, 13 May 2014 17:47:00 +0200

cubicweb (3.17.14-1) unstable; urgency=low

  * new upstream release

 -- Aurelien Campeas <aurelien.campeas@logilab.fr>  Wed, 05 Mar 2014 15:48:38 +0100

cubicweb (3.17.13-1) unstable; urgency=low

  * new upstream release

 -- Aurelien Campeas <aurelien.campeas@logilab.fr>  Mon, 10 Feb 2014 17:57:58 +0100

cubicweb (3.17.12-1) unstable; urgency=low

  * new upstream release

 -- Aurelien Campeas <aurelien.campeas@logilab.fr>  Tue, 21 Jan 2014 13:10:22 +0100

cubicweb (3.17.11-2) unstable; urgency=low

  * Override lintian false-positive about debian/rules.tmpl in the cube
    skeleton.

 -- Julien Cristau <julien.cristau@logilab.fr>  Wed, 11 Dec 2013 15:56:39 +0100

cubicweb (3.17.11-1) unstable; urgency=low

  * new upstream release

 -- Aurelien Campeas <aurelien.campeas@logilab.fr>  Fri, 06 Dec 2013 15:55:48 +0100

cubicweb (3.17.10-1) unstable; urgency=low

  * new upstream release

 -- Julien Cristau <julien.cristau@logilab.fr>  Wed, 23 Oct 2013 17:23:45 +0200

cubicweb (3.17.9-1) unstable; urgency=low

  * new upstream release

 -- Julien Cristau <julien.cristau@logilab.fr>  Tue, 08 Oct 2013 17:57:04 +0200

cubicweb (3.17.8-1) unstable; urgency=low

  * new upstream release

 -- David Douard <david.douard@logilab.fr>  Thu, 03 Oct 2013 15:12:32 +0200

cubicweb (3.17.7-1) unstable; urgency=low

  * new upstream release

 -- David Douard <david.douard@logilab.fr>  Thu, 26 Sep 2013 15:13:39 +0200

cubicweb (3.17.6-1) unstable; urgency=low

  * new upstream release

 -- David Douard <david.douard@logilab.fr>  Tue, 06 Aug 2013 11:49:04 +0200

cubicweb (3.17.5-1) unstable; urgency=low

  * new upstream release

 -- David Douard <david.douard@logilab.fr>  Wed, 31 Jul 2013 16:58:19 +0200

cubicweb (3.17.4-1) unstable; urgency=low

  * new upstream release

 -- David Douard <david.douard@logilab.fr>  Fri, 26 Jul 2013 09:44:19 +0200

cubicweb (3.17.3-1) unstable; urgency=low

  * new upstream release

 -- David Douard <david.douard@logilab.fr>  Tue, 09 Jul 2013 15:10:16 +0200

cubicweb (3.17.2-1) unstable; urgency=low

  * new upstream release

 -- David Douard <david.douard@logilab.fr>  Thu, 13 Jun 2013 17:32:18 +0200

cubicweb (3.17.1-1) unstable; urgency=low

  * new upstream release

 -- David Douard <david.douard@logilab.fr>  Thu, 06 Jun 2013 12:28:49 +0200

cubicweb (3.17.0-2) unstable; urgency=low

  * fix yams Depends on cubicweb-common

 -- Pierre-Yves David <pierre-yves.david@logilab.fr>  Fri, 03 May 2013 16:26:50 +0200

cubicweb (3.17.0-1) unstable; urgency=low

  * new upstream release

 -- Pierre-Yves David <pierre-yves.david@logilab.fr>  Mon, 29 Apr 2013 11:20:56 +0200

cubicweb (3.16.6-1) unstable; urgency=low

  * new upstream release

 -- Florent Cayré <florent.cayre@logilab.fr>  Sat, 13 Jul 2013 05:10:23 +0200

cubicweb (3.16.5-1) unstable; urgency=low

  * new upstream release

 -- David Douard <david.douard@logilab.fr>  Fri, 14 Jun 2013 16:01:47 +0200

cubicweb (3.16.4-1) unstable; urgency=low

  * New upstream release

 -- Pierre-Yves David <pierre-yves.david@logilab.fr>  Fri, 26 Apr 2013 18:20:42 +0200

cubicweb (3.16.3-1) unstable; urgency=low

  * New upstream release

 -- David Douard <david.douard@logilab.fr>  Wed, 10 Apr 2013 10:37:37 +0200

cubicweb (3.16.2-1) unstable; urgency=low

  * New upstream release

 -- David Douard <david.douard@logilab.fr>  Mon, 08 Apr 2013 19:29:33 +0200

cubicweb (3.16.1-1) squeeze; urgency=low

  * New upstream release

 -- Aurélien Campéas <aurelien.campeas@logilab.fr>  Tue, 19 Mar 2013 16:52:00 +0100

cubicweb (3.16.0-1) squeeze; urgency=low

  * New upstream release

 -- Aurélien Campéas <aurelien.campeas@logilab.fr>  Wed, 23 Jan 2013 17:40:00 +0100

cubicweb (3.15.11-1) squeeze; urgency=low

  * New upstream release

 -- Pierre-Yves David <pierre-yves.david@logilab.fr>  Mon, 08 Apr 2013 12:43:02 +0200

cubicweb (3.15.10-1) squeeze; urgency=low

  * New upstream release

 -- Aurélien Campéas <aurelien.campeas@logilab.fr>  Tue, 19 Mar 2013 16:56:00 +0100

cubicweb (3.15.9-1) squeeze; urgency=low

  * New upstream release

 -- David Douard <david.douard@logilab.fr>  Fri, 25 Jan 2013 17:49:58 +0100

cubicweb (3.15.8-2) UNRELEASED; urgency=low

  * Don't compress txt files.  They're used by the doc's search functionality,
    and the javascript gets confused if it receives gzip instead of text.
  * Work around broken combination of jquery 1.4 and sphinx 0.6 in squeeze by
    patching up doctools.js.

 -- Julien Cristau <jcristau@debian.org>  Wed, 09 Jan 2013 19:09:16 +0100

cubicweb (3.15.8-1) squeeze; urgency=low

  * New upstream release

 -- Aurélien Campéas <aurelien.campeas@logilab.fr>  Wed, 09 Jan 2013 15:40:00 +0100

cubicweb (3.15.7-1) squeeze; urgency=low

  * New upstream release

 -- David Douard <david.douard@logilab.fr>  Wed, 12 Dec 2012 22:10:45 +0100

cubicweb (3.15.6-1) squeeze; urgency=low

  * New upstream release

 -- David Douard <david.douard@logilab.fr>  Fri, 30 Nov 2012 19:25:20 +0100

cubicweb (3.15.5-1) unstable; urgency=low

  * New upstream release

 -- Aurélien Campéas <aurelien.campeas@logilab.fr>  Wed, 24 Oct 2012 12:07:00 +0200

cubicweb (3.15.4-1) unstable; urgency=low

  * New upstream release

 -- Julien Cristau <jcristau@debian.org>  Fri, 31 Aug 2012 16:43:11 +0200

cubicweb (3.15.3-1) unstable; urgency=low

  * New upstream release

 -- Pierre-Yves David <pierre-yves.david@logilab.fr>  Tue, 21 Aug 2012 14:19:31 +0200

cubicweb (3.15.2-1) unstable; urgency=low

  * new upstream release

 -- Sylvain Thénault <sylvain.thenault@logilab.fr>  Fri, 20 Jul 2012 15:17:17 +0200

cubicweb (3.15.1-1) quantal; urgency=low

  * new upstream release

 -- David Douard <david.douard@logilab.fr>  Mon, 11 Jun 2012 09:45:24 +0200

cubicweb (3.15.0-1) unstable; urgency=low

  * new upstream release

 -- Sylvain Thénault <sylvain.thenault@logilab.fr>  Thu, 12 Apr 2012 13:52:05 +0200

cubicweb (3.14.10-1) unstable; urgency=low

  * new upstream release

 -- Pierre-Yves David <pierre-yves.david@logilab.fr>  Mon, 08 Apr 2013 12:18:20 +0200

cubicweb (3.14.9-1) unstable; urgency=low

  * new upstream release

 -- Pierre-Yves David <pierre-yves.david@logilab.fr>  Tue, 31 Jul 2012 16:16:28 +0200

cubicweb (3.14.8-1) unstable; urgency=low

  * new upstream release

 -- Sylvain Thénault <sylvain.thenault@logilab.fr>  Wed, 23 May 2012 11:42:54 +0200

cubicweb (3.14.7-1) unstable; urgency=low

  * new upstream release

 -- David Douard <david.douard@logilab.fr>  Wed, 11 Apr 2012 09:28:46 +0200

cubicweb (3.14.6-1) unstable; urgency=low

  * new upstream release

 -- Sylvain Thénault <sylvain.thenault@logilab.fr>  Tue, 13 Mar 2012 14:21:04 +0100

cubicweb (3.14.5-1) unstable; urgency=low

  * New upstream release

 -- David Douard <david.douard@logilab.fr>  Thu, 01 Mar 2012 15:29:29 +0100

cubicweb (3.14.4-2) unstable; urgency=low

  * add missing build-deps to generate the documentation

 -- David Douard <david.douard@logilab.fr>  Wed, 29 Feb 2012 17:00:52 +0100

cubicweb (3.14.4-1) unstable; urgency=low

  * New upstream release

 -- David Douard <david.douard@logilab.fr>  Fri, 17 Feb 2012 13:06:48 +0100

cubicweb (3.14.3-1) unstable; urgency=low

  * new upstream release

 -- Sylvain Thénault <sylvain.thenault@logilab.fr>  Fri, 03 Feb 2012 16:53:54 +0100

cubicweb (3.14.2-1) unstable; urgency=low

  * new upstream release

 -- Sylvain Thénault <sylvain.thenault@logilab.fr>  Thu, 22 Dec 2011 15:09:09 +0100

cubicweb (3.14.1-1) unstable; urgency=low

  * new upstream release

 -- Sylvain Thénault <sylvain.thenault@logilab.fr>  Thu, 08 Dec 2011 14:33:22 +0100

cubicweb (3.14.0-1) unstable; urgency=low

  * new upstream release

 -- Sylvain Thénault <sylvain.thenault@logilab.fr>  Wed, 09 Nov 2011 17:17:45 +0100

cubicweb (3.13.10-1) unstable; urgency=low

  * new upstream release

 -- Sylvain Thénault <sylvain.thenault@logilab.fr>  Thu, 08 Dec 2011 13:22:05 +0100

cubicweb (3.13.9-1) unstable; urgency=low

  * new upstream release

 -- Sylvain Thénault <sylvain.thenault@logilab.fr>  Fri, 21 Oct 2011 11:03:45 +0200

cubicweb (3.13.8-1) unstable; urgency=low

  * new upstream release

 -- Sylvain Thénault <sylvain.thenault@logilab.fr>  Fri, 07 Oct 2011 16:20:35 +0200

cubicweb (3.13.7-1) unstable; urgency=low

  * new upstream release

 -- Sylvain Thénault <sylvain.thenault@logilab.fr>  Thu, 29 Sep 2011 14:08:07 +0200

cubicweb (3.13.6-1) unstable; urgency=low

  * new upstream release

 -- Sylvain Thénault <sylvain.thenault@logilab.fr>  Mon, 26 Sep 2011 18:36:00 +0200

cubicweb (3.13.5-1) unstable; urgency=low

  * new upstream release

 -- Sylvain Thénault <sylvain.thenault@logilab.fr>  Thu, 08 Sep 2011 16:53:13 +0200

cubicweb (3.13.4-1) unstable; urgency=low

  * new upstream release

 -- Sylvain Thénault <sylvain.thenault@logilab.fr>  Fri, 05 Aug 2011 12:22:11 +0200

cubicweb (3.13.3-1) unstable; urgency=low

  * new upstream release

 -- Sylvain Thénault <sylvain.thenault@logilab.fr>  Wed, 27 Jul 2011 19:06:16 +0200

cubicweb (3.13.2-1) unstable; urgency=low

  * new upstream release

 -- Sylvain Thénault <sylvain.thenault@logilab.fr>  Wed, 20 Jul 2011 17:15:22 +0200

cubicweb (3.13.1-1) unstable; urgency=low

  * new upstream release

 -- Sylvain Thénault <sylvain.thenault@logilab.fr>  Tue, 12 Jul 2011 12:23:54 +0200

cubicweb (3.12.10-1) unstable; urgency=low

  * new upstream release

 -- Sylvain Thénault <sylvain.thenault@logilab.fr>  Mon, 26 Sep 2011 17:22:29 +0200

cubicweb (3.12.9-1) unstable; urgency=low

  * new upstream release

 -- Sylvain Thénault <sylvain.thenault@logilab.fr>  Tue, 12 Jul 2011 11:30:10 +0200

cubicweb (3.13.0-1) unstable; urgency=low

  * new upstream release

 -- Sylvain Thénault <sylvain.thenault@logilab.fr>  Thu, 09 Jun 2011 20:18:41 +0200

cubicweb (3.12.8-1) unstable; urgency=low

  * new upstream release

 -- Sylvain Thénault <sylvain.thenault@logilab.fr>  Mon, 27 Jun 2011 13:58:58 +0200

cubicweb (3.12.7-1) unstable; urgency=low

  * new upstream release

 -- Sylvain Thénault <sylvain.thenault@logilab.fr>  Tue, 21 Jun 2011 14:47:14 +0200

cubicweb (3.12.6-1) unstable; urgency=low

  * new upstream release

 -- Sylvain Thénault <sylvain.thenault@logilab.fr>  Thu, 09 Jun 2011 16:09:50 +0200

cubicweb (3.12.5-1) unstable; urgency=low

  * new upstream release

 -- Sylvain Thénault <sylvain.thenault@logilab.fr>  Mon, 23 May 2011 10:27:42 +0200

cubicweb (3.12.4-1) unstable; urgency=low

  * new upstream release

 -- Sylvain Thénault <sylvain.thenault@logilab.fr>  Wed, 11 May 2011 12:28:42 +0200

cubicweb (3.12.3-1) unstable; urgency=low

  * new upstream release

 -- Sylvain Thénault <sylvain.thenault@logilab.fr>  Thu, 05 May 2011 16:21:33 +0200

cubicweb (3.12.2-1) unstable; urgency=low

  * new upstream release

 -- Nicolas Chauvat <nicolas.chauvat@logilab.fr>  Mon, 11 Apr 2011 22:15:21 +0200

cubicweb (3.12.1-1) unstable; urgency=low

  * new upstream release

 -- Sylvain Thénault <sylvain.thenault@logilab.fr>  Wed, 06 Apr 2011 23:25:12 +0200

cubicweb (3.12.0-1) unstable; urgency=low

  * new upstream release

 -- Alexandre Fayolle <alexandre.fayolle@logilab.fr>  Fri, 01 Apr 2011 15:59:37 +0200

cubicweb (3.11.3-1) unstable; urgency=low

  * new upstream release

 -- Sylvain Thénault <sylvain.thenault@logilab.fr>  Thu, 05 May 2011 16:00:53 +0200

cubicweb (3.11.2-1) unstable; urgency=low

  * new upstream release

 -- Nicolas Chauvat <nicolas.chauvat@logilab.fr>  Mon, 28 Mar 2011 19:18:54 +0200

cubicweb (3.11.1-1) unstable; urgency=low

  * new upstream release

 -- Sylvain Thénault <sylvain.thenault@logilab.fr>  Mon, 07 Mar 2011 17:21:28 +0100

cubicweb (3.11.0-1) unstable; urgency=low

  * new upstream release

 -- Sylvain Thénault <sylvain.thenault@logilab.fr>  Fri, 18 Feb 2011 10:27:22 +0100

cubicweb (3.10.8-1) unstable; urgency=low

  * new upstream release

 -- Sylvain Thénault <sylvain.thenault@logilab.fr>  Wed, 02 Feb 2011 11:09:22 +0100

cubicweb (3.10.7-1) unstable; urgency=low

  * new upstream release

 -- Sylvain Thénault <sylvain.thenault@logilab.fr>  Wed, 12 Jan 2011 08:50:29 +0100

cubicweb (3.10.6-1) unstable; urgency=low

  * new upstream release

 -- Nicolas Chauvat <nicolas.chauvat@logilab.fr>  Tue, 30 Nov 2010 22:25:41 +0100

cubicweb (3.10.5-1) unstable; urgency=low

  * new upstream release

 -- Sylvain Thénault <sylvain.thenault@logilab.fr>  Mon, 25 Oct 2010 18:22:20 +0200

cubicweb (3.10.4-1) unstable; urgency=low

  * new upstream release

 -- Sylvain Thénault <sylvain.thenault@logilab.fr>  Fri, 22 Oct 2010 17:41:00 +0200

cubicweb (3.10.3-1) unstable; urgency=low

  * new upstream release

 -- Sylvain Thénault <sylvain.thenault@logilab.fr>  Wed, 20 Oct 2010 16:00:33 +0200

cubicweb (3.10.2-1) unstable; urgency=low

  * new upstream release

 -- Sylvain Thénault <sylvain.thenault@logilab.fr>  Mon, 18 Oct 2010 11:47:37 +0200

cubicweb (3.10.1-1) unstable; urgency=low

  * new upstream release

 -- Sylvain Thénault <sylvain.thenault@logilab.fr>  Fri, 15 Oct 2010 12:08:58 +0200

cubicweb (3.10.0-1) unstable; urgency=low

  * new upstream release

 -- Sylvain Thénault <sylvain.thenault@logilab.fr>  Wed, 13 Oct 2010 22:18:39 +0200

cubicweb (3.9.9-3) unstable; urgency=low

  * cubicweb-common must actually include shared/i18n folder

 -- Pierre-Yves David <pierre-yves.david@logilab.fr>  Tue, 23 Nov 2010 16:18:46 +0200

cubicweb (3.9.9-2) unstable; urgency=low

  * fix cubicweb-common content

 -- Pierre-Yves David <pierre-yves.david@logilab.fr>  Tue, 23 Nov 2010 14:00:46 +0200

cubicweb (3.9.9-1) unstable; urgency=low

  * new upstream release

 -- Sylvain Thénault <sylvain.thenault@logilab.fr>  Thu, 21 Oct 2010 09:33:46 +0200

cubicweb (3.9.8-1) unstable; urgency=low

  * new upstream release

 -- Sylvain Thénault <sylvain.thenault@logilab.fr>  Thu, 23 Sep 2010 18:45:23 +0200

cubicweb (3.9.7-1) unstable; urgency=low

  * new upstream release

 -- Sylvain Thénault <sylvain.thenault@logilab.fr>  Thu, 16 Sep 2010 15:41:51 +0200

cubicweb (3.9.6-1) unstable; urgency=low

  * new upstream release

 -- Sylvain Thénault <sylvain.thenault@logilab.fr>  Mon, 13 Sep 2010 10:50:15 +0200

cubicweb (3.9.5-1) unstable; urgency=low

  * new upstream release

 -- Sylvain Thénault <sylvain.thenault@logilab.fr>  Thu, 26 Aug 2010 10:53:34 +0200

cubicweb (3.9.4-1) unstable; urgency=low

  * new upstream release

 -- Sylvain Thénault <sylvain.thenault@logilab.fr>  Mon, 02 Aug 2010 14:25:38 +0200

cubicweb (3.9.3-1) unstable; urgency=low

  * new upstream release

 -- Sylvain Thénault <sylvain.thenault@logilab.fr>  Tue, 27 Jul 2010 16:39:04 +0200

cubicweb (3.9.2-1) unstable; urgency=low

  * new upstream release

 -- Sylvain Thénault <sylvain.thenault@logilab.fr>  Fri, 16 Jul 2010 12:40:59 +0200

cubicweb (3.9.1-1) unstable; urgency=low

  * new upstream release

 -- Sylvain Thénault <sylvain.thenault@logilab.fr>  Mon, 12 Jul 2010 13:25:10 +0200

cubicweb (3.9.0-1) unstable; urgency=low

  * new upstream release

 -- Sylvain Thénault <sylvain.thenault@logilab.fr>  Wed, 07 Jul 2010 13:01:06 +0200

cubicweb (3.8.7-1) unstable; urgency=low

  * new upstream release

 -- Julien Jehannet <julien.jehannet@logilab.fr>  Wed, 07 Jul 2010 11:42:02 +0200

cubicweb (3.8.6-1) unstable; urgency=low

  * new upstream release

 -- Sylvain Thénault <sylvain.thenault@logilab.fr>  Fri, 02 Jul 2010 00:39:36 +0200

cubicweb (3.8.5-1) unstable; urgency=low

  * new upstream release

 -- Sylvain Thénault <sylvain.thenault@logilab.fr>  Mon, 21 Jun 2010 10:42:01 +0200

cubicweb (3.8.4-1) unstable; urgency=low

  * new upstream release

 -- Sylvain Thénault <sylvain.thenault@logilab.fr>  Fri, 11 Jun 2010 11:36:50 +0200

cubicweb (3.8.3-1) unstable; urgency=low

  * new upstream release

 -- Sylvain Thénault <sylvain.thenault@logilab.fr>  Mon, 07 Jun 2010 09:19:50 +0200

cubicweb (3.8.2-1) unstable; urgency=low

  * new upstream release

 -- Sylvain Thénault <sylvain.thenault@logilab.fr>  Tue, 18 May 2010 14:59:07 +0200

cubicweb (3.8.1-1) unstable; urgency=low

  * new upstream release

 -- Sylvain Thénault <sylvain.thenault@logilab.fr>  Mon, 26 Apr 2010 17:11:36 +0200

cubicweb (3.8.0-1) unstable; urgency=low

  * new upstream release

 -- Sylvain Thénault <sylvain.thenault@logilab.fr>  Tue, 20 Apr 2010 16:31:44 +0200

cubicweb (3.7.5-1) unstable; urgency=low

  * new upstream release on the 3.7 branch

 -- Alexandre Fayolle <afayolle@debian.org>  Thu, 29 Apr 2010 13:51:52 +0200

cubicweb (3.7.4-1) unstable; urgency=low

  * new upstream release

 -- Sylvain Thénault <sylvain.thenault@logilab.fr>  Thu, 15 Apr 2010 18:20:39 +0200

cubicweb (3.7.3-1) unstable; urgency=low

  * new upstream release

 -- Sylvain Thénault <sylvain.thenault@logilab.fr>  Wed, 31 Mar 2010 14:55:21 +0200

cubicweb (3.7.2-1) unstable; urgency=low

  * new upstream release

 -- Sylvain Thénault <sylvain.thenault@logilab.fr>  Fri, 26 Mar 2010 15:53:01 +0100

cubicweb (3.7.1-1) unstable; urgency=low

  * new upstream release

 -- Sylvain Thénault <sylvain.thenault@logilab.fr>  Fri, 19 Mar 2010 14:47:23 +0100

cubicweb (3.7.0-1) unstable; urgency=low

  * remove postgresql-contrib from cubicweb dependency (using tsearch
    which is included with postgres >= 8.3)
  * add postgresql-client | mysql-client to cubicweb-server dependencies using two
    new cubicweb-[postgresql|mysql]-support virtual packages (necessary for
    dump/restore of database)

 -- Sylvain Thénault <sylvain.thenault@logilab.fr>  Tue, 16 Mar 2010 17:55:37 +0100

cubicweb (3.6.3-1) unstable; urgency=low

  * remove postgresql-contrib from cubicweb dependency (using tsearch
    which is included with postgres >= 8.3)
  * add postgresql-client | mysql-client to cubicweb-server dependencies using two
    new cubicweb-[postgresql|mysql]-support virtual packages (necessary for
    dump/restore of database)

 -- Sylvain Thénault <sylvain.thenault@logilab.fr>  Wed, 24 Mar 2010 07:50:47 +0100

cubicweb (3.6.2-1) unstable; urgency=low

  * new upstream release

 -- Sylvain Thénault <sylvain.thenault@logilab.fr>  Thu, 11 Mar 2010 19:49:04 +0100

cubicweb (3.6.1-2) unstable; urgency=low

  * remove depends to python-elementtree (included in python>=2.5)

 -- Pierre-Yves David <pierre-yves.david@logilab.fr>  Fri, 04 Mar 2010 14:43:01 +0100

cubicweb (3.6.1-1) unstable; urgency=low

  * new upstream release

 -- Sylvain Thénault <sylvain.thenault@logilab.fr>  Fri, 26 Feb 2010 14:14:01 +0100

cubicweb (3.6.0-1) unstable; urgency=low

  * new upstream release

 -- Sylvain Thénault <sylvain.thenault@logilab.fr>  Wed, 10 Feb 2010 09:44:58 +0100

cubicweb (3.5.12-1) unstable; urgency=low

  * new upstream release

 -- Sylvain Thénault <sylvain.thenault@logilab.fr>  Tue, 02 Feb 2010 11:07:00 +0100

cubicweb (3.5.11-1) unstable; urgency=low

  * new upstream release

 -- Sylvain Thénault <sylvain.thenault@logilab.fr>  Wed, 23 Dec 2009 10:27:12 +0100

cubicweb (3.5.10-1) unstable; urgency=low

  * new upstream release

 -- Sylvain Thénault <sylvain.thenault@logilab.fr>  Thu, 03 Dec 2009 15:48:38 +0100

cubicweb (3.5.9-1) unstable; urgency=low

  * new upstream release

 -- Nicolas Chauvat <nicolas.chauvat@logilab.fr>  Sun, 29 Nov 2009 23:28:47 +0100

cubicweb (3.5.8-1) unstable; urgency=low

  * new upstream release

 -- Nicolas Chauvat <nicolas.chauvat@logilab.fr>  Sun, 29 Nov 2009 22:43:11 +0100

cubicweb (3.5.7-1) unstable; urgency=low

  * new upstream release

 -- Nicolas Chauvat <nicolas.chauvat@logilab.fr>  Sat, 28 Nov 2009 11:50:08 +0100

cubicweb (3.5.6-1) unstable; urgency=low

  * new upstream release

 -- Adrien Di Mascio <Adrien.DiMascio@logilab.fr>  Mon, 23 Nov 2009 18:55:01 +0100

cubicweb (3.5.5-1) unstable; urgency=low

  * new upstream release

 -- Sylvain Thénault <sylvain.thenault@logilab.fr>  Wed, 21 Oct 2009 10:38:55 +0200

cubicweb (3.5.4-1) unstable; urgency=low

  * new upstream release

 -- Sylvain Thénault <sylvain.thenault@logilab.fr>  Wed, 07 Oct 2009 20:58:35 +0200

cubicweb (3.5.3-1) unstable; urgency=low

  * new upstream release

 -- Sylvain Thénault <sylvain.thenault@logilab.fr>  Wed, 07 Oct 2009 15:35:10 +0200

cubicweb (3.5.2-1) unstable; urgency=low

  * new upstream release

 -- Adrien Di Mascio <Adrien.DiMascio@logilab.fr>  Tue, 22 Sep 2009 09:31:42 +0200

cubicweb (3.5.1-1) unstable; urgency=low

  * new upstream release

 -- Sylvain Thénault <sylvain.thenault@logilab.fr>  Fri, 18 Sep 2009 10:35:00 +0200

cubicweb (3.5.0-1) unstable; urgency=low

  * new upstream release

 -- Sylvain Thénault <sylvain.thenault@logilab.fr>  Wed, 16 Sep 2009 17:51:13 +0200

cubicweb (3.4.11-1) unstable; urgency=low

  * new upstream release

 -- Aurélien Campéas <aurelien.campeas@logilab.fr>  Tue, 11 Sep 2009 12:20:00 +0200

cubicweb (3.4.10-1) unstable; urgency=low

  * new upstream release

 -- Sylvain Thénault <sylvain.thenault@logilab.fr>  Fri, 11 Sep 2009 17:19:37 +0200

cubicweb (3.4.9-1) unstable; urgency=low

  * new upstream release

 -- Sylvain Thénault <sylvain.thenault@logilab.fr>  Fri, 11 Sep 2009 14:27:39 +0200

cubicweb (3.4.8-1) unstable; urgency=low

  * new upstream release

 -- Sylvain Thénault <sylvain.thenault@logilab.fr>  Thu, 10 Sep 2009 15:27:17 +0200

cubicweb (3.4.7-1) unstable; urgency=low

  * new upstream release

 -- Sylvain Thénault <sylvain.thenault@logilab.fr>  Wed, 09 Sep 2009 14:08:41 +0200

cubicweb (3.4.6-1) unstable; urgency=low

  * new upstream release

 -- Sylvain Thénault <sylvain.thenault@logilab.fr>  Mon, 31 Aug 2009 14:12:30 +0200

cubicweb (3.4.5-1) unstable; urgency=low

  * new upstream release

 -- Sylvain Thénault <sylvain.thenault@logilab.fr>  Wed, 26 Aug 2009 15:01:42 +0200

cubicweb (3.4.4-1) unstable; urgency=low

  * new upstream release

 -- Sylvain Thénault <sylvain.thenault@logilab.fr>  Tue, 18 Aug 2009 14:27:08 +0200

cubicweb (3.4.3-1) unstable; urgency=low

  * new upstream release

 -- Nicolas Chauvat <nicolas.chauvat@logilab.fr>  Fri, 14 Aug 2009 17:54:06 +0200

cubicweb (3.4.2-1) unstable; urgency=low

  * new upstream release

 -- Sylvain Thénault <sylvain.thenault@logilab.fr>  Fri, 07 Aug 2009 17:50:15 +0200

cubicweb (3.4.1-1) unstable; urgency=low

  * new upstream release

 -- Sylvain Thénault <sylvain.thenault@logilab.fr>  Fri, 07 Aug 2009 14:00:33 +0200

cubicweb (3.4.0-1) unstable; urgency=low

  * new upstream release

 -- Sylvain Thénault <sylvain.thenault@logilab.fr>  Fri, 07 Aug 2009 10:43:21 +0200

cubicweb (3.3.5-1) unstable; urgency=low

  * new upstream release

 -- Sylvain Thénault <sylvain.thenault@logilab.fr>  Thu, 06 Aug 2009 09:05:22 +0200

cubicweb (3.3.4-2) unstable; urgency=low

  * fix conflicting test files

 -- Sylvain Thénault <sylvain.thenault@logilab.fr>  Tue, 21 Jul 2009 23:09:03 +0200

cubicweb (3.3.4-1) unstable; urgency=low

  * new upstream release

 -- Sylvain Thénault <sylvain.thenault@logilab.fr>  Tue, 21 Jul 2009 13:11:38 +0200

cubicweb (3.3.3-2) unstable; urgency=low

  * re-release with "from __future__ import with_statement" commented out to
    avoid broken installation if 2.4 is installed

 -- Sylvain Thénault <sylvain.thenault@logilab.fr>  Mon, 06 Jul 2009 17:33:15 +0200

cubicweb (3.3.3-1) unstable; urgency=low

  * new upstream release

 -- Sylvain Thénault <sylvain.thenault@logilab.fr>  Mon, 06 Jul 2009 13:24:29 +0200

cubicweb (3.3.2-1) unstable; urgency=low

  * new upstream release

 -- Sylvain Thénault <sylvain.thenault@logilab.fr>  Thu, 25 Jun 2009 07:58:14 +0200

cubicweb (3.3.1-1) unstable; urgency=low

  * new upstream release

 -- Aurélien Campéas <aurelien.campeas@logilab.fr>  Mon, 22 Jun 2009 12:00:00 +0200

cubicweb (3.3.0-1) unstable; urgency=low

  * new upstream release

 -- Nicolas Chauvat <nicolas.chauvat@logilab.fr>  Wed, 03 Jun 2009 19:52:37 +0200

cubicweb (3.2.3-1) unstable; urgency=low

  * new upstream release

 -- Nicolas Chauvat <nicolas.chauvat@logilab.fr>  Wed, 27 May 2009 12:31:49 +0200

cubicweb (3.2.1-1) unstable; urgency=low

  * new upstream release

 -- Aurélien Campéas <aurelien.campeas@logilab.fr>  Mon, 25 May 2009 16:45:00 +0200

cubicweb (3.2.0-1) unstable; urgency=low

  * new upstream release

 -- Sylvain Thénault <sylvain.thenault@logilab.fr>  Thu, 14 May 2009 12:31:06 +0200

cubicweb (3.1.4-1) unstable; urgency=low

  * new upstream release

 -- Aurélien Campéas <aurelien.campeas@logilab.fr>  Mon, 06 Apr 2009 14:30:00 +0200

cubicweb (3.1.3-1) unstable; urgency=low

  * new upstream release

 -- Sylvain Thénault <sylvain.thenault@logilab.fr>  Mon, 06 Apr 2009 08:52:27 +0200

cubicweb (3.1.2-1) unstable; urgency=low

  * new upstream release

 -- Aurélien Campéas <aurelien.campeas@logilab.fr>  Wed, 10 Mar 2009 12:30:00 +0100

cubicweb (3.1.1-1) unstable; urgency=low

  * new upstream release

 -- Aurélien Campéas <aurelien.campeas@logilab.fr>  Wed, 9 Mar 2009 18:32:00 +0100

cubicweb (3.1.0-1) unstable; urgency=low

  * new upstream release

 -- Sylvain Thénault <sylvain.thenault@logilab.fr>  Wed, 25 Feb 2009 18:41:47 +0100

cubicweb (3.0.10-1) unstable; urgency=low

  * merge cubicweb-core package into cubicweb-common
  * simplify debian/rules

 -- Julien Jehannet <julien.jehannet@logilab.fr>  Thu, 19 Feb 2009 16:24:09 +0100

cubicweb (3.0.9-1) unstable; urgency=low

  * new upstream (interim) release

 -- Aurélien Campéas <aurelien.campeas@logilab.fr>  Tue, 10 Feb 2009 14:05:12 +0100

cubicweb (3.0.4-1) unstable; urgency=low

  * new upstream release

 -- Sylvain Thénault <sylvain.thenault@logilab.fr>  Tue, 27 Jan 2009 16:05:12 +0100

cubicweb (3.0.3-1) unstable; urgency=low

  * new upstream release

 -- Aurélien Campéas <aurelien.campeas@logilab.fr>  Wed, 14 Jan 2009 18:25:21 +0100

cubicweb (3.0.2-1) unstable; urgency=low

  * new upstream release

 -- Sylvain Thénault <sylvain.thenault@logilab.fr>  Wed, 14 Jan 2009 13:25:21 +0100

cubicweb (3.0.1-1) unstable; urgency=low

  * new upstream release

 -- Sylvain Thénault <sylvain.thenault@logilab.fr>  Thu, 08 Jan 2009 18:27:37 +0100

cubicweb (3.0.0-1) unstable; urgency=low

  * new upstream release

 -- Adrien Di Mascio <Adrien.DiMascio@logilab.fr>  Tue, 23 Dec 2008 18:42:43 +0100

cubicweb (2.99.99-1) unstable; urgency=low

  * new upstream release

 -- Sylvain Thénault <sylvain.thenault@logilab.fr>  Mon, 22 Dec 2008 17:34:45 +0100

cubicweb (2.99.7-1) unstable; urgency=low

  * remove buggy cubicweb-common.postinst
  * replace erudi|ginco by cubicweb where necessary in existing instance
  * new upstream release

 -- Sylvain Thénault <sylvain.thenault@logilab.fr>  Fri, 19 Dec 2008 17:11:00 +0100

cubicweb (2.99.6-1) unstable; urgency=low

  * new upstream release

 -- Sylvain Thénault <sylvain.thenault@logilab.fr>  Fri, 19 Dec 2008 15:16:37 +0100

cubicweb (2.99.5-1) unstable; urgency=low

  * new upstream release

 -- Sylvain Thénault <sylvain.thenault@logilab.fr>  Wed, 17 Dec 2008 14:14:26 +0100

cubicweb (2.99.4-1) unstable; urgency=low

  * new upstream release

 -- Adrien Di Mascio <Adrien.DiMascio@logilab.fr>  Fri, 12 Dec 2008 10:00:31 +0100

cubicweb (2.99.3-1) unstable; urgency=low

  * new upstream release

 -- Adrien Di Mascio <Adrien.DiMascio@logilab.fr>  Tue, 09 Dec 2008 07:42:16 +0100

cubicweb (2.99.2-1) unstable; urgency=low

  * new upstream release

 -- Adrien Di Mascio <adrien.dimascio@logilab.fr>  Mon, 17 Nov 2008 15:02:16 +0100

cubicweb (2.99.1-1) unstable; urgency=low

  * new upstream release

 -- Nicolas Chauvat <nicolas.chauvat@logilab.fr>  Thu, 13 Nov 2008 11:02:16 +0100

cubicweb (2.99.0-1) unstable; urgency=low

  * initial public release

 -- Nicolas Chauvat <nicolas.chauvat@logilab.fr>  Fri, 24 Oct 2008 23:01:21 +0200<|MERGE_RESOLUTION|>--- conflicted
+++ resolved
@@ -1,6 +1,6 @@
-<<<<<<< HEAD
 cubicweb (3.27.0~dev0-1) UNRELEASED; urgency=medium
 
+  [ Jérémy Bobbio ]
   * Switch all Debian packages to Python 3.
   * Switch to Debian source format 3.0 (quilt).
   * Run test suite as part of autopkgtest.
@@ -16,8 +16,11 @@
   * Fix spelling mistake in doc-base abstract.
   * Remove transitional packages.
 
+  [ Denis Laxalde ]
+  * Let cubicweb-ctl replace cubicweb-ctl3
+
  -- Jérémy Bobbio <jeremy.bobbio@irq7.fr>  Wed, 29 May 2019 16:06:20 +0200
-=======
+
 cubicweb (3.26.13-1) unstable; urgency=medium
 
   [ Denis Laxalde ]
@@ -48,7 +51,6 @@
   * Fix a couple of Lintian warnings
 
  -- Denis Laxalde <denis.laxalde@logilab.fr>  Wed, 26 Jun 2019 15:00:53 +0200
->>>>>>> 04bdbcc8
 
 cubicweb (3.26.11-1) unstable; urgency=medium
 
