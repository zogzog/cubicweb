--- conflicted
+++ resolved
@@ -1,16 +1,14 @@
-<<<<<<< HEAD
 cubicweb (3.9.0-1) unstable; urgency=low
 
   * new upstream release
 
  -- Sylvain Thénault <sylvain.thenault@logilab.fr>  Wed, 07 Jul 2010 13:01:06 +0200
-=======
+
 cubicweb (3.8.7-1) unstable; urgency=low
 
   * new upstream release
 
  -- Julien Jehannet <julien.jehannet@logilab.fr>  Wed, 07 Jul 2010 11:42:02 +0200
->>>>>>> 707560b9
 
 cubicweb (3.8.6-1) unstable; urgency=low
 
