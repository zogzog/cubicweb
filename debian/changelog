<<<<<<< HEAD
cubicweb (3.22.1-1) unstable; urgency=medium

  * new upstream release

 -- Julien Cristau <julien.cristau@logilab.fr>  Fri, 12 Feb 2016 10:38:56 +0100

cubicweb (3.22.0-1) unstable; urgency=medium

  * new upstream release

 -- Julien Cristau <julien.cristau@logilab.fr>  Mon, 04 Jan 2016 17:53:55 +0100
=======
cubicweb (3.21.6-1) unstable; urgency=medium

  * new upstream release

 -- Julien Cristau <julien.cristau@logilab.fr>  Tue, 16 Feb 2016 18:53:15 +0100
>>>>>>> 293a0a2c

cubicweb (3.21.5-2) unstable; urgency=medium

  * Fix conflict between cubicweb-server and cubicweb-dev.

 -- Julien Cristau <julien.cristau@logilab.fr>  Thu, 17 Dec 2015 14:56:07 +0100

cubicweb (3.21.5-1) unstable; urgency=medium

  * New upstream release.

 -- Rémi Cardona <remi.cardona@logilab.fr>  Tue, 15 Dec 2015 17:33:05 +0100

cubicweb (3.21.4-1) unstable; urgency=medium

  * New upstream release.

 -- Rémi Cardona <remi.cardona@logilab.fr>  Tue, 15 Dec 2015 11:59:58 +0100

cubicweb (3.21.3-1) unstable; urgency=medium

  * New upstream release.

 -- Rémi Cardona <remi.cardona@logilab.fr>  Wed, 09 Dec 2015 18:29:39 +0100

cubicweb (3.21.2-1) unstable; urgency=medium

  * New upstream release.

 -- Rémi Cardona <remi.cardona@logilab.fr>  Fri, 09 Oct 2015 18:00:39 +0200

cubicweb (3.21.1-1) unstable; urgency=medium

  * new upstream release

 -- Julien Cristau <julien.cristau@logilab.fr>  Tue, 28 Jul 2015 18:05:55 +0200

cubicweb (3.21.0-1) unstable; urgency=low

  * New upstream release.

 -- Julien Cristau <julien.cristau@logilab.fr>  Fri, 10 Jul 2015 17:04:11 +0200

cubicweb (3.20.13-1) unstable; urgency=medium

  * new upstream release

 -- Julien Cristau <julien.cristau@logilab.fr>  Tue, 16 Feb 2016 17:53:29 +0100

cubicweb (3.20.12-1) unstable; urgency=medium

  * new upstream release.

 -- Julien Cristau <julien.cristau@logilab.fr>  Mon, 14 Dec 2015 16:28:52 +0100

cubicweb (3.20.11-1) unstable; urgency=medium

  * New upstream release.

 -- Rémi Cardona <remi.cardona@logilab.fr>  Wed, 09 Dec 2015 16:27:45 +0100

cubicweb (3.20.10-1) unstable; urgency=medium

  * New upstream release.

 -- Rémi Cardona <remi.cardona@logilab.fr>  Thu, 08 Oct 2015 18:47:24 +0200

cubicweb (3.20.9-1) unstable; urgency=low

  * New upstream release.

 -- Rémi Cardona <remi.cardona@logilab.fr>  Thu, 09 Jul 2015 12:40:13 +0200

cubicweb (3.20.8-1) unstable; urgency=low

  * New upstream release.

 -- Rémi Cardona <remi.cardona@logilab.fr>  Mon, 22 Jun 2015 12:50:11 +0200

cubicweb (3.20.7-1) unstable; urgency=low

  * New upstream release.

 -- Rémi Cardona <remi.cardona@logilab.fr>  Wed, 22 Apr 2015 17:47:35 +0200

cubicweb (3.20.6-1) unstable; urgency=low

  * new upstream release

 -- Julien Cristau <julien.cristau@logilab.fr>  Thu, 02 Apr 2015 10:58:16 +0200

cubicweb (3.20.5-2) unstable; urgency=low

  * Fix cubicweb-dev dependencies.

 -- Julien Cristau <julien.cristau@logilab.fr>  Fri, 27 Mar 2015 17:22:53 +0100

cubicweb (3.20.5-1) unstable; urgency=low

  * new upstream release

 -- Julien Cristau <julien.cristau@logilab.fr>  Fri, 27 Mar 2015 14:56:16 +0100

cubicweb (3.20.4-1) unstable; urgency=low

  * new upstream release

 -- Julien Cristau <julien.cristau@logilab.fr>  Fri, 06 Feb 2015 09:41:32 +0100

cubicweb (3.20.3-1) unstable; urgency=low

  * new upstream release

 -- Julien Cristau <julien.cristau@logilab.fr>  Fri, 30 Jan 2015 16:14:22 +0100

cubicweb (3.20.2-1) unstable; urgency=medium

  * new upstream release

 -- Julien Cristau <julien.cristau@logilab.fr>  Thu, 08 Jan 2015 12:20:13 +0100

cubicweb (3.20.1-1) unstable; urgency=low

  * new upstream release

 -- Julien Cristau <julien.cristau@logilab.fr>  Wed, 07 Jan 2015 15:24:24 +0100

cubicweb (3.20.0-1) unstable; urgency=medium

  * new upstream release

 -- Julien Cristau <julien.cristau@logilab.fr>  Tue, 06 Jan 2015 18:11:03 +0100

cubicweb (3.19.14-1) unstable; urgency=medium

  * new upstream release

 -- Julien Cristau <julien.cristau@logilab.fr>  Tue, 16 Feb 2016 11:01:47 +0100

cubicweb (3.19.13-1) unstable; urgency=medium

  * New upstream release.

 -- Rémi Cardona <remi.cardona@logilab.fr>  Tue, 06 Oct 2015 18:31:33 +0200

cubicweb (3.19.12-1) unstable; urgency=low

  * New upstream release

 -- Rémi Cardona <remi.cardona@logilab.fr>  Fri, 19 Jun 2015 10:51:23 +0200

cubicweb (3.19.11-2) unstable; urgency=low

  * Fix cubicweb-dev dependencies.

 -- Julien Cristau <julien.cristau@logilab.fr>  Fri, 27 Mar 2015 16:53:20 +0100

cubicweb (3.19.11-1) unstable; urgency=low

  * new upstream release

 -- Julien Cristau <julien.cristau@logilab.fr>  Wed, 18 Mar 2015 11:55:52 +0100

cubicweb (3.19.10-1) unstable; urgency=low

  * New upstream release.

 -- Rémi Cardona <remi.cardona@logilab.fr>  Thu, 12 Mar 2015 11:52:01 +0100

cubicweb (3.19.9-1) unstable; urgency=low

  * new upstream release

 -- Julien Cristau <julien.cristau@logilab.fr>  Thu, 05 Feb 2015 15:35:19 +0100

cubicweb (3.19.8-1) unstable; urgency=medium

  * new upstream release

 -- Julien Cristau <julien.cristau@logilab.fr>  Thu, 22 Jan 2015 17:18:34 +0100

cubicweb (3.19.7-1) unstable; urgency=low

  * new upstream release

 -- Julien Cristau <julien.cristau@logilab.fr>  Wed, 07 Jan 2015 14:37:59 +0100

cubicweb (3.19.6-1) unstable; urgency=low

  * new upstream release 

 -- David Douard <david.douard@logilab.fr>  Wed, 26 Nov 2014 16:22:39 +0100

cubicweb (3.19.5-1) unstable; urgency=low

  * new upstream release

 -- Julien Cristau <julien.cristau@logilab.fr>  Mon, 06 Oct 2014 17:32:28 +0200

cubicweb (3.19.4-1) unstable; urgency=low

  * new upstream release

 -- Julien Cristau <julien.cristau@logilab.fr>  Thu, 25 Sep 2014 14:24:04 +0200

cubicweb (3.19.3-1) unstable; urgency=low

  * new upstream release

 -- Julien Cristau <julien.cristau@logilab.fr>  Fri, 18 Jul 2014 16:16:32 +0200

cubicweb (3.19.2-1) unstable; urgency=low

  * new upstream release

 -- Julien Cristau <julien.cristau@logilab.fr>  Thu, 03 Jul 2014 09:53:52 +0200

cubicweb (3.19.1-1) unstable; urgency=low

  * new upstream release

 -- Julien Cristau <julien.cristau@logilab.fr>  Tue, 03 Jun 2014 12:16:00 +0200

cubicweb (3.19.0-1) unstable; urgency=low

  * new upstream release

 -- Julien Cristau <julien.cristau@logilab.fr>  Mon, 28 Apr 2014 18:35:27 +0200

cubicweb (3.18.8-1) unstable; urgency=medium

  * new upstream release

 -- Julien Cristau <julien.cristau@logilab.fr>  Thu, 22 Jan 2015 16:41:12 +0100

cubicweb (3.18.7-1) unstable; urgency=low

  * new upstream release

 -- Aurelien Campeas <aurelien.campeas@logilab.fr>  Tue, 25 Nov 2014 12:14:36 +0100

cubicweb (3.18.6-1) unstable; urgency=low

  * new upstream release

 -- Julien Cristau <julien.cristau@logilab.fr>  Wed, 24 Sep 2014 15:08:34 +0200

cubicweb (3.18.5-1) unstable; urgency=low

  * new upstream release

 -- Aurelien Campeas <aurelien.campeas@logilab.fr>  Thu, 05 Jun 2014 16:13:03 +0200

cubicweb (3.18.4-1) unstable; urgency=low

  * new upstream release

 -- Aurelien Campeas <aurelien.campeas@logilab.fr>  Fri, 28 Mar 2014 17:12:48 +0100

cubicweb (3.18.3-1) unstable; urgency=low

  * new upstream release

 -- Julien Cristau <julien.cristau@logilab.fr>  Fri, 14 Feb 2014 16:03:55 +0100

cubicweb (3.18.2-1) unstable; urgency=low

  * new upstream release.

 -- Julien Cristau <julien.cristau@logilab.fr>  Tue, 21 Jan 2014 12:34:00 +0100

cubicweb (3.18.1-1) unstable; urgency=low

  * New upstream release.

 -- Julien Cristau <julien.cristau@logilab.fr>  Thu, 16 Jan 2014 11:53:21 +0100

cubicweb (3.18.0-1) unstable; urgency=low

  * new upstream release.

 -- Julien Cristau <julien.cristau@logilab.fr>  Fri, 10 Jan 2014 17:14:18 +0100

cubicweb (3.17.18-1) unstable; urgency=low

  * new upstream release

 -- Aurelien Campeas <aurelien.campeas@logilab.fr>  Mon, 24 Nov 2014 17:41:24 +0100

cubicweb (3.17.17-1) unstable; urgency=low

  * new upstream release

 -- Aurelien Campeas <aurelien.campeas@logilab.fr>  Tue, 16 Sep 2014 18:38:19 +0200

cubicweb (3.17.16-1) unstable; urgency=low

  * new upstream release

 -- Aurelien Campeas <aurelien.campeas@logilab.fr>  Mon, 07 Jul 2014 19:26:12 +0200

cubicweb (3.17.15-1) unstable; urgency=low

  * new upstream release

 -- Aurelien Campeas <aurelien.campeas@logilab.fr>  Wed, 13 May 2014 17:47:00 +0200

cubicweb (3.17.14-1) unstable; urgency=low

  * new upstream release

 -- Aurelien Campeas <aurelien.campeas@logilab.fr>  Wed, 05 Mar 2014 15:48:38 +0100

cubicweb (3.17.13-1) unstable; urgency=low

  * new upstream release

 -- Aurelien Campeas <aurelien.campeas@logilab.fr>  Mon, 10 Feb 2014 17:57:58 +0100

cubicweb (3.17.12-1) unstable; urgency=low

  * new upstream release

 -- Aurelien Campeas <aurelien.campeas@logilab.fr>  Tue, 21 Jan 2014 13:10:22 +0100

cubicweb (3.17.11-2) unstable; urgency=low

  * Override lintian false-positive about debian/rules.tmpl in the cube
    skeleton.

 -- Julien Cristau <julien.cristau@logilab.fr>  Wed, 11 Dec 2013 15:56:39 +0100

cubicweb (3.17.11-1) unstable; urgency=low

  * new upstream release

 -- Aurelien Campeas <aurelien.campeas@logilab.fr>  Fri, 06 Dec 2013 15:55:48 +0100

cubicweb (3.17.10-1) unstable; urgency=low

  * new upstream release

 -- Julien Cristau <julien.cristau@logilab.fr>  Wed, 23 Oct 2013 17:23:45 +0200

cubicweb (3.17.9-1) unstable; urgency=low

  * new upstream release

 -- Julien Cristau <julien.cristau@logilab.fr>  Tue, 08 Oct 2013 17:57:04 +0200

cubicweb (3.17.8-1) unstable; urgency=low

  * new upstream release

 -- David Douard <david.douard@logilab.fr>  Thu, 03 Oct 2013 15:12:32 +0200

cubicweb (3.17.7-1) unstable; urgency=low

  * new upstream release

 -- David Douard <david.douard@logilab.fr>  Thu, 26 Sep 2013 15:13:39 +0200

cubicweb (3.17.6-1) unstable; urgency=low

  * new upstream release

 -- David Douard <david.douard@logilab.fr>  Tue, 06 Aug 2013 11:49:04 +0200

cubicweb (3.17.5-1) unstable; urgency=low

  * new upstream release

 -- David Douard <david.douard@logilab.fr>  Wed, 31 Jul 2013 16:58:19 +0200

cubicweb (3.17.4-1) unstable; urgency=low

  * new upstream release

 -- David Douard <david.douard@logilab.fr>  Fri, 26 Jul 2013 09:44:19 +0200

cubicweb (3.17.3-1) unstable; urgency=low

  * new upstream release

 -- David Douard <david.douard@logilab.fr>  Tue, 09 Jul 2013 15:10:16 +0200

cubicweb (3.17.2-1) unstable; urgency=low

  * new upstream release

 -- David Douard <david.douard@logilab.fr>  Thu, 13 Jun 2013 17:32:18 +0200

cubicweb (3.17.1-1) unstable; urgency=low

  * new upstream release

 -- David Douard <david.douard@logilab.fr>  Thu, 06 Jun 2013 12:28:49 +0200

cubicweb (3.17.0-2) unstable; urgency=low

  * fix yams Depends on cubicweb-common

 -- Pierre-Yves David <pierre-yves.david@logilab.fr>  Fri, 03 May 2013 16:26:50 +0200

cubicweb (3.17.0-1) unstable; urgency=low

  * new upstream release

 -- Pierre-Yves David <pierre-yves.david@logilab.fr>  Mon, 29 Apr 2013 11:20:56 +0200

cubicweb (3.16.6-1) unstable; urgency=low

  * new upstream release

 -- Florent Cayré <florent.cayre@logilab.fr>  Sat, 13 Jul 2013 05:10:23 +0200

cubicweb (3.16.5-1) unstable; urgency=low

  * new upstream release

 -- David Douard <david.douard@logilab.fr>  Fri, 14 Jun 2013 16:01:47 +0200

cubicweb (3.16.4-1) unstable; urgency=low

  * New upstream release

 -- Pierre-Yves David <pierre-yves.david@logilab.fr>  Fri, 26 Apr 2013 18:20:42 +0200

cubicweb (3.16.3-1) unstable; urgency=low

  * New upstream release

 -- David Douard <david.douard@logilab.fr>  Wed, 10 Apr 2013 10:37:37 +0200

cubicweb (3.16.2-1) unstable; urgency=low

  * New upstream release

 -- David Douard <david.douard@logilab.fr>  Mon, 08 Apr 2013 19:29:33 +0200

cubicweb (3.16.1-1) squeeze; urgency=low

  * New upstream release

 -- Aurélien Campéas <aurelien.campeas@logilab.fr>  Tue, 19 Mar 2013 16:52:00 +0100

cubicweb (3.16.0-1) squeeze; urgency=low

  * New upstream release

 -- Aurélien Campéas <aurelien.campeas@logilab.fr>  Wed, 23 Jan 2013 17:40:00 +0100

cubicweb (3.15.11-1) squeeze; urgency=low

  * New upstream release

 -- Pierre-Yves David <pierre-yves.david@logilab.fr>  Mon, 08 Apr 2013 12:43:02 +0200

cubicweb (3.15.10-1) squeeze; urgency=low

  * New upstream release

 -- Aurélien Campéas <aurelien.campeas@logilab.fr>  Tue, 19 Mar 2013 16:56:00 +0100

cubicweb (3.15.9-1) squeeze; urgency=low

  * New upstream release

 -- David Douard <david.douard@logilab.fr>  Fri, 25 Jan 2013 17:49:58 +0100

cubicweb (3.15.8-2) UNRELEASED; urgency=low

  * Don't compress txt files.  They're used by the doc's search functionality,
    and the javascript gets confused if it receives gzip instead of text.
  * Work around broken combination of jquery 1.4 and sphinx 0.6 in squeeze by
    patching up doctools.js.

 -- Julien Cristau <jcristau@debian.org>  Wed, 09 Jan 2013 19:09:16 +0100

cubicweb (3.15.8-1) squeeze; urgency=low

  * New upstream release

 -- Aurélien Campéas <aurelien.campeas@logilab.fr>  Wed, 09 Jan 2013 15:40:00 +0100

cubicweb (3.15.7-1) squeeze; urgency=low

  * New upstream release

 -- David Douard <david.douard@logilab.fr>  Wed, 12 Dec 2012 22:10:45 +0100

cubicweb (3.15.6-1) squeeze; urgency=low

  * New upstream release

 -- David Douard <david.douard@logilab.fr>  Fri, 30 Nov 2012 19:25:20 +0100

cubicweb (3.15.5-1) unstable; urgency=low

  * New upstream release

 -- Aurélien Campéas <aurelien.campeas@logilab.fr>  Wed, 24 Oct 2012 12:07:00 +0200

cubicweb (3.15.4-1) unstable; urgency=low

  * New upstream release

 -- Julien Cristau <jcristau@debian.org>  Fri, 31 Aug 2012 16:43:11 +0200

cubicweb (3.15.3-1) unstable; urgency=low

  * New upstream release

 -- Pierre-Yves David <pierre-yves.david@logilab.fr>  Tue, 21 Aug 2012 14:19:31 +0200

cubicweb (3.15.2-1) unstable; urgency=low

  * new upstream release

 -- Sylvain Thénault <sylvain.thenault@logilab.fr>  Fri, 20 Jul 2012 15:17:17 +0200

cubicweb (3.15.1-1) quantal; urgency=low

  * new upstream release

 -- David Douard <david.douard@logilab.fr>  Mon, 11 Jun 2012 09:45:24 +0200

cubicweb (3.15.0-1) unstable; urgency=low

  * new upstream release

 -- Sylvain Thénault <sylvain.thenault@logilab.fr>  Thu, 12 Apr 2012 13:52:05 +0200

cubicweb (3.14.10-1) unstable; urgency=low

  * new upstream release

 -- Pierre-Yves David <pierre-yves.david@logilab.fr>  Mon, 08 Apr 2013 12:18:20 +0200

cubicweb (3.14.9-1) unstable; urgency=low

  * new upstream release

 -- Pierre-Yves David <pierre-yves.david@logilab.fr>  Tue, 31 Jul 2012 16:16:28 +0200

cubicweb (3.14.8-1) unstable; urgency=low

  * new upstream release

 -- Sylvain Thénault <sylvain.thenault@logilab.fr>  Wed, 23 May 2012 11:42:54 +0200

cubicweb (3.14.7-1) unstable; urgency=low

  * new upstream release

 -- David Douard <david.douard@logilab.fr>  Wed, 11 Apr 2012 09:28:46 +0200

cubicweb (3.14.6-1) unstable; urgency=low

  * new upstream release

 -- Sylvain Thénault <sylvain.thenault@logilab.fr>  Tue, 13 Mar 2012 14:21:04 +0100

cubicweb (3.14.5-1) unstable; urgency=low

  * New upstream release

 -- David Douard <david.douard@logilab.fr>  Thu, 01 Mar 2012 15:29:29 +0100

cubicweb (3.14.4-2) unstable; urgency=low

  * add missing build-deps to generate the documentation

 -- David Douard <david.douard@logilab.fr>  Wed, 29 Feb 2012 17:00:52 +0100

cubicweb (3.14.4-1) unstable; urgency=low

  * New upstream release

 -- David Douard <david.douard@logilab.fr>  Fri, 17 Feb 2012 13:06:48 +0100

cubicweb (3.14.3-1) unstable; urgency=low

  * new upstream release

 -- Sylvain Thénault <sylvain.thenault@logilab.fr>  Fri, 03 Feb 2012 16:53:54 +0100

cubicweb (3.14.2-1) unstable; urgency=low

  * new upstream release

 -- Sylvain Thénault <sylvain.thenault@logilab.fr>  Thu, 22 Dec 2011 15:09:09 +0100

cubicweb (3.14.1-1) unstable; urgency=low

  * new upstream release

 -- Sylvain Thénault <sylvain.thenault@logilab.fr>  Thu, 08 Dec 2011 14:33:22 +0100

cubicweb (3.14.0-1) unstable; urgency=low

  * new upstream release

 -- Sylvain Thénault <sylvain.thenault@logilab.fr>  Wed, 09 Nov 2011 17:17:45 +0100

cubicweb (3.13.10-1) unstable; urgency=low

  * new upstream release

 -- Sylvain Thénault <sylvain.thenault@logilab.fr>  Thu, 08 Dec 2011 13:22:05 +0100

cubicweb (3.13.9-1) unstable; urgency=low

  * new upstream release

 -- Sylvain Thénault <sylvain.thenault@logilab.fr>  Fri, 21 Oct 2011 11:03:45 +0200

cubicweb (3.13.8-1) unstable; urgency=low

  * new upstream release

 -- Sylvain Thénault <sylvain.thenault@logilab.fr>  Fri, 07 Oct 2011 16:20:35 +0200

cubicweb (3.13.7-1) unstable; urgency=low

  * new upstream release

 -- Sylvain Thénault <sylvain.thenault@logilab.fr>  Thu, 29 Sep 2011 14:08:07 +0200

cubicweb (3.13.6-1) unstable; urgency=low

  * new upstream release

 -- Sylvain Thénault <sylvain.thenault@logilab.fr>  Mon, 26 Sep 2011 18:36:00 +0200

cubicweb (3.13.5-1) unstable; urgency=low

  * new upstream release

 -- Sylvain Thénault <sylvain.thenault@logilab.fr>  Thu, 08 Sep 2011 16:53:13 +0200

cubicweb (3.13.4-1) unstable; urgency=low

  * new upstream release

 -- Sylvain Thénault <sylvain.thenault@logilab.fr>  Fri, 05 Aug 2011 12:22:11 +0200

cubicweb (3.13.3-1) unstable; urgency=low

  * new upstream release

 -- Sylvain Thénault <sylvain.thenault@logilab.fr>  Wed, 27 Jul 2011 19:06:16 +0200

cubicweb (3.13.2-1) unstable; urgency=low

  * new upstream release

 -- Sylvain Thénault <sylvain.thenault@logilab.fr>  Wed, 20 Jul 2011 17:15:22 +0200

cubicweb (3.13.1-1) unstable; urgency=low

  * new upstream release

 -- Sylvain Thénault <sylvain.thenault@logilab.fr>  Tue, 12 Jul 2011 12:23:54 +0200

cubicweb (3.12.10-1) unstable; urgency=low

  * new upstream release

 -- Sylvain Thénault <sylvain.thenault@logilab.fr>  Mon, 26 Sep 2011 17:22:29 +0200

cubicweb (3.12.9-1) unstable; urgency=low

  * new upstream release

 -- Sylvain Thénault <sylvain.thenault@logilab.fr>  Tue, 12 Jul 2011 11:30:10 +0200

cubicweb (3.13.0-1) unstable; urgency=low

  * new upstream release

 -- Sylvain Thénault <sylvain.thenault@logilab.fr>  Thu, 09 Jun 2011 20:18:41 +0200

cubicweb (3.12.8-1) unstable; urgency=low

  * new upstream release

 -- Sylvain Thénault <sylvain.thenault@logilab.fr>  Mon, 27 Jun 2011 13:58:58 +0200

cubicweb (3.12.7-1) unstable; urgency=low

  * new upstream release

 -- Sylvain Thénault <sylvain.thenault@logilab.fr>  Tue, 21 Jun 2011 14:47:14 +0200

cubicweb (3.12.6-1) unstable; urgency=low

  * new upstream release

 -- Sylvain Thénault <sylvain.thenault@logilab.fr>  Thu, 09 Jun 2011 16:09:50 +0200

cubicweb (3.12.5-1) unstable; urgency=low

  * new upstream release

 -- Sylvain Thénault <sylvain.thenault@logilab.fr>  Mon, 23 May 2011 10:27:42 +0200

cubicweb (3.12.4-1) unstable; urgency=low

  * new upstream release

 -- Sylvain Thénault <sylvain.thenault@logilab.fr>  Wed, 11 May 2011 12:28:42 +0200

cubicweb (3.12.3-1) unstable; urgency=low

  * new upstream release

 -- Sylvain Thénault <sylvain.thenault@logilab.fr>  Thu, 05 May 2011 16:21:33 +0200

cubicweb (3.12.2-1) unstable; urgency=low

  * new upstream release

 -- Nicolas Chauvat <nicolas.chauvat@logilab.fr>  Mon, 11 Apr 2011 22:15:21 +0200

cubicweb (3.12.1-1) unstable; urgency=low

  * new upstream release

 -- Sylvain Thénault <sylvain.thenault@logilab.fr>  Wed, 06 Apr 2011 23:25:12 +0200

cubicweb (3.12.0-1) unstable; urgency=low

  * new upstream release

 -- Alexandre Fayolle <alexandre.fayolle@logilab.fr>  Fri, 01 Apr 2011 15:59:37 +0200

cubicweb (3.11.3-1) unstable; urgency=low

  * new upstream release

 -- Sylvain Thénault <sylvain.thenault@logilab.fr>  Thu, 05 May 2011 16:00:53 +0200

cubicweb (3.11.2-1) unstable; urgency=low

  * new upstream release

 -- Nicolas Chauvat <nicolas.chauvat@logilab.fr>  Mon, 28 Mar 2011 19:18:54 +0200

cubicweb (3.11.1-1) unstable; urgency=low

  * new upstream release

 -- Sylvain Thénault <sylvain.thenault@logilab.fr>  Mon, 07 Mar 2011 17:21:28 +0100

cubicweb (3.11.0-1) unstable; urgency=low

  * new upstream release

 -- Sylvain Thénault <sylvain.thenault@logilab.fr>  Fri, 18 Feb 2011 10:27:22 +0100

cubicweb (3.10.8-1) unstable; urgency=low

  * new upstream release

 -- Sylvain Thénault <sylvain.thenault@logilab.fr>  Wed, 02 Feb 2011 11:09:22 +0100

cubicweb (3.10.7-1) unstable; urgency=low

  * new upstream release

 -- Sylvain Thénault <sylvain.thenault@logilab.fr>  Wed, 12 Jan 2011 08:50:29 +0100

cubicweb (3.10.6-1) unstable; urgency=low

  * new upstream release

 -- Nicolas Chauvat <nicolas.chauvat@logilab.fr>  Tue, 30 Nov 2010 22:25:41 +0100

cubicweb (3.10.5-1) unstable; urgency=low

  * new upstream release

 -- Sylvain Thénault <sylvain.thenault@logilab.fr>  Mon, 25 Oct 2010 18:22:20 +0200

cubicweb (3.10.4-1) unstable; urgency=low

  * new upstream release

 -- Sylvain Thénault <sylvain.thenault@logilab.fr>  Fri, 22 Oct 2010 17:41:00 +0200

cubicweb (3.10.3-1) unstable; urgency=low

  * new upstream release

 -- Sylvain Thénault <sylvain.thenault@logilab.fr>  Wed, 20 Oct 2010 16:00:33 +0200

cubicweb (3.10.2-1) unstable; urgency=low

  * new upstream release

 -- Sylvain Thénault <sylvain.thenault@logilab.fr>  Mon, 18 Oct 2010 11:47:37 +0200

cubicweb (3.10.1-1) unstable; urgency=low

  * new upstream release

 -- Sylvain Thénault <sylvain.thenault@logilab.fr>  Fri, 15 Oct 2010 12:08:58 +0200

cubicweb (3.10.0-1) unstable; urgency=low

  * new upstream release

 -- Sylvain Thénault <sylvain.thenault@logilab.fr>  Wed, 13 Oct 2010 22:18:39 +0200

cubicweb (3.9.9-3) unstable; urgency=low

  * cubicweb-common must actually include shared/i18n folder

 -- Pierre-Yves David <pierre-yves.david@logilab.fr>  Tue, 23 Nov 2010 16:18:46 +0200

cubicweb (3.9.9-2) unstable; urgency=low

  * fix cubicweb-common content

 -- Pierre-Yves David <pierre-yves.david@logilab.fr>  Tue, 23 Nov 2010 14:00:46 +0200

cubicweb (3.9.9-1) unstable; urgency=low

  * new upstream release

 -- Sylvain Thénault <sylvain.thenault@logilab.fr>  Thu, 21 Oct 2010 09:33:46 +0200

cubicweb (3.9.8-1) unstable; urgency=low

  * new upstream release

 -- Sylvain Thénault <sylvain.thenault@logilab.fr>  Thu, 23 Sep 2010 18:45:23 +0200

cubicweb (3.9.7-1) unstable; urgency=low

  * new upstream release

 -- Sylvain Thénault <sylvain.thenault@logilab.fr>  Thu, 16 Sep 2010 15:41:51 +0200

cubicweb (3.9.6-1) unstable; urgency=low

  * new upstream release

 -- Sylvain Thénault <sylvain.thenault@logilab.fr>  Mon, 13 Sep 2010 10:50:15 +0200

cubicweb (3.9.5-1) unstable; urgency=low

  * new upstream release

 -- Sylvain Thénault <sylvain.thenault@logilab.fr>  Thu, 26 Aug 2010 10:53:34 +0200

cubicweb (3.9.4-1) unstable; urgency=low

  * new upstream release

 -- Sylvain Thénault <sylvain.thenault@logilab.fr>  Mon, 02 Aug 2010 14:25:38 +0200

cubicweb (3.9.3-1) unstable; urgency=low

  * new upstream release

 -- Sylvain Thénault <sylvain.thenault@logilab.fr>  Tue, 27 Jul 2010 16:39:04 +0200

cubicweb (3.9.2-1) unstable; urgency=low

  * new upstream release

 -- Sylvain Thénault <sylvain.thenault@logilab.fr>  Fri, 16 Jul 2010 12:40:59 +0200

cubicweb (3.9.1-1) unstable; urgency=low

  * new upstream release

 -- Sylvain Thénault <sylvain.thenault@logilab.fr>  Mon, 12 Jul 2010 13:25:10 +0200

cubicweb (3.9.0-1) unstable; urgency=low

  * new upstream release

 -- Sylvain Thénault <sylvain.thenault@logilab.fr>  Wed, 07 Jul 2010 13:01:06 +0200

cubicweb (3.8.7-1) unstable; urgency=low

  * new upstream release

 -- Julien Jehannet <julien.jehannet@logilab.fr>  Wed, 07 Jul 2010 11:42:02 +0200

cubicweb (3.8.6-1) unstable; urgency=low

  * new upstream release

 -- Sylvain Thénault <sylvain.thenault@logilab.fr>  Fri, 02 Jul 2010 00:39:36 +0200

cubicweb (3.8.5-1) unstable; urgency=low

  * new upstream release

 -- Sylvain Thénault <sylvain.thenault@logilab.fr>  Mon, 21 Jun 2010 10:42:01 +0200

cubicweb (3.8.4-1) unstable; urgency=low

  * new upstream release

 -- Sylvain Thénault <sylvain.thenault@logilab.fr>  Fri, 11 Jun 2010 11:36:50 +0200

cubicweb (3.8.3-1) unstable; urgency=low

  * new upstream release

 -- Sylvain Thénault <sylvain.thenault@logilab.fr>  Mon, 07 Jun 2010 09:19:50 +0200

cubicweb (3.8.2-1) unstable; urgency=low

  * new upstream release

 -- Sylvain Thénault <sylvain.thenault@logilab.fr>  Tue, 18 May 2010 14:59:07 +0200

cubicweb (3.8.1-1) unstable; urgency=low

  * new upstream release

 -- Sylvain Thénault <sylvain.thenault@logilab.fr>  Mon, 26 Apr 2010 17:11:36 +0200

cubicweb (3.8.0-1) unstable; urgency=low

  * new upstream release

 -- Sylvain Thénault <sylvain.thenault@logilab.fr>  Tue, 20 Apr 2010 16:31:44 +0200

cubicweb (3.7.5-1) unstable; urgency=low

  * new upstream release on the 3.7 branch

 -- Alexandre Fayolle <afayolle@debian.org>  Thu, 29 Apr 2010 13:51:52 +0200

cubicweb (3.7.4-1) unstable; urgency=low

  * new upstream release

 -- Sylvain Thénault <sylvain.thenault@logilab.fr>  Thu, 15 Apr 2010 18:20:39 +0200

cubicweb (3.7.3-1) unstable; urgency=low

  * new upstream release

 -- Sylvain Thénault <sylvain.thenault@logilab.fr>  Wed, 31 Mar 2010 14:55:21 +0200

cubicweb (3.7.2-1) unstable; urgency=low

  * new upstream release

 -- Sylvain Thénault <sylvain.thenault@logilab.fr>  Fri, 26 Mar 2010 15:53:01 +0100

cubicweb (3.7.1-1) unstable; urgency=low

  * new upstream release

 -- Sylvain Thénault <sylvain.thenault@logilab.fr>  Fri, 19 Mar 2010 14:47:23 +0100

cubicweb (3.7.0-1) unstable; urgency=low

  * remove postgresql-contrib from cubicweb dependency (using tsearch
    which is included with postgres >= 8.3)
  * add postgresql-client | mysql-client to cubicweb-server dependencies using two
    new cubicweb-[postgresql|mysql]-support virtual packages (necessary for
    dump/restore of database)

 -- Sylvain Thénault <sylvain.thenault@logilab.fr>  Tue, 16 Mar 2010 17:55:37 +0100

cubicweb (3.6.3-1) unstable; urgency=low

  * remove postgresql-contrib from cubicweb dependency (using tsearch
    which is included with postgres >= 8.3)
  * add postgresql-client | mysql-client to cubicweb-server dependencies using two
    new cubicweb-[postgresql|mysql]-support virtual packages (necessary for
    dump/restore of database)

 -- Sylvain Thénault <sylvain.thenault@logilab.fr>  Wed, 24 Mar 2010 07:50:47 +0100

cubicweb (3.6.2-1) unstable; urgency=low

  * new upstream release

 -- Sylvain Thénault <sylvain.thenault@logilab.fr>  Thu, 11 Mar 2010 19:49:04 +0100

cubicweb (3.6.1-2) unstable; urgency=low

  * remove depends to python-elementtree (included in python>=2.5)

 -- Pierre-Yves David <pierre-yves.david@logilab.fr>  Fri, 04 Mar 2010 14:43:01 +0100

cubicweb (3.6.1-1) unstable; urgency=low

  * new upstream release

 -- Sylvain Thénault <sylvain.thenault@logilab.fr>  Fri, 26 Feb 2010 14:14:01 +0100

cubicweb (3.6.0-1) unstable; urgency=low

  * new upstream release

 -- Sylvain Thénault <sylvain.thenault@logilab.fr>  Wed, 10 Feb 2010 09:44:58 +0100

cubicweb (3.5.12-1) unstable; urgency=low

  * new upstream release

 -- Sylvain Thénault <sylvain.thenault@logilab.fr>  Tue, 02 Feb 2010 11:07:00 +0100

cubicweb (3.5.11-1) unstable; urgency=low

  * new upstream release

 -- Sylvain Thénault <sylvain.thenault@logilab.fr>  Wed, 23 Dec 2009 10:27:12 +0100

cubicweb (3.5.10-1) unstable; urgency=low

  * new upstream release

 -- Sylvain Thénault <sylvain.thenault@logilab.fr>  Thu, 03 Dec 2009 15:48:38 +0100

cubicweb (3.5.9-1) unstable; urgency=low

  * new upstream release

 -- Nicolas Chauvat <nicolas.chauvat@logilab.fr>  Sun, 29 Nov 2009 23:28:47 +0100

cubicweb (3.5.8-1) unstable; urgency=low

  * new upstream release

 -- Nicolas Chauvat <nicolas.chauvat@logilab.fr>  Sun, 29 Nov 2009 22:43:11 +0100

cubicweb (3.5.7-1) unstable; urgency=low

  * new upstream release

 -- Nicolas Chauvat <nicolas.chauvat@logilab.fr>  Sat, 28 Nov 2009 11:50:08 +0100

cubicweb (3.5.6-1) unstable; urgency=low

  * new upstream release

 -- Adrien Di Mascio <Adrien.DiMascio@logilab.fr>  Mon, 23 Nov 2009 18:55:01 +0100

cubicweb (3.5.5-1) unstable; urgency=low

  * new upstream release

 -- Sylvain Thénault <sylvain.thenault@logilab.fr>  Wed, 21 Oct 2009 10:38:55 +0200

cubicweb (3.5.4-1) unstable; urgency=low

  * new upstream release

 -- Sylvain Thénault <sylvain.thenault@logilab.fr>  Wed, 07 Oct 2009 20:58:35 +0200

cubicweb (3.5.3-1) unstable; urgency=low

  * new upstream release

 -- Sylvain Thénault <sylvain.thenault@logilab.fr>  Wed, 07 Oct 2009 15:35:10 +0200

cubicweb (3.5.2-1) unstable; urgency=low

  * new upstream release

 -- Adrien Di Mascio <Adrien.DiMascio@logilab.fr>  Tue, 22 Sep 2009 09:31:42 +0200

cubicweb (3.5.1-1) unstable; urgency=low

  * new upstream release

 -- Sylvain Thénault <sylvain.thenault@logilab.fr>  Fri, 18 Sep 2009 10:35:00 +0200

cubicweb (3.5.0-1) unstable; urgency=low

  * new upstream release

 -- Sylvain Thénault <sylvain.thenault@logilab.fr>  Wed, 16 Sep 2009 17:51:13 +0200

cubicweb (3.4.11-1) unstable; urgency=low

  * new upstream release

 -- Aurélien Campéas <aurelien.campeas@logilab.fr>  Tue, 11 Sep 2009 12:20:00 +0200

cubicweb (3.4.10-1) unstable; urgency=low

  * new upstream release

 -- Sylvain Thénault <sylvain.thenault@logilab.fr>  Fri, 11 Sep 2009 17:19:37 +0200

cubicweb (3.4.9-1) unstable; urgency=low

  * new upstream release

 -- Sylvain Thénault <sylvain.thenault@logilab.fr>  Fri, 11 Sep 2009 14:27:39 +0200

cubicweb (3.4.8-1) unstable; urgency=low

  * new upstream release

 -- Sylvain Thénault <sylvain.thenault@logilab.fr>  Thu, 10 Sep 2009 15:27:17 +0200

cubicweb (3.4.7-1) unstable; urgency=low

  * new upstream release

 -- Sylvain Thénault <sylvain.thenault@logilab.fr>  Wed, 09 Sep 2009 14:08:41 +0200

cubicweb (3.4.6-1) unstable; urgency=low

  * new upstream release

 -- Sylvain Thénault <sylvain.thenault@logilab.fr>  Mon, 31 Aug 2009 14:12:30 +0200

cubicweb (3.4.5-1) unstable; urgency=low

  * new upstream release

 -- Sylvain Thénault <sylvain.thenault@logilab.fr>  Wed, 26 Aug 2009 15:01:42 +0200

cubicweb (3.4.4-1) unstable; urgency=low

  * new upstream release

 -- Sylvain Thénault <sylvain.thenault@logilab.fr>  Tue, 18 Aug 2009 14:27:08 +0200

cubicweb (3.4.3-1) unstable; urgency=low

  * new upstream release

 -- Nicolas Chauvat <nicolas.chauvat@logilab.fr>  Fri, 14 Aug 2009 17:54:06 +0200

cubicweb (3.4.2-1) unstable; urgency=low

  * new upstream release

 -- Sylvain Thénault <sylvain.thenault@logilab.fr>  Fri, 07 Aug 2009 17:50:15 +0200

cubicweb (3.4.1-1) unstable; urgency=low

  * new upstream release

 -- Sylvain Thénault <sylvain.thenault@logilab.fr>  Fri, 07 Aug 2009 14:00:33 +0200

cubicweb (3.4.0-1) unstable; urgency=low

  * new upstream release

 -- Sylvain Thénault <sylvain.thenault@logilab.fr>  Fri, 07 Aug 2009 10:43:21 +0200

cubicweb (3.3.5-1) unstable; urgency=low

  * new upstream release

 -- Sylvain Thénault <sylvain.thenault@logilab.fr>  Thu, 06 Aug 2009 09:05:22 +0200

cubicweb (3.3.4-2) unstable; urgency=low

  * fix conflicting test files

 -- Sylvain Thénault <sylvain.thenault@logilab.fr>  Tue, 21 Jul 2009 23:09:03 +0200

cubicweb (3.3.4-1) unstable; urgency=low

  * new upstream release

 -- Sylvain Thénault <sylvain.thenault@logilab.fr>  Tue, 21 Jul 2009 13:11:38 +0200

cubicweb (3.3.3-2) unstable; urgency=low

  * re-release with "from __future__ import with_statement" commented out to
    avoid broken installation if 2.4 is installed

 -- Sylvain Thénault <sylvain.thenault@logilab.fr>  Mon, 06 Jul 2009 17:33:15 +0200

cubicweb (3.3.3-1) unstable; urgency=low

  * new upstream release

 -- Sylvain Thénault <sylvain.thenault@logilab.fr>  Mon, 06 Jul 2009 13:24:29 +0200

cubicweb (3.3.2-1) unstable; urgency=low

  * new upstream release

 -- Sylvain Thénault <sylvain.thenault@logilab.fr>  Thu, 25 Jun 2009 07:58:14 +0200

cubicweb (3.3.1-1) unstable; urgency=low

  * new upstream release

 -- Aurélien Campéas <aurelien.campeas@logilab.fr>  Mon, 22 Jun 2009 12:00:00 +0200

cubicweb (3.3.0-1) unstable; urgency=low

  * new upstream release

 -- Nicolas Chauvat <nicolas.chauvat@logilab.fr>  Wed, 03 Jun 2009 19:52:37 +0200

cubicweb (3.2.3-1) unstable; urgency=low

  * new upstream release

 -- Nicolas Chauvat <nicolas.chauvat@logilab.fr>  Wed, 27 May 2009 12:31:49 +0200

cubicweb (3.2.1-1) unstable; urgency=low

  * new upstream release

 -- Aurélien Campéas <aurelien.campeas@logilab.fr>  Mon, 25 May 2009 16:45:00 +0200

cubicweb (3.2.0-1) unstable; urgency=low

  * new upstream release

 -- Sylvain Thénault <sylvain.thenault@logilab.fr>  Thu, 14 May 2009 12:31:06 +0200

cubicweb (3.1.4-1) unstable; urgency=low

  * new upstream release

 -- Aurélien Campéas <aurelien.campeas@logilab.fr>  Mon, 06 Apr 2009 14:30:00 +0200

cubicweb (3.1.3-1) unstable; urgency=low

  * new upstream release

 -- Sylvain Thénault <sylvain.thenault@logilab.fr>  Mon, 06 Apr 2009 08:52:27 +0200

cubicweb (3.1.2-1) unstable; urgency=low

  * new upstream release

 -- Aurélien Campéas <aurelien.campeas@logilab.fr>  Wed, 10 Mar 2009 12:30:00 +0100

cubicweb (3.1.1-1) unstable; urgency=low

  * new upstream release

 -- Aurélien Campéas <aurelien.campeas@logilab.fr>  Wed, 9 Mar 2009 18:32:00 +0100

cubicweb (3.1.0-1) unstable; urgency=low

  * new upstream release

 -- Sylvain Thénault <sylvain.thenault@logilab.fr>  Wed, 25 Feb 2009 18:41:47 +0100

cubicweb (3.0.10-1) unstable; urgency=low

  * merge cubicweb-core package into cubicweb-common
  * simplify debian/rules

 -- Julien Jehannet <julien.jehannet@logilab.fr>  Thu, 19 Feb 2009 16:24:09 +0100

cubicweb (3.0.9-1) unstable; urgency=low

  * new upstream (interim) release

 -- Aurélien Campéas <aurelien.campeas@logilab.fr>  Tue, 10 Feb 2009 14:05:12 +0100

cubicweb (3.0.4-1) unstable; urgency=low

  * new upstream release

 -- Sylvain Thénault <sylvain.thenault@logilab.fr>  Tue, 27 Jan 2009 16:05:12 +0100

cubicweb (3.0.3-1) unstable; urgency=low

  * new upstream release

 -- Aurélien Campéas <aurelien.campeas@logilab.fr>  Wed, 14 Jan 2009 18:25:21 +0100

cubicweb (3.0.2-1) unstable; urgency=low

  * new upstream release

 -- Sylvain Thénault <sylvain.thenault@logilab.fr>  Wed, 14 Jan 2009 13:25:21 +0100

cubicweb (3.0.1-1) unstable; urgency=low

  * new upstream release

 -- Sylvain Thénault <sylvain.thenault@logilab.fr>  Thu, 08 Jan 2009 18:27:37 +0100

cubicweb (3.0.0-1) unstable; urgency=low

  * new upstream release

 -- Adrien Di Mascio <Adrien.DiMascio@logilab.fr>  Tue, 23 Dec 2008 18:42:43 +0100

cubicweb (2.99.99-1) unstable; urgency=low

  * new upstream release

 -- Sylvain Thénault <sylvain.thenault@logilab.fr>  Mon, 22 Dec 2008 17:34:45 +0100

cubicweb (2.99.7-1) unstable; urgency=low

  * remove buggy cubicweb-common.postinst
  * replace erudi|ginco by cubicweb where necessary in existing instance
  * new upstream release

 -- Sylvain Thénault <sylvain.thenault@logilab.fr>  Fri, 19 Dec 2008 17:11:00 +0100

cubicweb (2.99.6-1) unstable; urgency=low

  * new upstream release

 -- Sylvain Thénault <sylvain.thenault@logilab.fr>  Fri, 19 Dec 2008 15:16:37 +0100

cubicweb (2.99.5-1) unstable; urgency=low

  * new upstream release

 -- Sylvain Thénault <sylvain.thenault@logilab.fr>  Wed, 17 Dec 2008 14:14:26 +0100

cubicweb (2.99.4-1) unstable; urgency=low

  * new upstream release

 -- Adrien Di Mascio <Adrien.DiMascio@logilab.fr>  Fri, 12 Dec 2008 10:00:31 +0100

cubicweb (2.99.3-1) unstable; urgency=low

  * new upstream release

 -- Adrien Di Mascio <Adrien.DiMascio@logilab.fr>  Tue, 09 Dec 2008 07:42:16 +0100

cubicweb (2.99.2-1) unstable; urgency=low

  * new upstream release

 -- Adrien Di Mascio <adrien.dimascio@logilab.fr>  Mon, 17 Nov 2008 15:02:16 +0100

cubicweb (2.99.1-1) unstable; urgency=low

  * new upstream release

 -- Nicolas Chauvat <nicolas.chauvat@logilab.fr>  Thu, 13 Nov 2008 11:02:16 +0100

cubicweb (2.99.0-1) unstable; urgency=low

  * initial public release

 -- Nicolas Chauvat <nicolas.chauvat@logilab.fr>  Fri, 24 Oct 2008 23:01:21 +0200<|MERGE_RESOLUTION|>--- conflicted
+++ resolved
@@ -1,4 +1,3 @@
-<<<<<<< HEAD
 cubicweb (3.22.1-1) unstable; urgency=medium
 
   * new upstream release
@@ -10,13 +9,12 @@
   * new upstream release
 
  -- Julien Cristau <julien.cristau@logilab.fr>  Mon, 04 Jan 2016 17:53:55 +0100
-=======
+
 cubicweb (3.21.6-1) unstable; urgency=medium
 
   * new upstream release
 
  -- Julien Cristau <julien.cristau@logilab.fr>  Tue, 16 Feb 2016 18:53:15 +0100
->>>>>>> 293a0a2c
 
 cubicweb (3.21.5-2) unstable; urgency=medium
 
