--- conflicted
+++ resolved
@@ -1,4 +1,3 @@
-<<<<<<< HEAD
 cubicweb (3.18.2-1) unstable; urgency=low
 
   * new upstream release.
@@ -16,13 +15,12 @@
   * new upstream release.
 
  -- Julien Cristau <julien.cristau@logilab.fr>  Fri, 10 Jan 2014 17:14:18 +0100
-=======
+
 cubicweb (3.17.12-1) unstable; urgency=low
 
   * new upstream release
 
  -- Aurelien Campeas <aurelien.campeas@logilab.fr>  Tue, 21 Jan 2014 13:10:22 +0100
->>>>>>> d619dc4e
 
 cubicweb (3.17.11-2) unstable; urgency=low
 
