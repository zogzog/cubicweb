--- conflicted
+++ resolved
@@ -1,16 +1,14 @@
-<<<<<<< HEAD
 cubicweb (3.15.0-1) unstable; urgency=low
 
   * new upstream release
 
  -- Sylvain Thénault <sylvain.thenault@logilab.fr>  Thu, 12 Apr 2012 13:52:05 +0200
-=======
+
 cubicweb (3.14.7-1) unstable; urgency=low
 
   * new upstream release
 
  -- David Douard <david.douard@logilab.fr>  Wed, 11 Apr 2012 09:28:46 +0200
->>>>>>> 29d8a627
 
 cubicweb (3.14.6-1) unstable; urgency=low
 
