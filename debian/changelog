--- conflicted
+++ resolved
@@ -1,4 +1,3 @@
-<<<<<<< HEAD
 cubicweb (3.18.5-1) unstable; urgency=low
 
   * new upstream release
@@ -34,13 +33,12 @@
   * new upstream release.
 
  -- Julien Cristau <julien.cristau@logilab.fr>  Fri, 10 Jan 2014 17:14:18 +0100
-=======
+
 cubicweb (3.17.17-1) unstable; urgency=low
 
   * new upstream release
 
  -- Aurelien Campeas <aurelien.campeas@logilab.fr>  Tue, 16 Sep 2014 18:38:19 +0200
->>>>>>> 358d9d17
 
 cubicweb (3.17.16-1) unstable; urgency=low
 
