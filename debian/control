--- conflicted
+++ resolved
@@ -152,14 +152,8 @@
  graphviz,
  gettext,
  python-logilab-mtconverter (>= 0.8.0),
-<<<<<<< HEAD
- python-logilab-common (>= 0.60.0),
+ python-logilab-common (>= 0.62.0),
  python-yams (>= 0.39.1),
-=======
- python-logilab-common (>= 0.62.0),
- python-yams (>= 0.38.1),
- python-yams (<< 0.39),
->>>>>>> 358d9d17
  python-rql (>= 0.31.2),
  python-lxml
 Recommends:
