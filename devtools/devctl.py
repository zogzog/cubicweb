--- conflicted
+++ resolved
@@ -22,12 +22,7 @@
 
 from cubicweb import CW_SOFTWARE_ROOT as BASEDIR, BadCommandUsage
 from cubicweb.__pkginfo__ import version as cubicwebversion
-<<<<<<< HEAD
 from cubicweb.toolsutils import Command, copy_skeleton, underline_title
-=======
-from cubicweb.toolsutils import Command, copy_skeleton
-from cubicweb.web import uicfg
->>>>>>> f2f916f1
 from cubicweb.web.webconfig import WebConfiguration
 from cubicweb.server.serverconfig import ServerConfiguration
 
@@ -158,6 +153,7 @@
             add_msg(w, rschema.description)
     w('# add related box generated message\n')
     w('\n')
+    from cubicweb.web import uicfg
     appearsin_addmenu = uicfg.actionbox_appearsin_addmenu
     for eschema in schema.entities():
         if eschema.is_final():
