"""additional cubicweb-ctl commands and command handlers for cubicweb and cubicweb's
cubes development

:organization: Logilab
:copyright: 2001-2009 LOGILAB S.A. (Paris, FRANCE), license is LGPL v2.
:contact: http://www.logilab.fr/ -- mailto:contact@logilab.fr
:license: GNU Lesser General Public License, v2.1 - http://www.gnu.org/licenses
"""
__docformat__ = "restructuredtext en"

import sys
from datetime import datetime
from os import mkdir, chdir, getcwd
from os.path import join, exists, abspath, basename, normpath, split, isdir
from copy import deepcopy
from warnings import warn

from logilab.common import STD_BLACKLIST
from logilab.common.modutils import get_module_files
from logilab.common.textutils import splitstrip
from logilab.common.shellutils import ASK
from logilab.common.clcommands import register_commands

<<<<<<< HEAD
from cubicweb import CW_SOFTWARE_ROOT as BASEDIR, BadCommandUsage
from cubicweb.__pkginfo__ import version as cubicwebversion
from cubicweb.toolsutils import Command, copy_skeleton, underline_title
=======
from cubicweb import (CW_SOFTWARE_ROOT as BASEDIR, BadCommandUsage,
                      underline_title)
from cubicweb.__pkginfo__ import version as cubicwebversion
from cubicweb.toolsutils import Command, copy_skeleton
>>>>>>> 30e68926
from cubicweb.web.webconfig import WebConfiguration
from cubicweb.server.serverconfig import ServerConfiguration


class DevCubeConfiguration(ServerConfiguration, WebConfiguration):
    """dummy config to get full library schema and entities"""
    creating = True
    cubicweb_appobject_path = ServerConfiguration.cubicweb_appobject_path | WebConfiguration.cubicweb_appobject_path
    cube_appobject_path = ServerConfiguration.cube_appobject_path | WebConfiguration.cube_appobject_path

    def __init__(self, cube):
        super(DevCubeConfiguration, self).__init__(cube)
        if cube is None:
            self._cubes = ()
        else:
            self._cubes = self.reorder_cubes(self.expand_cubes(self.my_cubes(cube)))

    def my_cubes(self, cube):
        return (cube,) + self.cube_dependencies(cube) + self.cube_recommends(cube)

    @property
    def apphome(self):
        return None
    def main_config_file(self):
        return None
    def init_log(self, debug=None):
        pass
    def load_configuration(self):
        pass


class DevDepConfiguration(DevCubeConfiguration):
    """configuration to use to generate cubicweb po files or to use as "library" configuration
    to filter out message ids from cubicweb and dependencies of a cube
    """

    def my_cubes(self, cube):
        return self.cube_dependencies(cube) + self.cube_recommends(cube)

    def default_log_file(self):
        return None


def cleanup_sys_modules(config):
    # cleanup sys.modules, required when we're updating multiple cubes
    for name, mod in sys.modules.items():
        if mod is None:
            # duh ? logilab.common.os for instance
            del sys.modules[name]
            continue
        if not hasattr(mod, '__file__'):
            continue
        for path in config.vregistry_path():
            if mod.__file__.startswith(path):
                del sys.modules[name]
                break
    # fresh rtags
    from cubicweb import rtags
    from cubicweb.web import uicfg
    rtags.RTAGS[:] = []
    reload(uicfg)

def generate_schema_pot(w, cubedir=None):
    """generate a pot file with schema specific i18n messages

    notice that relation definitions description and static vocabulary
    should be marked using '_' and extracted using xgettext
    """
    from cubicweb.cwvreg import CubicWebVRegistry
    cube = cubedir and split(cubedir)[-1]
    libconfig = DevDepConfiguration(cube)
    libconfig.cleanup_interface_sobjects = False
    cleanup_sys_modules(libconfig)
    if cubedir:
        config = DevCubeConfiguration(cube)
        config.cleanup_interface_sobjects = False
    else:
        config = libconfig
        libconfig = None
    schema = config.load_schema(remove_unused_rtypes=False)
    vreg = CubicWebVRegistry(config)
    # set_schema triggers objects registrations
    vreg.set_schema(schema)
    w(DEFAULT_POT_HEAD)
    _generate_schema_pot(w, vreg, schema, libconfig=libconfig, cube=cube)


def _generate_schema_pot(w, vreg, schema, libconfig=None, cube=None):
    from cubicweb.common.i18n import add_msg
    from cubicweb.web import uicfg
    from cubicweb.schema import META_RTYPES, SYSTEM_RTYPES
    no_context_rtypes = META_RTYPES | SYSTEM_RTYPES
    w('# schema pot file, generated on %s\n' % datetime.now().strftime('%Y-%m-%d %H:%M:%S'))
    w('# \n')
    w('# singular and plural forms for each entity type\n')
    w('\n')
    vregdone = set()
    if libconfig is not None:
        from cubicweb.cwvreg import CubicWebVRegistry, clear_rtag_objects
        libschema = libconfig.load_schema(remove_unused_rtypes=False)
        rinlined = deepcopy(uicfg.autoform_is_inlined)
        appearsin_addmenu = deepcopy(uicfg.actionbox_appearsin_addmenu)
        clear_rtag_objects()
        cleanup_sys_modules(libconfig)
        libvreg = CubicWebVRegistry(libconfig)
        libvreg.set_schema(libschema) # trigger objects registration
        librinlined = uicfg.autoform_is_inlined
        libappearsin_addmenu = uicfg.actionbox_appearsin_addmenu
        # prefill vregdone set
        list(_iter_vreg_objids(libvreg, vregdone))
    else:
<<<<<<< HEAD
        libschema = None
        entities = schema.entities()
=======
        libschema = {}
        rinlined = uicfg.autoform_is_inlined
        appearsin_addmenu = uicfg.actionbox_appearsin_addmenu
>>>>>>> 30e68926
    done = set()
    for eschema in sorted(schema.entities()):
        etype = eschema.type
        if etype not in libschema:
            add_msg(w, etype)
            add_msg(w, '%s_plural' % etype)
            if not eschema.is_final():
                add_msg(w, 'This %s' % etype)
                add_msg(w, 'New %s' % etype)
            if eschema.description and not eschema.description in done:
                done.add(eschema.description)
                add_msg(w, eschema.description)
        if eschema.is_final():
            continue
        for rschema, targetschemas, role in eschema.relation_definitions(True):
            for tschema in targetschemas:
                if rinlined.etype_get(eschema, rschema, role, tschema) and \
                       (libconfig is None or not
                        librinlined.etype_get(eschema, rschema, role, tschema)):
                    add_msg(w, 'add a %s' % tschema,
                            'inlined:%s.%s.%s' % (etype, rschema, role))
                    add_msg(w, 'remove this %s' % tschema,
                            'inlined:%s:%s:%s' % (etype, rschema, role))
                if appearsin_addmenu.etype_get(eschema, rschema, role, tschema) and \
                       (libconfig is None or not
                        libappearsin_addmenu.etype_get(eschema, rschema, role, tschema)):
                    if role == 'subject':
                        label = 'add %s %s %s %s' % (eschema, rschema,
                                                     tschema, role)
                        label2 = "creating %s (%s %%(linkto)s %s %s)" % (
                            tschema, eschema, rschema, tschema)
                    else:
                        label = 'add %s %s %s %s' % (tschema, rschema,
                                                     eschema, role)
                        label2 = "creating %s (%s %s %s %%(linkto)s)" % (
                            tschema, tschema, rschema, eschema)
                    add_msg(w, label)
                    add_msg(w, label2)
    w('# subject and object forms for each relation type\n')
    w('# (no object form for final or symetric relation types)\n')
    w('\n')
    for rschema in sorted(schema.relations()):
        rtype = rschema.type
        if rtype not in libschema:
            # bw compat, necessary until all translation of relation are done properly...
            add_msg(w, rtype)
            if rschema.description and rschema.description not in done:
                done.add(rschema.description)
                add_msg(w, rschema.description)
            done.add(rtype)
            librschema = None
        else:
            librschema = libschema.rschema(rtype)
        # add context information only for non-metadata rtypes
        if rschema not in no_context_rtypes:
            libsubjects = librschema and librschema.subjects() or ()
            for subjschema in rschema.subjects():
                if not subjschema in libsubjects:
                    add_msg(w, rtype, subjschema.type)
        if not (schema.rschema(rtype).is_final() or rschema.symetric):
<<<<<<< HEAD
            add_msg(w, '%s_object' % rtype)
        if rschema.description and rschema.description not in done:
            done.add(rschema.description)
            add_msg(w, rschema.description)
    w('# add related box generated message\n')
    w('\n')
    from cubicweb.web import uicfg
    appearsin_addmenu = uicfg.actionbox_appearsin_addmenu
    for eschema in schema.entities():
        if eschema.is_final():
            continue
        for role, rschemas in (('subject', eschema.subject_relations()),
                            ('object', eschema.object_relations())):
            for rschema in rschemas:
                if rschema.is_final():
                    continue
                if libconfig is not None:
                    librschema = libschema.get(rschema)
                for teschema in rschema.targets(eschema, role):
                    if libconfig is not None and librschema is not None:
                        if role == 'subject':
                            subjtype, objtype = eschema, teschema
                        else:
                            subjtype, objtype = teschema, eschema
                        if librschema.has_rdef(subjtype, objtype):
                            continue
                    if appearsin_addmenu.etype_get(eschema, rschema, role,
                                                   teschema):
                        if role == 'subject':
                            label = 'add %s %s %s %s' % (eschema, rschema,
                                                         teschema, role)
                            label2 = "creating %s (%s %%(linkto)s %s %s)" % (
                                teschema, eschema, rschema, teschema)
                        else:
                            label = 'add %s %s %s %s' % (teschema, rschema,
                                                         eschema, role)
                            label2 = "creating %s (%s %s %s %%(linkto)s)" % (
                                teschema, teschema, rschema, eschema)
                        add_msg(w, label)
                        add_msg(w, label2)
    #cube = (cube and 'cubes.%s.' % cube or 'cubicweb.')
    done = set()
    if libconfig is not None:
        from cubicweb.cwvreg import CubicWebVRegistry
        libvreg = CubicWebVRegistry(libconfig)
        libvreg.set_schema(libschema) # trigger objects registration
        # prefill done set
        list(_iter_vreg_objids(libvreg, done))
    for objid in _iter_vreg_objids(vreg, done):
=======
            if rschema not in no_context_rtypes:
                libobjects = librschema and librschema.objects() or ()
                for objschema in rschema.objects():
                    if not objschema in libobjects:
                        add_msg(w, '%s_object' % rtype, objschema.type)
            if rtype not in libschema:
                # bw compat, necessary until all translation of relation are done properly...
                add_msg(w, '%s_object' % rtype)
    for objid in _iter_vreg_objids(vreg, vregdone):
>>>>>>> 30e68926
        add_msg(w, '%s_description' % objid)
        add_msg(w, objid)

def _iter_vreg_objids(vreg, done, prefix=None):
    for reg, objdict in vreg.items():
        for objects in objdict.values():
            for obj in objects:
                objid = '%s_%s' % (reg, obj.id)
                if objid in done:
                    break
                if obj.cw_property_defs:
                    yield objid
                    done.add(objid)
                    break


def defined_in_library(etype, rtype, tetype, role):
    """return true if the given relation definition exists in cubicweb's library
    """
    if libschema is None:
        return False
    if role == 'subject':
        subjtype, objtype = etype, tetype
    else:
        subjtype, objtype = tetype, etype
    try:
        return libschema.rschema(rtype).has_rdef(subjtype, objtype)
    except KeyError:
        return False


LANGS = ('en', 'fr', 'es')
I18NDIR = join(BASEDIR, 'i18n')
DEFAULT_POT_HEAD = r'''msgid ""
msgstr ""
"Project-Id-Version: cubicweb %s\n"
"PO-Revision-Date: 2008-03-28 18:14+0100\n"
"Last-Translator: Logilab Team <contact@logilab.fr>\n"
"Language-Team: fr <contact@logilab.fr>\n"
"MIME-Version: 1.0\n"
"Content-Type: text/plain; charset=UTF-8\n"
"Content-Transfer-Encoding: 8bit\n"
"Generated-By: cubicweb-devtools\n"
"Plural-Forms: nplurals=2; plural=(n > 1);\n"

''' % cubicwebversion


class UpdateCubicWebCatalogCommand(Command):
    """Update i18n catalogs for cubicweb library.

    It will regenerate cubicweb/i18n/xx.po files. You'll have then to edit those
    files to add translations of newly added messages.
    """
    name = 'i18ncubicweb'

    def run(self, args):
        """run the command with its specific arguments"""
        if args:
            raise BadCommandUsage('Too much arguments')
        import shutil
        import tempfile
        import yams
        from logilab.common.fileutils import ensure_fs_mode
        from logilab.common.shellutils import globfind, find, rm
        from cubicweb.common.i18n import extract_from_tal, execute
        tempdir = tempfile.mkdtemp()
        potfiles = [join(I18NDIR, 'static-messages.pot')]
        print '-> extract schema messages.'
        schemapot = join(tempdir, 'schema.pot')
        potfiles.append(schemapot)
        # explicit close necessary else the file may not be yet flushed when
        # we'll using it below
        schemapotstream = file(schemapot, 'w')
        generate_schema_pot(schemapotstream.write, cubedir=None)
        schemapotstream.close()
        print '-> extract TAL messages.'
        tali18nfile = join(tempdir, 'tali18n.py')
        extract_from_tal(find(join(BASEDIR, 'web'), ('.py', '.pt')), tali18nfile)
        print '-> generate .pot files.'
        for id, files, lang in [('pycubicweb', get_module_files(BASEDIR) + list(globfind(join(BASEDIR, 'misc', 'migration'), '*.py')), None),
                                ('schemadescr', globfind(join(BASEDIR, 'schemas'), '*.py'), None),
                                ('yams', get_module_files(yams.__path__[0]), None),
                                ('tal', [tali18nfile], None),
                                ('js', globfind(join(BASEDIR, 'web'), 'cub*.js'), 'java'),
                                ]:
            cmd = 'xgettext --no-location --omit-header -k_ -o %s %s'
            if lang is not None:
                cmd += ' -L %s' % lang
            potfile = join(tempdir, '%s.pot' % id)
            execute(cmd % (potfile, ' '.join('"%s"' % f for f in files)))
            if exists(potfile):
                potfiles.append(potfile)
            else:
                print '-> WARNING: %s file was not generated' % potfile
        print '-> merging %i .pot files' % len(potfiles)
        cubicwebpot = join(tempdir, 'cubicweb.pot')
        execute('msgcat -o %s %s' % (cubicwebpot, ' '.join('"%s"' % f for f in potfiles)))
        print '-> merging main pot file with existing translations.'
        chdir(I18NDIR)
        toedit = []
        for lang in LANGS:
            target = '%s.po' % lang
            execute('msgmerge -N --sort-output -o "%snew" "%s" "%s"' % (target, target, cubicwebpot))
            ensure_fs_mode(target)
            shutil.move('%snew' % target, target)
            toedit.append(abspath(target))
        # cleanup
        rm(tempdir)
        # instructions pour la suite
        print '-> regenerated CubicWeb\'s .po catalogs.'
        print '\nYou can now edit the following files:'
        print '* ' + '\n* '.join(toedit)
        print 'when you are done, run "cubicweb-ctl i18ncube yourcube".'


class UpdateTemplateCatalogCommand(Command):
    """Update i18n catalogs for cubes. If no cube is specified, update
    catalogs of all registered cubes.
    """
    name = 'i18ncube'
    arguments = '[<cube>...]'

    def run(self, args):
        """run the command with its specific arguments"""
        if args:
            cubes = [DevCubeConfiguration.cube_dir(cube) for cube in args]
        else:
            cubes = [DevCubeConfiguration.cube_dir(cube) for cube in DevCubeConfiguration.available_cubes()]
            cubes = [cubepath for cubepath in cubes if exists(join(cubepath, 'i18n'))]
        update_cubes_catalogs(cubes)


def update_cubes_catalogs(cubes):
    for cubedir in cubes:
        toedit = []
        if not isdir(cubedir):
            print '-> ignoring %s that is not a directory.' % cubedir
            continue
        try:
            toedit += update_cube_catalogs(cubedir)
        except Exception:
            import traceback
            traceback.print_exc()
            print '-> error while updating catalogs for cube', cubedir
        else:
            # instructions pour la suite
            print '-> regenerated .po catalogs for cube %s.' % cubedir
            print '\nYou can now edit the following files:'
            print '* ' + '\n* '.join(toedit)
            print ('When you are done, run "cubicweb-ctl i18ninstance '
                   '<yourinstance>" to see changes in your instances.')

def update_cube_catalogs(cubedir):
    import shutil
    import tempfile
    from logilab.common.fileutils import ensure_fs_mode
    from logilab.common.shellutils import find, rm
    from cubicweb.common.i18n import extract_from_tal, execute
    toedit = []
    cube = basename(normpath(cubedir))
    tempdir = tempfile.mkdtemp()
    print underline_title('Updating i18n catalogs for cube %s' % cube)
    chdir(cubedir)
    if exists(join('i18n', 'entities.pot')):
        warn('entities.pot is deprecated, rename file to static-messages.pot (%s)'
             % join('i18n', 'entities.pot'), DeprecationWarning)
        potfiles = [join('i18n', 'entities.pot')]
    elif exists(join('i18n', 'static-messages.pot')):
        potfiles = [join('i18n', 'static-messages.pot')]
    else:
        potfiles = []
    print '-> extract schema messages'
    schemapot = join(tempdir, 'schema.pot')
    potfiles.append(schemapot)
    # explicit close necessary else the file may not be yet flushed when
    # we'll using it below
    schemapotstream = file(schemapot, 'w')
    generate_schema_pot(schemapotstream.write, cubedir)
    schemapotstream.close()
    print '-> extract TAL messages'
    tali18nfile = join(tempdir, 'tali18n.py')
    extract_from_tal(find('.', ('.py', '.pt'), blacklist=STD_BLACKLIST+('test',)), tali18nfile)
    print '-> extract Javascript messages'
    jsfiles =  [jsfile for jsfile in find('.', '.js') if basename(jsfile).startswith('cub')]
    if jsfiles:
        tmppotfile = join(tempdir, 'js.pot')
        execute('xgettext --no-location --omit-header -k_ -L java --from-code=utf-8 -o %s %s'
                % (tmppotfile, ' '.join(jsfiles)))
        # no pot file created if there are no string to translate
        if exists(tmppotfile):
            potfiles.append(tmppotfile)
    print '-> create cube-specific catalog'
    tmppotfile = join(tempdir, 'generated.pot')
    cubefiles = find('.', '.py', blacklist=STD_BLACKLIST+('test',))
    cubefiles.append(tali18nfile)
    execute('xgettext --no-location --omit-header -k_ -o %s %s'
            % (tmppotfile, ' '.join('"%s"' % f for f in cubefiles)))
    if exists(tmppotfile): # doesn't exists of no translation string found
        potfiles.append(tmppotfile)
    potfile = join(tempdir, 'cube.pot')
    print '-> merging %i .pot files:' % len(potfiles)
    execute('msgcat -o %s %s' % (potfile,
                                 ' '.join('"%s"' % f for f in potfiles)))
    print '-> merging main pot file with existing translations:'
    chdir('i18n')
    for lang in LANGS:
        print '-> language', lang
        cubepo = '%s.po' % lang
        if not exists(cubepo):
            shutil.copy(potfile, cubepo)
        else:
            execute('msgmerge -N -s -o %snew %s %s' % (cubepo, cubepo, potfile))
            ensure_fs_mode(cubepo)
            shutil.move('%snew' % cubepo, cubepo)
        toedit.append(abspath(cubepo))
    # cleanup
    rm(tempdir)
    return toedit


class LiveServerCommand(Command):
    """Run a server from within a cube directory.
    """
    name = 'live-server'
    arguments = ''
    options = ()

    def run(self, args):
        """run the command with its specific arguments"""
        from cubicweb.devtools.livetest import runserver
        runserver()


class NewCubeCommand(Command):
    """Create a new cube.

    <cubename>
      the name of the new cube
    """
    name = 'newcube'
    arguments = '<cubename>'

    options = (
        ("directory",
         {'short': 'd', 'type' : 'string', 'metavar': '<cubes directory>',
          'help': 'directory where the new cube should be created',
          }
         ),
        ("verbose",
         {'short': 'v', 'type' : 'yn', 'metavar': '<verbose>',
          'default': 'n',
          'help': 'verbose mode: will ask all possible configuration questions',
          }
         ),
        ("author",
         {'short': 'a', 'type' : 'string', 'metavar': '<author>',
          'default': 'LOGILAB S.A. (Paris, FRANCE)',
          'help': 'cube author',
          }
         ),
        ("author-email",
         {'short': 'e', 'type' : 'string', 'metavar': '<email>',
          'default': 'contact@logilab.fr',
          'help': 'cube author\'s email',
          }
         ),
        ("author-web-site",
         {'short': 'w', 'type' : 'string', 'metavar': '<web site>',
          'default': 'http://www.logilab.fr',
          'help': 'cube author\'s web site',
          }
         ),
        )


    def run(self, args):
        if len(args) != 1:
            raise BadCommandUsage("exactly one argument (cube name) is expected")
        cubename, = args
        #if ServerConfiguration.mode != "dev":
        #    self.fail("you can only create new cubes in development mode")
        verbose = self.get('verbose')
        cubesdir = self.get('directory')
        if not cubesdir:
            cubespath = ServerConfiguration.cubes_search_path()
            if len(cubespath) > 1:
                raise BadCommandUsage("can't guess directory where to put the new cube."
                                      " Please specify it using the --directory option")
            cubesdir = cubespath[0]
        if not isdir(cubesdir):
            print "-> creating cubes directory", cubesdir
            try:
                mkdir(cubesdir)
            except OSError, err:
                self.fail("failed to create directory %r\n(%s)" % (cubesdir, err))
        cubedir = join(cubesdir, cubename)
        if exists(cubedir):
            self.fail("%s already exists !" % (cubedir))
        skeldir = join(BASEDIR, 'skeleton')
        default_name = 'cubicweb-%s' % cubename.lower()
        if verbose:
            distname = raw_input('Debian name for your cube ? [%s]): ' % default_name).strip()
            if not distname:
                distname = default_name
            elif not distname.startswith('cubicweb-'):
                if ASK.confirm('Do you mean cubicweb-%s ?' % distname):
                    distname = 'cubicweb-' + distname
        else:
            distname = default_name

        longdesc = shortdesc = raw_input('Enter a short description for your cube: ')
        if verbose:
            longdesc = raw_input('Enter a long description (leave empty to reuse the short one): ')
        if verbose:
            includes = self._ask_for_dependancies()
            if len(includes) == 1:
                dependancies = '%r,' % includes[0]
            else:
                dependancies = ', '.join(repr(cube) for cube in includes)
        else:
            dependancies = ''
        context = {'cubename' : cubename,
                   'distname' : distname,
                   'shortdesc' : shortdesc,
                   'longdesc' : longdesc or shortdesc,
                   'dependancies' : dependancies,
                   'version'  : cubicwebversion,
                   'year'  : str(datetime.now().year),
                   'author': self['author'],
                   'author-email': self['author-email'],
                   'author-web-site': self['author-web-site'],
                   }
        copy_skeleton(skeldir, cubedir, context)

    def _ask_for_dependancies(self):
        includes = []
        for stdtype in ServerConfiguration.available_cubes():
            answer = ASK.ask("Depends on cube %s? " % stdtype,
                             ('N','y','skip','type'), 'N')
            if answer == 'y':
                includes.append(stdtype)
            if answer == 'type':
                includes = splitstrip(raw_input('type dependancies: '))
                break
            elif answer == 'skip':
                break
        return includes


class ExamineLogCommand(Command):
    """Examine a rql log file.

    usage: python exlog.py < rql.log

    will print out the following table

      total execution time || number of occurences || rql query

    sorted by descending total execution time

    chances are the lines at the top are the ones that will bring
    the higher benefit after optimisation. Start there.
    """
    name = 'exlog'
    options = (
        )

    def run(self, args):
        if args:
            raise BadCommandUsage("no argument expected")
        import re
        requests = {}
        for lineno, line in enumerate(sys.stdin):
            if not ' WHERE ' in line:
                continue
            #sys.stderr.write( line )
            try:
                rql, time = line.split('--')
                rql = re.sub("(\'\w+': \d*)", '', rql)
                if '{' in rql:
                    rql = rql[:rql.index('{')]
                req = requests.setdefault(rql, [])
                time.strip()
                chunks = time.split()
                clocktime = float(chunks[0][1:])
                cputime = float(chunks[-3])
                req.append( (clocktime, cputime) )
            except Exception, exc:
                sys.stderr.write('Line %s: %s (%s)\n' % (lineno, exc, line))

        stat = []
        for rql, times in requests.items():
            stat.append( (sum(time[0] for time in times),
                          sum(time[1] for time in times),
                          len(times), rql) )

        stat.sort()
        stat.reverse()

        total_time = sum(clocktime for clocktime, cputime, occ, rql in stat)*0.01
        print 'Percentage;Cumulative Time (clock);Cumulative Time (CPU);Occurences;Query'
        for clocktime, cputime, occ, rql in stat:
            print '%.2f;%.2f;%.2f;%s;%s' % (clocktime/total_time, clocktime, cputime, occ, rql)

register_commands((UpdateCubicWebCatalogCommand,
                   UpdateTemplateCatalogCommand,
                   LiveServerCommand,
                   NewCubeCommand,
                   ExamineLogCommand,
                   ))<|MERGE_RESOLUTION|>--- conflicted
+++ resolved
@@ -21,16 +21,9 @@
 from logilab.common.shellutils import ASK
 from logilab.common.clcommands import register_commands
 
-<<<<<<< HEAD
 from cubicweb import CW_SOFTWARE_ROOT as BASEDIR, BadCommandUsage
 from cubicweb.__pkginfo__ import version as cubicwebversion
 from cubicweb.toolsutils import Command, copy_skeleton, underline_title
-=======
-from cubicweb import (CW_SOFTWARE_ROOT as BASEDIR, BadCommandUsage,
-                      underline_title)
-from cubicweb.__pkginfo__ import version as cubicwebversion
-from cubicweb.toolsutils import Command, copy_skeleton
->>>>>>> 30e68926
 from cubicweb.web.webconfig import WebConfiguration
 from cubicweb.server.serverconfig import ServerConfiguration
 
@@ -142,14 +135,9 @@
         # prefill vregdone set
         list(_iter_vreg_objids(libvreg, vregdone))
     else:
-<<<<<<< HEAD
-        libschema = None
-        entities = schema.entities()
-=======
         libschema = {}
         rinlined = uicfg.autoform_is_inlined
         appearsin_addmenu = uicfg.actionbox_appearsin_addmenu
->>>>>>> 30e68926
     done = set()
     for eschema in sorted(schema.entities()):
         etype = eschema.type
@@ -210,57 +198,6 @@
                 if not subjschema in libsubjects:
                     add_msg(w, rtype, subjschema.type)
         if not (schema.rschema(rtype).is_final() or rschema.symetric):
-<<<<<<< HEAD
-            add_msg(w, '%s_object' % rtype)
-        if rschema.description and rschema.description not in done:
-            done.add(rschema.description)
-            add_msg(w, rschema.description)
-    w('# add related box generated message\n')
-    w('\n')
-    from cubicweb.web import uicfg
-    appearsin_addmenu = uicfg.actionbox_appearsin_addmenu
-    for eschema in schema.entities():
-        if eschema.is_final():
-            continue
-        for role, rschemas in (('subject', eschema.subject_relations()),
-                            ('object', eschema.object_relations())):
-            for rschema in rschemas:
-                if rschema.is_final():
-                    continue
-                if libconfig is not None:
-                    librschema = libschema.get(rschema)
-                for teschema in rschema.targets(eschema, role):
-                    if libconfig is not None and librschema is not None:
-                        if role == 'subject':
-                            subjtype, objtype = eschema, teschema
-                        else:
-                            subjtype, objtype = teschema, eschema
-                        if librschema.has_rdef(subjtype, objtype):
-                            continue
-                    if appearsin_addmenu.etype_get(eschema, rschema, role,
-                                                   teschema):
-                        if role == 'subject':
-                            label = 'add %s %s %s %s' % (eschema, rschema,
-                                                         teschema, role)
-                            label2 = "creating %s (%s %%(linkto)s %s %s)" % (
-                                teschema, eschema, rschema, teschema)
-                        else:
-                            label = 'add %s %s %s %s' % (teschema, rschema,
-                                                         eschema, role)
-                            label2 = "creating %s (%s %s %s %%(linkto)s)" % (
-                                teschema, teschema, rschema, eschema)
-                        add_msg(w, label)
-                        add_msg(w, label2)
-    #cube = (cube and 'cubes.%s.' % cube or 'cubicweb.')
-    done = set()
-    if libconfig is not None:
-        from cubicweb.cwvreg import CubicWebVRegistry
-        libvreg = CubicWebVRegistry(libconfig)
-        libvreg.set_schema(libschema) # trigger objects registration
-        # prefill done set
-        list(_iter_vreg_objids(libvreg, done))
-    for objid in _iter_vreg_objids(vreg, done):
-=======
             if rschema not in no_context_rtypes:
                 libobjects = librschema and librschema.objects() or ()
                 for objschema in rschema.objects():
@@ -270,9 +207,9 @@
                 # bw compat, necessary until all translation of relation are done properly...
                 add_msg(w, '%s_object' % rtype)
     for objid in _iter_vreg_objids(vreg, vregdone):
->>>>>>> 30e68926
         add_msg(w, '%s_description' % objid)
         add_msg(w, objid)
+
 
 def _iter_vreg_objids(vreg, done, prefix=None):
     for reg, objdict in vreg.items():
