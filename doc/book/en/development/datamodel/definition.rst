--- conflicted
+++ resolved
@@ -446,73 +446,54 @@
 
 Definition of permissions
 ~~~~~~~~~~~~~~~~~~~~~~~~~~
-
-<<<<<<< HEAD
-In addition to that the entity type `CWPermission` from the standard library
-allow to build very complex and dynamic security architecture. The schema of
-this entity type is as follow:
-
-.. sourcecode:: python
-
-    class CWPermission(EntityType):
-	"""entity type that may be used to construct some advanced security configuration
-	"""
-=======
 The entity type `CWPermission` from the standard library
 allows to build very complex and dynamic security architectures. The schema of
-this entity type is as follow : ::
-
-    class CWPermission(MetaEntityType):
-	"""entity type that may be used to construct some advanced security configuration"""
->>>>>>> 6032101c
-	name = String(required=True, indexed=True, internationalizable=True, maxsize=100)
+this entity type is as follow :
+
+.. sourcecode:: python
+
+    class CWPermission(EntityType):
+        """entity type that may be used to construct some advanced security configuration
+        """
+        name = String(required=True, indexed=True, internationalizable=True, maxsize=100)
  require_group = SubjectRelation('CWGroup', cardinality='+*',
-					description=_('groups to which the permission is granted'))
+                                        description=_('groups to which the permission is granted'))
  require_state = SubjectRelation('State',
                                         description=_("entity's state in which the permission is applicable"))
-	# can be used on any entity
+        # can be used on any entity
  require_permission = ObjectRelation('**', cardinality='*1', composite='subject',
-					    description=_("link a permission to the entity. This "
-							  "permission should be used in the security "
-							  "definition of the entity's type to be useful."))
+                                            description=_("link a permission to the entity. This "
+                                                          "permission should be used in the security "
+                                                          "definition of the entity's type to be useful."))
 
 
 Example of configuration:
 
 .. sourcecode:: python
 
-
-    ...
-
     class Version(EntityType):
-	"""a version is defining the content of a particular project's release"""
-
-	__permissions__ = {'read':   ('managers', 'users', 'guests',),
-		       'update': ('managers', 'logilab', 'owners',),
-		       'delete': ('managers', ),
-		       'add':    ('managers', 'logilab',
-				  ERQLExpression('X version_of PROJ, U in_group G,'
-						 'PROJ require_permission P, P name "add_version",'
-						 'P require_group G'),)}
+        """a version is defining the content of a particular project's release"""
+
+        __permissions__ = {'read':   ('managers', 'users', 'guests',),
+                           'update': ('managers', 'logilab', 'owners',),
+                           'delete': ('managers', ),
+                           'add':    ('managers', 'logilab',
+                                       ERQLExpression('X version_of PROJ, U in_group G,'
+                                                 'PROJ require_permission P, P name "add_version",'
+                                                 'P require_group G'),)}
 
 
     class version_of(RelationType):
-	"""link a version to its project. A version is necessarily linked to one and only one project.
-	"""
-<<<<<<< HEAD
-	__permissions__ = {'read':   ('managers', 'users', 'guests',),
-=======
-        subject = 'Version'
-        object = 'Project'
-        cardinality = '?*'
-	permissions = {'read':   ('managers', 'users', 'guests',),
->>>>>>> 6032101c
-		       'delete': ('managers', ),
-		       'add':    ('managers', 'logilab',
-				  RRQLExpression('O require_permission P, P name "add_version",'
-						 'U in_group G, P require_group G'),)
-		       }
-	inlined = True
+        """link a version to its project. A version is necessarily linked to one and only one project.
+        """
+        __permissions__ = {'read':   ('managers', 'users', 'guests',),
+                           'delete': ('managers', ),
+                           'add':    ('managers', 'logilab',
+                                  RRQLExpression('O require_permission P, P name "add_version",'
+                                                 'U in_group G, P require_group G'),)
+                       }
+        inlined = True
+
 
 This configuration indicates that an entity `CWPermission` named
 "add_version" can be associated to a project and provides rights to create
