
.. _Views:

Views
-----

This chapter aims to describe the concept of a `view` used all along
the development of a web application and how it has been implemented
in *CubicWeb*.

We'll start with a description of the interface providing you with a basic
understanding of the classes and methods available, then detail the view
selection principle which makes *CubicWeb* web interface very flexible.

A `View` is an object applied to another object such as an entity.

Basic class for views
---------------------

Class `View` (`cubicweb.view`)
`````````````````````````````````````

This class is an abstraction of a view class, used as a base class for every
renderable object such as views, templates, graphic components, etc.

A `View` is instantiated to render a result set or part of a result set. `View`
subclasses may be parametrized using the following class attributes:

    * `templatable` indicates if the view may be embeded in a main
      template or if it has to be rendered standalone (i.e. XML views
      must not be embeded in the main template for HTML pages)
    * if the view is not templatable, it should set the `content_type` class
      attribute to the correct MIME type (text/xhtml by default)
    * the `category` attribute may be used in the interface to regroup related
      objects together

At instantiation time, the standard `req` and `rset` attributes are
added and the `w` attribute will be set at rendering time.

A view writes to its output stream thanks to its attribute `w` (an
`UStreamIO`).

The basic interface for views is as follows (remember that the result set has a
tabular structure with rows and columns, hence cells):

* `render(**context)`, render the view by calling `call` or
  `cell_call` depending on the given parameters

* `call(**kwargs)`, call the view for a complete result set or null
  (the default implementation calls `cell_call()` on each cell of the
  result set)

* `cell_call(row, col, **kwargs)`, call the view for a given cell of a
  result set

* `url()`, returns the URL enabling us to get the view with the current
  result set

* `view(__vid, rset, __fallback_vid=None, **kwargs)`, call the view of identifier
  `__vid` on the given result set. It is possible to give a view identifier
  of fallback that will be used if the view requested is not applicable to the
  result set. This is actually defined on the AppObject class.

* `wview(__vid, rset, __fallback_vid=None, **kwargs)`, similar to `view` except
  the flow is automatically passed in the parameters

* `html_headers()`, returns a list of HTML headers to set by the main template

* `page_title()`, returns the title to use in the HTML header `title`


Other basic view classes
````````````````````````
Here are some of the subclasses of `View` defined in `cubicweb.common.view`
that are more concrete as they relate to data rendering within the application:

* `EntityView`, view applying to lines or cell containing an entity (e.g. an eid)
* `StartupView`, start view that does not require a result set to apply to
* `AnyRsetView`, view applicable to any result set
* `EmptyRsetView`, view applicable to an empty result set


Examples of views class
-----------------------

- Using `templatable`, `content_type` and HTTP cache configuration

.. sourcecode:: python

    class RSSView(XMLView):
        id = 'rss'
        title = _('rss')
        templatable = False
        content_type = 'text/xml'
        http_cache_manager = MaxAgeHTTPCacheManager
        cache_max_age = 60*60*2 # stay in http cache for 2 hours by default


- Using custom selector

.. sourcecode:: python

    class SearchForAssociationView(EntityView):
        """view called by the edition view when the user asks
        to search for something to link to the edited eid
        """
        id = 'search-associate'
        title = _('search for association')
        __select__ = one_line_rset() & match_search_state('linksearch') & implements('Any')


Example of view customization and creation
------------------------------------------

We'll show you now an example of a ``primary`` view and how to customize it.

If you want to change the way a ``BlogEntry`` is displayed, just override
the method ``cell_call()`` of the view ``primary`` in ``BlogDemo/views.py``:

.. sourcecode:: python

  from cubicweb.selectors import implements
  from cubicweb.web.views.primary improt Primaryview

  class BlogEntryPrimaryView(PrimaryView):
    __select__ = PrimaryView.__select__ & implements('BlogEntry')

<<<<<<< HEAD
       def cell_call(self, row, col):
           entity = self.rset.get_entity(row, col)
           self.w(u'<h1>%s</h1>' % entity.title)
           self.w(u'<p>published on %s in category %s</p>' % \
                  (entity.publish_date.strftime('%Y-%m-%d'), entity.category))
           self.w(u'<p>%s</p>' % entity.text)
=======
      def render_entity_attributes(self, entity):
          self.w(u'<p>published on %s</p>' %
                 entity.publish_date.strftime('%Y-%m-%d'))
          super(BlogEntryPrimaryView, self).render_entity_attributes(entity)
>>>>>>> 30e68926

The above source code defines a new primary view for
``BlogEntry``. The `id` class attribute is not repeated there since it
is inherited through the `primary.PrimaryView` class.

The selector for this view chains the selector of the inherited class
with its own specific criterion.

The view method ``self.w()`` is used to output data. Here `lines
08-09` output HTML for the publication date of the entry.

.. image:: ../../images/lax-book.09-new-view-blogentry.en.png
   :alt: blog entries now look much nicer

Let us now improve the primary view of a blog

.. sourcecode:: python

 from logilab.mtconverter import xml_escape
 from cubicweb.selectors import implements, one_line_rset
 from cubicweb.web.views.primary import Primaryview

 class BlogPrimaryView(PrimaryView):
     id = 'primary'
     __select__ = PrimaryView.__select__ & implements('Blog')
     rql = 'Any BE ORDERBY D DESC WHERE BE entry_of B, BE publish_date D, B eid %(b)s'

     def render_entity_relations(self, entity):
         rset = self.req.execute(self.rql, {'b' : entity.eid})
         for entry in rset.entities():
             self.w(u'<p>%s</p>' % entry.view('inblogcontext'))

 class BlogEntryInBlogView(EntityView):
     'inblogcontext'
     __select__ = implements('BlogEntry')

     def cell_call(self, row, col):
         entity = self.rset.get_entity(row, col)
<<<<<<< HEAD
         self.w(u'<h1>%s</h1>' % entity.title)
         self.w(u'<p>%s</p>' % entity.description)
         rset = self.req.execute('Any E WHERE E entry_of B, B eid "%s"' % entity.eid)
         self.wview('primary', rset)
=======
         self.w(u'<a href="%s" title="%s">%s</a>' %
                entity.absolute_url(),
                xml_escape(entity.content[:50]),
                xml_escape(entity.description))
>>>>>>> 30e68926

This happens in two places. First we override the
render_entity_relations method of a Blog's primary view. Here we want
to display our blog entries in a custom way.

At `line 10`, a simple request is made to build a result set with all
the entities linked to the current ``Blog`` entity by the relationship
``entry_of``. The part of the framework handling the request knows
about the schema and infers that such entities have to be of the
``BlogEntry`` kind and retrieves them (in the prescribed publish_date
order).

The request returns a selection of data called a result set. Result
set objects have an .entities() method returning a generator on
requested entities (going transparently through the `ORM` layer).

At `line 13` the view 'inblogcontext' is applied to each blog entry to
output HTML. (Note that the 'inblogcontext' view is not defined
whatsoever in *CubicWeb*. You are absolutely free to define whole view
families.) We juste arrange to wrap each blogentry output in a 'p'
html element.

Next, we define the 'inblogcontext' view. This is NOT a primary view,
with its well-defined sections (title, metadata, attribtues,
relations/boxes). All a basic view has to define is cell_call.

Since views are applied to result sets which can be tables of data, we
have to recover the entity from its (row,col)-coordinates (`line
20`). Then we can spit some HTML.

But careful: all strings manipulated in *CubicWeb* are actually
unicode strings. While web browsers are usually tolerant to incoherent
encodings they are being served, we should not abuse it. Hence we have
to properly escape our data. The xml_escape() function has to be used
to safely fill (X)HTML elements from Python unicode strings.


**This is to be compared to interfaces and protocols in object-oriented
languages. Applying a given view called 'a_view' to all the entities
of a result set only requires to have for each entity of this result set,
an available view called 'a_view' which accepts the entity.

Instead of merely using type based dispatch, we do predicate dispatch
which quite more powerful**

Assuming we added entries to the blog titled `MyLife`, displaying it
now allows to read its description and all its entries.

.. image:: ../../images/lax-book.10-blog-with-two-entries.en.png
   :alt: a blog and all its entries

**Before we move forward, remember that the selection/view principle is
at the core of *CubicWeb*. Everywhere in the engine, data is requested
using the RQL language, then HTML/XML/text/PNG is output by applying a
view to the result set returned by the query. That is where most of the
flexibility comes from.**

[WRITE ME]

* implementing interfaces, calendar for blog entries
* show that a calendar view can export data to ical

We will implement the `cubicweb.interfaces.ICalendarable` interfaces on
entities.BlogEntry and apply the OneMonthCalendar and iCalendar views
to result sets like "Any E WHERE E is BlogEntry"

* create view "blogentry table" with title, publish_date, category

We will show that by default the view that displays
"Any E,D,C WHERE E publish_date D, E category C" is the table view.
Of course, the same can be obtained by calling
self.wview('table',rset)

* in view blog, select blogentries and apply view "blogentry table"
* demo ajax by filtering blogentry table on category

we did the same with 'primary', but with tables we can turn on filters
and show that ajax comes for free.
[FILLME]


XML views, binaries...
----------------------

For views generating other formats than HTML (an image generated dynamically
for example), and which can not simply be included in the HTML page generated
by the main template (see above), you have to:

* set the attribute `templatable` of the class to `False`
* set, through the attribute `content_type` of the class, the MIME type generated
  by the view to `application/octet-stream`

For views dedicated to binary content creation (like dynamically generated
images), we have to set the attribute `binary` of the class to `True` (which
implies that `templatable == False`, so that the attribute `w` of the view could be
replaced by a binary flow instead of unicode).<|MERGE_RESOLUTION|>--- conflicted
+++ resolved
@@ -125,19 +125,10 @@
   class BlogEntryPrimaryView(PrimaryView):
     __select__ = PrimaryView.__select__ & implements('BlogEntry')
 
-<<<<<<< HEAD
-       def cell_call(self, row, col):
-           entity = self.rset.get_entity(row, col)
-           self.w(u'<h1>%s</h1>' % entity.title)
-           self.w(u'<p>published on %s in category %s</p>' % \
-                  (entity.publish_date.strftime('%Y-%m-%d'), entity.category))
-           self.w(u'<p>%s</p>' % entity.text)
-=======
       def render_entity_attributes(self, entity):
           self.w(u'<p>published on %s</p>' %
                  entity.publish_date.strftime('%Y-%m-%d'))
           super(BlogEntryPrimaryView, self).render_entity_attributes(entity)
->>>>>>> 30e68926
 
 The above source code defines a new primary view for
 ``BlogEntry``. The `id` class attribute is not repeated there since it
@@ -171,22 +162,15 @@
              self.w(u'<p>%s</p>' % entry.view('inblogcontext'))
 
  class BlogEntryInBlogView(EntityView):
-     'inblogcontext'
+     id = 'inblogcontext'
      __select__ = implements('BlogEntry')
 
      def cell_call(self, row, col):
          entity = self.rset.get_entity(row, col)
-<<<<<<< HEAD
-         self.w(u'<h1>%s</h1>' % entity.title)
-         self.w(u'<p>%s</p>' % entity.description)
-         rset = self.req.execute('Any E WHERE E entry_of B, B eid "%s"' % entity.eid)
-         self.wview('primary', rset)
-=======
          self.w(u'<a href="%s" title="%s">%s</a>' %
                 entity.absolute_url(),
                 xml_escape(entity.content[:50]),
                 xml_escape(entity.description))
->>>>>>> 30e68926
 
 This happens in two places. First we override the
 render_entity_relations method of a Blog's primary view. Here we want
