"""workflow definition and history related entities

:organization: Logilab
:copyright: 2001-2009 LOGILAB S.A. (Paris, FRANCE), license is LGPL v2.
:contact: http://www.logilab.fr/ -- mailto:contact@logilab.fr
:license: GNU Lesser General Public License, v2.1 - http://www.gnu.org/licenses
"""
__docformat__ = "restructuredtext en"

from warnings import warn

from logilab.common.decorators import cached, clear_cache
from logilab.common.deprecation import deprecated

from cubicweb.entities import AnyEntity, fetch_config
from cubicweb.interfaces import IWorkflowable
from cubicweb.common.mixins import MI_REL_TRIGGERS

class WorkflowException(Exception): pass

class Workflow(AnyEntity):
    id = 'Workflow'

    @property
    def initial(self):
        """return the initial state for this workflow"""
        return self.initial_state and self.initial_state[0] or None

    def is_default_workflow_of(self, etype):
        """return True if this workflow is the default workflow for the given
        entity type
        """
        return any(et for et in self.reverse_default_workflow
                   if et.name == etype)

    def after_deletion_path(self):
        """return (path, parameters) which should be used as redirect
        information when this entity is being deleted
        """
        if self.workflow_of:
            return self.workflow_of[0].rest_path(), {'vid': 'workflow'}
        return super(Workflow, self).after_deletion_path()

    def iter_workflows(self, _done=None):
        """return an iterator on actual workflows, eg this workflow and its
        subworkflows
        """
        # infinite loop safety belt
        if _done is None:
            _done = set()
        yield self
        _done.add(self.eid)
        for tr in self.req.execute('Any T WHERE T is WorkflowTransition, '
                                   'T transition_of WF, WF eid %(wf)s',
                                   {'wf': self.eid}).entities():
            if tr.subwf.eid in _done:
                continue
            for subwf in tr.subwf.iter_workflows(_done):
                yield subwf

    # state / transitions accessors ############################################

    def state_by_name(self, statename):
        rset = self.req.execute('Any S, SN WHERE S name SN, S name %(n)s, '
                                'S state_of WF, WF eid %(wf)s',
                                {'n': statename, 'wf': self.eid}, 'wf')
        if rset:
            return rset.get_entity(0, 0)
        return None

    def state_by_eid(self, eid):
        rset = self.req.execute('Any S, SN WHERE S name SN, S eid %(s)s, '
                                'S state_of WF, WF eid %(wf)s',
                                {'s': eid, 'wf': self.eid}, ('wf', 's'))
        if rset:
            return rset.get_entity(0, 0)
        return None

    def transition_by_name(self, trname):
        rset = self.req.execute('Any T, TN WHERE T name TN, T name %(n)s, '
                                'T transition_of WF, WF eid %(wf)s',
                                {'n': trname, 'wf': self.eid}, 'wf')
        if rset:
            return rset.get_entity(0, 0)
        return None

    def transition_by_eid(self, eid):
        rset = self.req.execute('Any T, TN WHERE T name TN, T eid %(t)s, '
                                'T transition_of WF, WF eid %(wf)s',
                                {'t': eid, 'wf': self.eid}, ('wf', 't'))
        if rset:
            return rset.get_entity(0, 0)
        return None

    # wf construction methods ##################################################

    def add_state(self, name, initial=False, **kwargs):
        """add a state to this workflow"""
        state = self.req.create_entity('State', name=unicode(name), **kwargs)
        self.req.execute('SET S state_of WF WHERE S eid %(s)s, WF eid %(wf)s',
                         {'s': state.eid, 'wf': self.eid}, ('s', 'wf'))
        if initial:
            assert not self.initial
            self.req.execute('SET WF initial_state S '
                             'WHERE S eid %(s)s, WF eid %(wf)s',
                             {'s': state.eid, 'wf': self.eid}, ('s', 'wf'))
        return state

    def _add_transition(self, trtype, name, fromstates,
                        requiredgroups=(), conditions=(), **kwargs):
        tr = self.req.create_entity(trtype, name=unicode(name), **kwargs)
        self.req.execute('SET T transition_of WF '
                         'WHERE T eid %(t)s, WF eid %(wf)s',
                         {'t': tr.eid, 'wf': self.eid}, ('t', 'wf'))
        assert fromstates, fromstates
        if not isinstance(fromstates, (tuple, list)):
            fromstates = (fromstates,)
        for state in fromstates:
            if hasattr(state, 'eid'):
                state = state.eid
            self.req.execute('SET S allowed_transition T '
                             'WHERE S eid %(s)s, T eid %(t)s',
                             {'s': state, 't': tr.eid}, ('s', 't'))
        tr.set_transition_permissions(requiredgroups, conditions, reset=False)
        return tr

    def add_transition(self, name, fromstates, tostate=None,
                       requiredgroups=(), conditions=(), **kwargs):
        """add a transition to this workflow from some state(s) to another"""
        tr = self._add_transition('Transition', name, fromstates,
                                  requiredgroups, conditions, **kwargs)
        if tostate is not None:
            if hasattr(tostate, 'eid'):
                tostate = tostate.eid
            self.req.execute('SET T destination_state S '
                             'WHERE S eid %(s)s, T eid %(t)s',
                             {'t': tr.eid, 's': tostate}, ('s', 't'))
        return tr

    def add_wftransition(self, name, subworkflow, fromstates, exitpoints=(),
                         requiredgroups=(), conditions=(), **kwargs):
        """add a workflow transition to this workflow"""
        tr = self._add_transition('WorkflowTransition', name, fromstates,
                                  requiredgroups, conditions, **kwargs)
        if hasattr(subworkflow, 'eid'):
            subworkflow = subworkflow.eid
        assert self.req.execute('SET T subworkflow WF WHERE WF eid %(wf)s,T eid %(t)s',
                                {'t': tr.eid, 'wf': subworkflow}, ('wf', 't'))
        for fromstate, tostate in exitpoints:
            tr.add_exit_point(fromstate, tostate)
        return tr


class BaseTransition(AnyEntity):
    """customized class for abstract transition

    provides a specific may_be_fired method to check if the relation may be
    fired by the logged user
    """
    id = 'BaseTransition'
    fetch_attrs, fetch_order = fetch_config(['name'])

    def __init__(self, *args, **kwargs):
        if self.id == 'BaseTransition':
            raise WorkflowException('should not be instantiated')
        super(BaseTransition, self).__init__(*args, **kwargs)

    @property
    def workflow(self):
        return self.transition_of[0]

    def has_input_state(self, state):
        if hasattr(state, 'eid'):
            state = state.eid
        return any(s for s in self.reverse_allowed_transition if s.eid == state)

    def may_be_fired(self, eid):
        """return true if the logged user may fire this transition

        `eid` is the eid of the object on which we may fire the transition
        """
        user = self.req.user
        # check user is at least in one of the required groups if any
        groups = frozenset(g.name for g in self.require_group)
        if groups:
            matches = user.matching_groups(groups)
            if matches:
                return matches
            if 'owners' in groups and user.owns(eid):
                return True
        # check one of the rql expression conditions matches if any
        if self.condition:
            for rqlexpr in self.condition:
                if rqlexpr.check_expression(self.req, eid):
                    return True
        if self.condition or groups:
            return False
        return True

    def after_deletion_path(self):
        """return (path, parameters) which should be used as redirect
        information when this entity is being deleted
        """
        if self.transition_of:
            return self.transition_of[0].rest_path(), {}
        return super(Transition, self).after_deletion_path()

    def set_transition_permissions(self, requiredgroups=(), conditions=(),
                                   reset=True):
        """set or add (if `reset` is False) groups and conditions for this
        transition
        """
        if reset:
            self.req.execute('DELETE T require_group G WHERE T eid %(x)s',
                             {'x': self.eid}, 'x')
            self.req.execute('DELETE T condition R WHERE T eid %(x)s',
                             {'x': self.eid}, 'x')
        for gname in requiredgroups:
            rset = self.req.execute('SET T require_group G '
                                    'WHERE T eid %(x)s, G name %(gn)s',
                                    {'x': self.eid, 'gn': gname}, 'x')
            assert rset, '%s is not a known group' % gname
        if isinstance(conditions, basestring):
            conditions = (conditions,)
        for expr in conditions:
            if isinstance(expr, basestring):
                kwargs = {'expr': unicode(expr)}
            else:
                assert isinstance(expr, dict)
                kwargs = expr
            kwargs['x'] = self.eid
            kwargs.setdefault('mainvars', u'X')
            self.req.execute('INSERT RQLExpression X: X exprtype "ERQLExpression", '
                             'X expression %(expr)s, X mainvars %(mainvars)s, '
                             'T condition X WHERE T eid %(x)s', kwargs, 'x')
        # XXX clear caches?


class Transition(BaseTransition):
    """customized class for Transition entities"""
    id = 'Transition'

    def destination(self):
        return self.destination_state[0]


class WorkflowTransition(BaseTransition):
    """customized class for WorkflowTransition entities"""
    id = 'WorkflowTransition'

    @property
    def subwf(self):
        return self.subworkflow[0]

    def destination(self):
        return self.subwf.initial

    def add_exit_point(self, fromstate, tostate):
        if hasattr(fromstate, 'eid'):
            fromstate = fromstate.eid
        if tostate is None:
            self.req.execute('INSERT SubWorkflowExitPoint X: T subworkflow_exit X, '
                             'X subworkflow_state FS WHERE T eid %(t)s, FS eid %(fs)s',
                             {'t': self.eid, 'fs': fromstate}, ('t', 'fs'))
        else:
            if hasattr(tostate, 'eid'):
                tostate = tostate.eid
            self.req.execute('INSERT SubWorkflowExitPoint X: T subworkflow_exit X, '
                             'X subworkflow_state FS, X destination_state TS '
                             'WHERE T eid %(t)s, FS eid %(fs)s, TS eid %(ts)s',
                             {'t': self.eid, 'fs': fromstate, 'ts': tostate},
                             ('t', 'fs', 'ts'))

    def get_exit_point(self, entity, stateeid):
        """if state is an exit point, return its associated destination state"""
        if hasattr(stateeid, 'eid'):
            stateeid = stateeid.eid
        try:
            tostateeid = self.exit_points()[stateeid]
        except KeyError:
            return None
        if tostateeid is None:
            # go back to state from which we've entered the subworkflow
            return entity.subworkflow_input_trinfo().previous_state
        return self.req.entity_from_eid(tostateeid)

    @cached
    def exit_points(self):
        result = {}
        for ep in self.subworkflow_exit:
            result[ep.subwf_state.eid] = ep.destination and ep.destination.eid
        return result

    def clear_all_caches(self):
        super(WorkflowableMixIn, self).clear_all_caches()
        clear_cache(self, 'exit_points')


class SubWorkflowExitPoint(AnyEntity):
    """customized class for SubWorkflowExitPoint entities"""
    id = 'SubWorkflowExitPoint'

    @property
    def subwf_state(self):
        return self.subworkflow_state[0]

    @property
    def destination(self):
        return self.destination_state and self.destination_state[0] or None


class State(AnyEntity):
    """customized class for State entities"""
    id = 'State'
    fetch_attrs, fetch_order = fetch_config(['name'])
    rest_attr = 'eid'

    @property
    def workflow(self):
        # take care, may be missing in multi-sources configuration
        return self.state_of and self.state_of[0]

    def after_deletion_path(self):
        """return (path, parameters) which should be used as redirect
        information when this entity is being deleted
        """
        if self.state_of:
            return self.state_of[0].rest_path(), {}
        return super(State, self).after_deletion_path()


class TrInfo(AnyEntity):
    """customized class for Transition information entities
    """
    id = 'TrInfo'
    fetch_attrs, fetch_order = fetch_config(['creation_date', 'comment'],
                                            pclass=None) # don't want modification_date
    @property
    def for_entity(self):
        return self.wf_info_for[0]

    @property
    def previous_state(self):
        return self.from_state[0]

    @property
    def new_state(self):
        return self.to_state[0]

    @property
    def transition(self):
        return self.by_transition and self.by_transition[0] or None

    def after_deletion_path(self):
        """return (path, parameters) which should be used as redirect
        information when this entity is being deleted
        """
        if self.for_entity:
            return self.for_entity.rest_path(), {}
        return 'view', {}


class WorkflowableMixIn(object):
    """base mixin providing workflow helper methods for workflowable entities.
    This mixin will be automatically set on class supporting the 'in_state'
    relation (which implies supporting 'wf_info_for' as well)
    """
    __implements__ = (IWorkflowable,)

    @property
    def main_workflow(self):
        """return current workflow applied to this entity"""
        if self.custom_workflow:
            return self.custom_workflow[0]
        return self.cwetype_workflow()

    @property
    def current_workflow(self):
        """return current workflow applied to this entity"""
        return self.current_state and self.current_state.workflow or self.main_workflow

    @property
    def current_state(self):
        """return current state entity"""
        return self.in_state and self.in_state[0] or None

    @property
    def state(self):
        """return current state name"""
        try:
            return self.in_state[0].name
        except IndexError:
            self.warning('entity %s has no state', self)
            return None

    @property
    def printable_state(self):
        """return current state name translated to context's language"""
        state = self.current_state
        if state:
            return self.req._(state.name)
        return u''

    @property
    def workflow_history(self):
        """return the workflow history for this entity (eg ordered list of
        TrInfo entities)
        """
        return self.reverse_wf_info_for

    def latest_trinfo(self):
        """return the latest transition information for this entity"""
        return self.reverse_wf_info_for[-1]

    @cached
    def cwetype_workflow(self):
        """return the default workflow for entities of this type"""
        wfrset = self.req.execute('Any WF WHERE ET default_workflow WF, '
                                  'ET name %(et)s', {'et': self.id})
        if wfrset:
            return wfrset.get_entity(0, 0)
        self.warning("can't find any workflow for %s", self.id)
        return None

    def possible_transitions(self, type='normal'):
        """generates transition that MAY be fired for the given entity,
        expected to be in this state
        """
        if self.current_state is None or self.current_workflow is None:
            return
        rset = self.req.execute(
            'Any T,TT, TN WHERE S allowed_transition T, S eid %(x)s, '
            'T type TT, T type %(type)s, '
            'T name TN, T transition_of WF, WF eid %(wfeid)s',
            {'x': self.current_state.eid, 'type': type,
             'wfeid': self.current_workflow.eid}, 'x')
        for tr in rset.entities():
            if tr.may_be_fired(self.eid):
                yield tr

    def _add_trinfo(self, comment, commentformat, treid=None, tseid=None):
        kwargs = {}
        if comment is not None:
            kwargs['comment'] = comment
            if commentformat is not None:
                kwargs['comment_format'] = commentformat
        kwargs['wf_info_for'] = self
        if treid is not None:
            kwargs['by_transition'] = self.req.entity_from_eid(treid)
        if tseid is not None:
            kwargs['to_state'] = self.req.entity_from_eid(tseid)
<<<<<<< HEAD
        return self.req.create_entity('TrInfo', **kwargs)
=======
        args = ()
        return self.req.create_entity('TrInfo', *args, **kwargs)
>>>>>>> 663c30da

    def fire_transition(self, tr, comment=None, commentformat=None):
        """change the entity's state by firing transition of the given name in
        entity's workflow
        """
        assert self.current_workflow
        if isinstance(tr, basestring):
            _tr = self.current_workflow.transition_by_name(tr)
            assert _tr is not None, 'not a %s transition: %s' % (self.id, tr)
            tr = _tr
        return self._add_trinfo(comment, commentformat, tr.eid)

    def change_state(self, statename, comment=None, commentformat=None, tr=None):
        """change the entity's state to the given state (name or entity) in
        entity's workflow. This method should only by used by manager to fix an
        entity's state when their is no matching transition, otherwise
        fire_transition should be used.
        """
        assert self.current_workflow
        if hasattr(statename, 'eid'):
            stateeid = statename.eid
        else:
            if not isinstance(statename, basestring):
                warn('give a state name')
                state = self.current_workflow.state_by_eid(statename)
            else:
                state = self.current_workflow.state_by_name(statename)
            if state is None:
                raise WorkflowException('not a %s state: %s' % (self.id,
                                                                statename))
            stateeid = state.eid
        # XXX try to find matching transition?
        return self._add_trinfo(comment, commentformat, tr and tr.eid, stateeid)

    def subworkflow_input_trinfo(self):
        """return the TrInfo which has be recorded when this entity went into
        the current sub-workflow
        """
        if self.main_workflow.eid == self.current_workflow.eid:
            return # doesn't make sense
        subwfentries = []
        for trinfo in self.workflow_history:
            if (trinfo.transition and
                trinfo.previous_state.workflow.eid != trinfo.new_state.workflow.eid):
                # entering or leaving a subworkflow
                if (subwfentries and
                    subwfentries[-1].new_state.workflow.eid == trinfo.previous_state.workflow.eid and
                    subwfentries[-1].previous_state.workflow.eid == trinfo.new_state.workflow.eid):
                    # leave
                    del subwfentries[-1]
                else:
                    # enter
                    subwfentries.append(trinfo)
        if not subwfentries:
            return None
        return subwfentries[-1]

    def subworkflow_input_transition(self):
        """return the transition which has went through the current sub-workflow
        """
        return getattr(self.subworkflow_input_trinfo(), 'transition', None)

    def clear_all_caches(self):
        super(WorkflowableMixIn, self).clear_all_caches()
        clear_cache(self, 'cwetype_workflow')

    @deprecated('get transition from current workflow and use its may_be_fired method')
    def can_pass_transition(self, trname):
        """return the Transition instance if the current user can fire the
        transition with the given name, else None
        """
        tr = self.current_workflow and self.current_workflow.transition_by_name(trname)
        if tr and tr.may_be_fired(self.eid):
            return tr

    @property
    @deprecated('use printable_state')
    def displayable_state(self):
        return self.req._(self.state)

MI_REL_TRIGGERS[('in_state', 'subject')] = WorkflowableMixIn<|MERGE_RESOLUTION|>--- conflicted
+++ resolved
@@ -449,12 +449,8 @@
             kwargs['by_transition'] = self.req.entity_from_eid(treid)
         if tseid is not None:
             kwargs['to_state'] = self.req.entity_from_eid(tseid)
-<<<<<<< HEAD
-        return self.req.create_entity('TrInfo', **kwargs)
-=======
         args = ()
         return self.req.create_entity('TrInfo', *args, **kwargs)
->>>>>>> 663c30da
 
     def fire_transition(self, tr, comment=None, commentformat=None):
         """change the entity's state by firing transition of the given name in
