--- conflicted
+++ resolved
@@ -102,13 +102,8 @@
         self._cw.execute('SET S state_of WF WHERE S eid %(s)s, WF eid %(wf)s',
                          {'s': state.eid, 'wf': self.eid}, ('s', 'wf'))
         if initial:
-<<<<<<< HEAD
-            assert not self.initial
+            assert not self.initial, "Initial state already defined as %s" % self.initial
             self._cw.execute('SET WF initial_state S '
-=======
-            assert not self.initial, "Initial state already defined as %s" % self.initial
-            self.req.execute('SET WF initial_state S '
->>>>>>> 3411e4b8
                              'WHERE S eid %(s)s, WF eid %(wf)s',
                              {'s': state.eid, 'wf': self.eid}, ('s', 'wf'))
         return state
