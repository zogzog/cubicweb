"""Base class for entity objects manipulated in clients

:organization: Logilab
:copyright: 2001-2009 LOGILAB S.A. (Paris, FRANCE), license is LGPL v2.
:contact: http://www.logilab.fr/ -- mailto:contact@logilab.fr
:license: GNU Lesser General Public License, v2.1 - http://www.gnu.org/licenses
"""
__docformat__ = "restructuredtext en"

from warnings import warn

from logilab.common import interface
from logilab.common.compat import all
from logilab.common.decorators import cached
from logilab.common.deprecation import deprecated
from logilab.mtconverter import TransformData, TransformError, xml_escape

from rql import parse
from rql.utils import rqlvar_maker

from cubicweb import Unauthorized, typed_eid
from cubicweb.rset import ResultSet
from cubicweb.selectors import yes
from cubicweb.appobject import AppObject
from cubicweb.schema import RQLVocabularyConstraint, RQLConstraint
from cubicweb.rqlrewrite import RQLRewriter

from cubicweb.common.uilib import printable_value, soup2xhtml
from cubicweb.common.mixins import MI_REL_TRIGGERS
from cubicweb.common.mttransforms import ENGINE

_marker = object()

def greater_card(rschema, subjtypes, objtypes, index):
    for subjtype in subjtypes:
        for objtype in objtypes:
            card = rschema.rdef(subjtype, objtype).cardinality[index]
            if card in '+*':
                return card
    return '1'


class Entity(AppObject, dict):
    """an entity instance has e_schema automagically set on
    the class and instances has access to their issuing cursor.

    A property is set for each attribute and relation on each entity's type
    class. Becare that among attributes, 'eid' is *NEITHER* stored in the
    dict containment (which acts as a cache for other attributes dynamically
    fetched)

    :type e_schema: `cubicweb.schema.EntitySchema`
    :ivar e_schema: the entity's schema

    :type rest_var: str
    :cvar rest_var: indicates which attribute should be used to build REST urls
                    If None is specified, the first non-meta attribute will
                    be used

    :type skip_copy_for: list
    :cvar skip_copy_for: a list of relations that should be skipped when copying
                         this kind of entity. Note that some relations such
                         as composite relations or relations that have '?1' as object
                         cardinality are always skipped. 
    """
    __registry__ = 'etypes'
    __select__ = yes()

    # class attributes that must be set in class definition
    rest_attr = None
    fetch_attrs = None
    skip_copy_for = ('in_state',)
    # class attributes set automatically at registration time
    e_schema = None

    @classmethod
    def __initialize__(cls, schema):
        """initialize a specific entity class by adding descriptors to access
        entity type's attributes and relations
        """
        etype = cls.__regid__
        assert etype != 'Any', etype
        cls.e_schema = eschema = schema.eschema(etype)
        for rschema, _ in eschema.attribute_definitions():
            if rschema.type == 'eid':
                continue
            setattr(cls, rschema.type, Attribute(rschema.type))
        mixins = []
        for rschema, _, role in eschema.relation_definitions():
            if (rschema, role) in MI_REL_TRIGGERS:
                mixin = MI_REL_TRIGGERS[(rschema, role)]
                if not (issubclass(cls, mixin) or mixin in mixins): # already mixed ?
                    mixins.append(mixin)
                for iface in getattr(mixin, '__implements__', ()):
                    if not interface.implements(cls, iface):
                        interface.extend(cls, iface)
            if role == 'subject':
                setattr(cls, rschema.type, SubjectRelation(rschema))
            else:
                attr = 'reverse_%s' % rschema.type
                setattr(cls, attr, ObjectRelation(rschema))
        if mixins:
            # see etype class instantation in cwvreg.ETypeRegistry.etype_class method:
            # due to class dumping, cls is the generated top level class with actual
            # user class as (only) parent. Since we want to be able to override mixins
            # method from this user class, we have to take care to insert mixins after that
            # class
            #
            # note that we don't plug mixins as user class parent since it causes pb
            # with some cases of entity classes inheritance.
            mixins.insert(0, cls.__bases__[0])
            mixins += cls.__bases__[1:]
            cls.__bases__ = tuple(mixins)
            cls.info('plugged %s mixins on %s', mixins, cls)

    @classmethod
    def fetch_rql(cls, user, restriction=None, fetchattrs=None, mainvar='X',
                  settype=True, ordermethod='fetch_order'):
        """return a rql to fetch all entities of the class type"""
        restrictions = restriction or []
        if settype:
            restrictions.append('%s is %s' % (mainvar, cls.__regid__))
        if fetchattrs is None:
            fetchattrs = cls.fetch_attrs
        selection = [mainvar]
        orderby = []
        # start from 26 to avoid possible conflicts with X
        varmaker = rqlvar_maker(index=26)
        cls._fetch_restrictions(mainvar, varmaker, fetchattrs, selection,
                                orderby, restrictions, user, ordermethod)
        rql = 'Any %s' % ','.join(selection)
        if orderby:
            rql +=  ' ORDERBY %s' % ','.join(orderby)
        rql += ' WHERE %s' % ', '.join(restrictions)
        return rql

    @classmethod
    def _fetch_restrictions(cls, mainvar, varmaker, fetchattrs,
                            selection, orderby, restrictions, user,
                            ordermethod='fetch_order', visited=None):
        eschema = cls.e_schema
        if visited is None:
            visited = set((eschema.type,))
        elif eschema.type in visited:
            # avoid infinite recursion
            return
        else:
            visited.add(eschema.type)
        _fetchattrs = []
        for attr in fetchattrs:
            try:
                rschema = eschema.subjrels[attr]
            except KeyError:
                cls.warning('skipping fetch_attr %s defined in %s (not found in schema)',
                            attr, cls.__regid__)
                continue
            rdef = eschema.rdef(attr)
            if not user.matching_groups(rdef.get_groups('read')):
                continue
            var = varmaker.next()
            selection.append(var)
            restriction = '%s %s %s' % (mainvar, attr, var)
            restrictions.append(restriction)
            if not rschema.final:
                # XXX this does not handle several destination types
                desttype = rschema.objects(eschema.type)[0]
                card = rdef.cardinality[0]
                if card not in '?1':
                    cls.warning('bad relation %s specified in fetch attrs for %s',
                                 attr, cls)
                    selection.pop()
                    restrictions.pop()
                    continue
                # XXX we need outer join in case the relation is not mandatory
                # (card == '?')  *or if the entity is being added*, since in
                # that case the relation may still be missing. As we miss this
                # later information here, systematically add it.
                restrictions[-1] += '?'
                # XXX user.req.vreg iiiirk
                destcls = user._cw.vreg['etypes'].etype_class(desttype)
                destcls._fetch_restrictions(var, varmaker, destcls.fetch_attrs,
                                            selection, orderby, restrictions,
                                            user, ordermethod, visited=visited)
            orderterm = getattr(cls, ordermethod)(attr, var)
            if orderterm:
                orderby.append(orderterm)
        return selection, orderby, restrictions

    @classmethod
    @cached
    def _rest_attr_info(cls):
        mainattr, needcheck = 'eid', True
        if cls.rest_attr:
            mainattr = cls.rest_attr
            needcheck = not cls.e_schema.has_unique_values(mainattr)
        else:
            for rschema in cls.e_schema.subject_relations():
                if rschema.final and rschema != 'eid' and cls.e_schema.has_unique_values(rschema):
                    mainattr = str(rschema)
                    needcheck = False
                    break
        if mainattr == 'eid':
            needcheck = False
        return mainattr, needcheck

    def __init__(self, req, rset=None, row=None, col=0):
        AppObject.__init__(self, req, rset=rset, row=row, col=col)
        dict.__init__(self)
        self._related_cache = {}
        if rset is not None:
            self.eid = rset[row][col]
        else:
            self.eid = None
        self._is_saved = True

    def __repr__(self):
        return '<Entity %s %s %s at %s>' % (
            self.e_schema, self.eid, self.keys(), id(self))

    def __nonzero__(self):
        return True

    def __hash__(self):
        return id(self)

    def __cmp__(self, other):
        raise NotImplementedError('comparison not implemented for %s' % self.__class__)

    def pre_add_hook(self):
        """hook called by the repository before doing anything to add the entity
        (before_add entity hooks have not been called yet). This give the
        occasion to do weird stuff such as autocast (File -> Image for instance).

        This method must return the actual entity to be added.
        """
        return self

    def set_eid(self, eid):
        self.eid = self['eid'] = eid

    def has_eid(self):
        """return True if the entity has an attributed eid (False
        meaning that the entity has to be created
        """
        try:
            typed_eid(self.eid)
            return True
        except (ValueError, TypeError):
            return False

    def is_saved(self):
        """during entity creation, there is some time during which the entity
        has an eid attributed though it's not saved (eg during before_add_entity
        hooks). You can use this method to ensure the entity has an eid *and* is
        saved in its source.
        """
        return self.has_eid() and self._is_saved

    @cached
    def metainformation(self):
        res = dict(zip(('type', 'source', 'extid'), self._cw.describe(self.eid)))
        res['source'] = self._cw.source_defs()[res['source']]
        return res

    def clear_local_perm_cache(self, action):
        for rqlexpr in self.e_schema.get_rqlexprs(action):
            self._cw.local_perm_cache.pop((rqlexpr.eid, (('x', self.eid),)), None)

    def check_perm(self, action):
        self.e_schema.check_perm(self._cw, action, eid=self.eid)

    def has_perm(self, action):
        return self.e_schema.has_perm(self._cw, action, eid=self.eid)

    def view(self, vid, __registry='views', **kwargs):
        """shortcut to apply a view on this entity"""
        view = self._cw.vreg[__registry].select(vid, self._cw, rset=self.cw_rset,
                                                row=self.cw_row, col=self.cw_col,
                                                **kwargs)
        return view.render(row=self.cw_row, col=self.cw_col, **kwargs)

    def absolute_url(self, *args, **kwargs):
        """return an absolute url to view this entity"""
        # use *args since we don't want first argument to be "anonymous" to
        # avoid potential clash with kwargs
        if args:
            assert len(args) == 1, 'only 0 or 1 non-named-argument expected'
            method = args[0]
        else:
            method = None
        # in linksearch mode, we don't want external urls else selecting
        # the object for use in the relation is tricky
        # XXX search_state is web specific
        if getattr(self._cw, 'search_state', ('normal',))[0] == 'normal':
            kwargs['base_url'] = self.metainformation()['source'].get('base-url')
        if method in (None, 'view'):
            try:
                kwargs['_restpath'] = self.rest_path(kwargs.get('base_url'))
            except TypeError:
                warn('[3.4] %s: rest_path() now take use_ext_eid argument, '
                     'please update' % self.__regid__, DeprecationWarning)
                kwargs['_restpath'] = self.rest_path()
        else:
            kwargs['rql'] = 'Any X WHERE X eid %s' % self.eid
        return self._cw.build_url(method, **kwargs)

    def rest_path(self, use_ext_eid=False):
        """returns a REST-like (relative) path for this entity"""
        mainattr, needcheck = self._rest_attr_info()
        etype = str(self.e_schema)
        path = etype.lower()
        if mainattr != 'eid':
            value = getattr(self, mainattr)
            if value is None or unicode(value) == u'':
                mainattr = 'eid'
                path += '/eid'
            elif needcheck:
                # make sure url is not ambiguous
                rql = 'Any COUNT(X) WHERE X is %s, X %s %%(value)s' % (
                    etype, mainattr)
                nbresults = self._cw.execute(rql, {'value' : value})[0][0]
                if nbresults != 1: # ambiguity?
                    mainattr = 'eid'
                    path += '/eid'
        if mainattr == 'eid':
            if use_ext_eid:
                value = self.metainformation()['extid']
            else:
                value = self.eid
        return '%s/%s' % (path, self._cw.url_quote(value))

    def attr_metadata(self, attr, metadata):
        """return a metadata for an attribute (None if unspecified)"""
        value = getattr(self, '%s_%s' % (attr, metadata), None)
        if value is None and metadata == 'encoding':
            value = self._cw.vreg.property_value('ui.encoding')
        return value

    def printable_value(self, attr, value=_marker, attrtype=None,
                        format='text/html', displaytime=True):
        """return a displayable value (i.e. unicode string) which may contains
        html tags
        """
        attr = str(attr)
        if value is _marker:
            value = getattr(self, attr)
        if isinstance(value, basestring):
            value = value.strip()
        if value is None or value == '': # don't use "not", 0 is an acceptable value
            return u''
        if attrtype is None:
            attrtype = self.e_schema.destination(attr)
        props = self.e_schema.rdef(attr)
        if attrtype == 'String':
            # internalinalized *and* formatted string such as schema
            # description...
            if props.internationalizable:
                value = self._cw._(value)
            attrformat = self.attr_metadata(attr, 'format')
            if attrformat:
                return self.mtc_transform(value, attrformat, format,
                                          self._cw.encoding)
        elif attrtype == 'Bytes':
            attrformat = self.attr_metadata(attr, 'format')
            if attrformat:
                encoding = self.attr_metadata(attr, 'encoding')
                return self.mtc_transform(value.getvalue(), attrformat, format,
                                          encoding)
            return u''
        value = printable_value(self._cw, attrtype, value, props,
                                displaytime=displaytime)
        if format == 'text/html':
            value = xml_escape(value)
        return value

    def mtc_transform(self, data, format, target_format, encoding,
                      _engine=ENGINE):
        trdata = TransformData(data, format, encoding, appobject=self)
        data = _engine.convert(trdata, target_format).decode()
        if format == 'text/html':
            data = soup2xhtml(data, self._cw.encoding)
        return data

    # entity cloning ##########################################################

    def copy_relations(self, ceid):
        """copy relations of the object with the given eid on this
        object (this method is called on the newly created copy, and
        ceid designates the original entity).

        By default meta and composite relations are skipped.
        Overrides this if you want another behaviour
        """
        assert self.has_eid()
        execute = self._cw.execute
        for rschema in self.e_schema.subject_relations():
            if rschema.final or rschema.meta:
                continue
            # skip already defined relations
            if getattr(self, rschema.type):
                continue
            if rschema.type in self.skip_copy_for:
                continue
            # skip composite relation
            rdef = self.e_schema.rdef(rschema)
            if rdef.composite:
                continue
            # skip relation with card in ?1 else we either change the copied
            # object (inlined relation) or inserting some inconsistency
            if rdef.cardinality[1] in '?1':
                continue
            rql = 'SET X %s V WHERE X eid %%(x)s, Y eid %%(y)s, Y %s V' % (
                rschema.type, rschema.type)
            execute(rql, {'x': self.eid, 'y': ceid}, ('x', 'y'))
            self.clear_related_cache(rschema.type, 'subject')
        for rschema in self.e_schema.object_relations():
            if rschema.meta:
                continue
            # skip already defined relations
            if self.related(rschema.type, 'object'):
                continue
            rdef = self.e_schema.rdef(rschema, 'object')
            # skip composite relation
            if rdef.composite:
                continue
            # skip relation with card in ?1 else we either change the copied
            # object (inlined relation) or inserting some inconsistency
            if rdef.cardinality[0] in '?1':
                continue
            rql = 'SET V %s X WHERE X eid %%(x)s, Y eid %%(y)s, V %s Y' % (
                rschema.type, rschema.type)
            execute(rql, {'x': self.eid, 'y': ceid}, ('x', 'y'))
            self.clear_related_cache(rschema.type, 'object')

    # data fetching methods ###################################################

    @cached
    def as_rset(self):
        """returns a resultset containing `self` information"""
        rset = ResultSet([(self.eid,)], 'Any X WHERE X eid %(x)s',
                         {'x': self.eid}, [(self.__regid__,)])
        return self._cw.decorate_rset(rset)

    def to_complete_relations(self):
        """by default complete final relations to when calling .complete()"""
        for rschema in self.e_schema.subject_relations():
            if rschema.final:
                continue
            targets = rschema.objects(self.e_schema)
            if len(targets) > 1:
                # ambigous relations, the querier doesn't handle
                # outer join correctly in this case
                continue
            if rschema.inlined:
                matching_groups = self._cw.user.matching_groups
                rdef = rschema.rdef(self.e_schema, targets[0])
                if matching_groups(rdef.get_groups('read')) and \
                   all(matching_groups(e.get_groups('read')) for e in targets):
                    yield rschema, 'subject'

    def to_complete_attributes(self, skip_bytes=True):
        for rschema, attrschema in self.e_schema.attribute_definitions():
            # skip binary data by default
            if skip_bytes and attrschema.type == 'Bytes':
                continue
            attr = rschema.type
            if attr == 'eid':
                continue
            # password retreival is blocked at the repository server level
            rdef = rschema.rdef(self.e_schema, attrschema)
            if not self._cw.user.matching_groups(rdef.get_groups('read')) \
                   or attrschema.type == 'Password':
                self[attr] = None
                continue
            yield attr

    def complete(self, attributes=None, skip_bytes=True):
        """complete this entity by adding missing attributes (i.e. query the
        repository to fill the entity)

        :type skip_bytes: bool
        :param skip_bytes:
          if true, attribute of type Bytes won't be considered
        """
        assert self.has_eid()
        varmaker = rqlvar_maker()
        V = varmaker.next()
        rql = ['WHERE %s eid %%(x)s' % V]
        selected = []
        for attr in (attributes or self.to_complete_attributes(skip_bytes)):
            # if attribute already in entity, nothing to do
            if self.has_key(attr):
                continue
            # case where attribute must be completed, but is not yet in entity
            var = varmaker.next()
            rql.append('%s %s %s' % (V, attr, var))
            selected.append((attr, var))
        # +1 since this doen't include the main variable
        lastattr = len(selected) + 1
        if attributes is None:
            # fetch additional relations (restricted to 0..1 relations)
            for rschema, role in self.to_complete_relations():
                rtype = rschema.type
                if self.relation_cached(rtype, role):
                    continue
                var = varmaker.next()
                targettype = rschema.targets(self.e_schema, role)[0]
                rdef = rschema.role_rdef(self.e_schema, targettype, role)
                card = rdef.role_cardinality(role)
                assert card in '1?', '%s %s %s %s' % (self.e_schema, rtype,
                                                      role, card)
                if role == 'subject':
                    if card == '1':
                        rql.append('%s %s %s' % (V, rtype, var))
                    else:
                        rql.append('%s %s %s?' % (V, rtype, var))
                else:
                    if card == '1':
                        rql.append('%s %s %s' % (var, rtype, V))
                    else:
                        rql.append('%s? %s %s' % (var, rtype, V))
                selected.append(((rtype, role), var))
        if selected:
            # select V, we need it as the left most selected variable
            # if some outer join are included to fetch inlined relations
            rql = 'Any %s,%s %s' % (V, ','.join(var for attr, var in selected),
                                    ','.join(rql))
            execute = getattr(self._cw, 'unsafe_execute', self._cw.execute)
            rset = execute(rql, {'x': self.eid}, 'x', build_descr=False)[0]
            # handle attributes
            for i in xrange(1, lastattr):
                self[str(selected[i-1][0])] = rset[i]
            # handle relations
            for i in xrange(lastattr, len(rset)):
                rtype, role = selected[i-1][0]
                value = rset[i]
                if value is None:
                    rrset = ResultSet([], rql, {'x': self.eid})
                    self._cw.decorate_rset(rrset)
                else:
                    rrset = self._cw.eid_rset(value)
                self.set_related_cache(rtype, role, rrset)

    def get_value(self, name):
        """get value for the attribute relation <name>, query the repository
        to get the value if necessary.

        :type name: str
        :param name: name of the attribute to get
        """
        try:
            value = self[name]
        except KeyError:
            if not self.is_saved():
                return None
            rql = "Any A WHERE X eid %%(x)s, X %s A" % name
            # XXX should we really use unsafe_execute here? I think so (syt),
            # see #344874
            execute = getattr(self._cw, 'unsafe_execute', self._cw.execute)
            try:
                rset = execute(rql, {'x': self.eid}, 'x')
            except Unauthorized:
                self[name] = value = None
            else:
                assert rset.rowcount <= 1, (self, rql, rset.rowcount)
                try:
                    self[name] = value = rset.rows[0][0]
                except IndexError:
                    # probably a multisource error
                    self.critical("can't get value for attribute %s of entity with eid %s",
                                  name, self.eid)
                    if self.e_schema.destination(name) == 'String':
                        # XXX (syt) imo emtpy string is better
                        self[name] = value = self._cw._('unaccessible')
                    else:
                        self[name] = value = None
        return value

    def related(self, rtype, role='subject', limit=None, entities=False):
        """returns a resultset of related entities

        :param role: is the role played by 'self' in the relation ('subject' or 'object')
        :param limit: resultset's maximum size
        :param entities: if True, the entites are returned; if False, a result set is returned
        """
        try:
            return self.related_cache(rtype, role, entities, limit)
        except KeyError:
            pass
        assert self.has_eid()
        rql = self.related_rql(rtype, role)
        # XXX should we really use unsafe_execute here? I think so (syt),
        # see #344874
        execute = getattr(self._cw, 'unsafe_execute', self._cw.execute)
        rset = execute(rql, {'x': self.eid}, 'x')
        self.set_related_cache(rtype, role, rset)
        return self.related(rtype, role, limit, entities)

    def related_rql(self, rtype, role='subject', targettypes=None):
        rschema = self._cw.vreg.schema[rtype]
        if role == 'subject':
            restriction = 'E eid %%(x)s, E %s X' % rtype
            if targettypes is None:
                targettypes = rschema.objects(self.e_schema)
            else:
                restriction += ', X is IN (%s)' % ','.join(targettypes)
            card = greater_card(rschema, (self.e_schema,), targettypes, 0)
        else:
            restriction = 'E eid %%(x)s, X %s E' % rtype
            if targettypes is None:
                targettypes = rschema.subjects(self.e_schema)
            else:
                restriction += ', X is IN (%s)' % ','.join(targettypes)
            card = greater_card(rschema, targettypes, (self.e_schema,), 1)
        if len(targettypes) > 1:
            fetchattrs_list = []
            for ttype in targettypes:
                etypecls = self._cw.vreg['etypes'].etype_class(ttype)
                fetchattrs_list.append(set(etypecls.fetch_attrs))
            fetchattrs = reduce(set.intersection, fetchattrs_list)
            rql = etypecls.fetch_rql(self._cw.user, [restriction], fetchattrs,
                                     settype=False)
        else:
            etypecls = self._cw.vreg['etypes'].etype_class(targettypes[0])
            rql = etypecls.fetch_rql(self._cw.user, [restriction], settype=False)
        # optimisation: remove ORDERBY if cardinality is 1 or ? (though
        # greater_card return 1 for those both cases)
        if card == '1':
            if ' ORDERBY ' in rql:
                rql = '%s WHERE %s' % (rql.split(' ORDERBY ', 1)[0],
                                       rql.split(' WHERE ', 1)[1])
        elif not ' ORDERBY ' in rql:
            args = tuple(rql.split(' WHERE ', 1))
            rql = '%s ORDERBY Z DESC WHERE X modification_date Z, %s' % args
        return rql

    # generic vocabulary methods ##############################################

    def unrelated_rql(self, rtype, targettype, role, ordermethod=None,
                      vocabconstraints=True):
        """build a rql to fetch `targettype` entities unrelated to this entity
        using (rtype, role) relation.

        Consider relation permissions so that returned entities may be actually
        linked by `rtype`.
        """
        ordermethod = ordermethod or 'fetch_unrelated_order'
        if isinstance(rtype, basestring):
            rtype = self._cw.vreg.schema.rschema(rtype)
        if role == 'subject':
            evar, searchedvar = 'S', 'O'
            subjtype, objtype = self.e_schema, targettype
        else:
            searchedvar, evar = 'S', 'O'
            objtype, subjtype = self.e_schema, targettype
        if self.has_eid():
            restriction = ['NOT S %s O' % rtype, '%s eid %%(x)s' % evar]
            args = {'x': self.eid}
            if role == 'subject':
                securitycheck_args = {'fromeid': self.eid}
            else:
                securitycheck_args = {'toeid': self.eid}
        else:
            restriction = []
            args = {}
            securitycheck_args = {}
<<<<<<< HEAD
        rdef = rtype.role_rdef(self.e_schema, targettype, role)
        insertsecurity = (rdef.has_local_role('add') and not
                          rdef.has_perm(self._cw, 'add', **securitycheck_args))
=======
        insertsecurity = (rtype.has_local_role('add') and not
                          rtype.has_perm(self.req, 'add', **securitycheck_args))
        constraints = rtype.rproperty(subjtype, objtype, 'constraints')
        # XXX consider constraint.mainvars to check if constraint apply
>>>>>>> 3411e4b8
        if vocabconstraints:
            # RQLConstraint is a subclass for RQLVocabularyConstraint, so they
            # will be included as well
            restriction += [cstr.restriction for cstr in rdef.constraints
                            if isinstance(cstr, RQLVocabularyConstraint)]
        else:
            restriction += [cstr.restriction for cstr in rdef.constraints
                            if isinstance(cstr, RQLConstraint)]
        etypecls = self._cw.vreg['etypes'].etype_class(targettype)
        rql = etypecls.fetch_rql(self._cw.user, restriction,
                                 mainvar=searchedvar, ordermethod=ordermethod)
        # ensure we have an order defined
        if not ' ORDERBY ' in rql:
            before, after = rql.split(' WHERE ', 1)
            rql = '%s ORDERBY %s WHERE %s' % (before, searchedvar, after)
        if insertsecurity:
            rqlexprs = rdef.get_rqlexprs('add')
            rewriter = RQLRewriter(self._cw)
            rqlst = self._cw.vreg.parse(self._cw, rql, args)
            if not self.has_eid():
                existant = searchedvar
            else:
                existant = None # instead of 'SO', improve perfs
            for select in rqlst.children:
                rewriter.rewrite(select, [((searchedvar, searchedvar), rqlexprs)],
                                 select.solutions, args, existant)
            rql = rqlst.as_string()
        return rql, args

    def unrelated(self, rtype, targettype, role='subject', limit=None,
                  ordermethod=None):
        """return a result set of target type objects that may be related
        by a given relation, with self as subject or object
        """
        try:
            rql, args = self.unrelated_rql(rtype, targettype, role, ordermethod)
        except Unauthorized:
            return self._cw.empty_rset()
        if limit is not None:
            before, after = rql.split(' WHERE ', 1)
            rql = '%s LIMIT %s WHERE %s' % (before, limit, after)
        return self._cw.execute(rql, args, tuple(args))

    # relations cache handling ################################################

    def relation_cached(self, rtype, role):
        """return true if the given relation is already cached on the instance
        """
        return self._related_cache.get('%s_%s' % (rtype, role))

    def related_cache(self, rtype, role, entities=True, limit=None):
        """return values for the given relation if it's cached on the instance,
        else raise `KeyError`
        """
        res = self._related_cache['%s_%s' % (rtype, role)][entities]
        if limit is not None and limit < len(res):
            if entities:
                res = res[:limit]
            else:
                res = res.limit(limit)
        return res

    def set_related_cache(self, rtype, role, rset, col=0):
        """set cached values for the given relation"""
        if rset:
            related = list(rset.entities(col))
            rschema = self._cw.vreg.schema.rschema(rtype)
            if role == 'subject':
                rcard = rschema.rdef(self.e_schema, related[0].e_schema).cardinality[1]
                target = 'object'
            else:
                rcard = rschema.rdef(related[0].e_schema, self.e_schema).cardinality[0]
                target = 'subject'
            if rcard in '?1':
                for rentity in related:
                    rentity._related_cache['%s_%s' % (rtype, target)] = (
                        self.as_rset(), (self,))
        else:
            related = ()
        self._related_cache['%s_%s' % (rtype, role)] = (rset, related)

    def clear_related_cache(self, rtype=None, role=None):
        """clear cached values for the given relation or the entire cache if
        no relation is given
        """
        if rtype is None:
            self._related_cache = {}
        else:
            assert role
            self._related_cache.pop('%s_%s' % (rtype, role), None)

    def clear_all_caches(self):
        haseid = 'eid' in self
        self.clear()
        for rschema, _, role in self.e_schema.relation_definitions():
            self.clear_related_cache(rschema.type, role)
        # set eid if it was in, else we may get nasty error while editing this
        # entity if it's bound to a repo session
        if haseid:
            self['eid'] = self.eid

    # raw edition utilities ###################################################

    def set_attributes(self, _cw_unsafe=False, **kwargs):
        assert kwargs
        relations = []
        for key in kwargs:
            relations.append('X %s %%(%s)s' % (key, key))
        # update current local object
        self.update(kwargs)
        # and now update the database
        kwargs['x'] = self.eid
        if _cw_unsafe:
            self._cw.unsafe_execute(
                'SET %s WHERE X eid %%(x)s' % ','.join(relations), kwargs, 'x')
        else:
            self._cw.execute('SET %s WHERE X eid %%(x)s' % ','.join(relations),
                             kwargs, 'x')

    def set_relations(self, _cw_unsafe=False, **kwargs):
        """add relations to the given object. To set a relation where this entity
        is the object of the relation, use 'reverse_'<relation> as argument name.

        Values may be an entity, a list of entity, or None (meaning that all
        relations of the given type from or to this object should be deleted).
        """
        if _cw_unsafe:
            execute = self.req.unsafe_execute
        else:
            execute = self.req.execute
        # XXX update cache
        for attr, values in kwargs.iteritems():
            if attr.startswith('reverse_'):
                restr = 'Y %s X' % attr[len('reverse_'):]
            else:
                restr = 'X %s Y' % attr
            if values is None:
                execute('DELETE %s WHERE X eid %%(x)s' % restr,
                        {'x': self.eid}, 'x')
                continue
            if not isinstance(values, (tuple, list, set, frozenset)):
                values = (values,)
            execute('SET %s WHERE X eid %%(x)s, Y eid IN (%s)' % (
                restr, ','.join(str(r.eid) for r in values)),
                    {'x': self.eid}, 'x')

    def delete(self):
        assert self.has_eid(), self.eid
        self._cw.execute('DELETE %s X WHERE X eid %%(x)s' % self.e_schema,
                         {'x': self.eid})

    # server side utilities ###################################################

    def set_defaults(self):
        """set default values according to the schema"""
        self._default_set = set()
        for attr, value in self.e_schema.defaults():
            if not self.has_key(attr):
                self[str(attr)] = value
                self._default_set.add(attr)

    def check(self, creation=False):
        """check this entity against its schema. Only final relation
        are checked here, constraint on actual relations are checked in hooks
        """
        # necessary since eid is handled specifically and yams require it to be
        # in the dictionary
        if self._cw is None:
            _ = unicode
        else:
            _ = self._cw._
        self.e_schema.check(self, creation=creation, _=_)

    def fti_containers(self, _done=None):
        if _done is None:
            _done = set()
        _done.add(self.eid)
        containers = tuple(self.e_schema.fulltext_containers())
        if containers:
            yielded = False
            for rschema, target in containers:
                if target == 'object':
                    targets = getattr(self, rschema.type)
                else:
                    targets = getattr(self, 'reverse_%s' % rschema)
                for entity in targets:
                    if entity.eid in _done:
                        continue
                    for container in entity.fti_containers(_done):
                        yield container
                        yielded = True
            if not yielded:
                yield self
        else:
            yield self

    def get_words(self):
        """used by the full text indexer to get words to index

        this method should only be used on the repository side since it depends
        on the indexer package

        :rtype: list
        :return: the list of indexable word of this entity
        """
        from indexer.query_objects import tokenize
        # take care to cases where we're modyfying the schema
        pending = self._cw.transaction_data.setdefault('pendingrdefs', set())
        words = []
        for rschema in self.e_schema.indexable_attributes():
            if (self.e_schema, rschema) in pending:
                continue
            try:
                value = self.printable_value(rschema, format='text/plain')
            except TransformError:
                continue
            except:
                self.exception("can't add value of %s to text index for entity %s",
                               rschema, self.eid)
                continue
            if value:
                words += tokenize(value)

        for rschema, role in self.e_schema.fulltext_relations():
            if role == 'subject':
                for entity in getattr(self, rschema.type):
                    words += entity.get_words()
            else: # if role == 'object':
                for entity in getattr(self, 'reverse_%s' % rschema.type):
                    words += entity.get_words()
        return words


# attribute and relation descriptors ##########################################

class Attribute(object):
    """descriptor that controls schema attribute access"""

    def __init__(self, attrname):
        assert attrname != 'eid'
        self._attrname = attrname

    def __get__(self, eobj, eclass):
        if eobj is None:
            return self
        return eobj.get_value(self._attrname)

    def __set__(self, eobj, value):
        eobj[self._attrname] = value
        if hasattr(eobj, 'edited_attributes'):
            eobj.edited_attributes.add(self._attrname)

class Relation(object):
    """descriptor that controls schema relation access"""
    _role = None # for pylint

    def __init__(self, rschema):
        self._rschema = rschema
        self._rtype = rschema.type

    def __get__(self, eobj, eclass):
        if eobj is None:
            raise AttributeError('%s cannot be only be accessed from instances'
                                 % self._rtype)
        return eobj.related(self._rtype, self._role, entities=True)

    def __set__(self, eobj, value):
        raise NotImplementedError


class SubjectRelation(Relation):
    """descriptor that controls schema relation access"""
    _role = 'subject'

class ObjectRelation(Relation):
    """descriptor that controls schema relation access"""
    _role = 'object'

from logging import getLogger
from cubicweb import set_log_methods
set_log_methods(Entity, getLogger('cubicweb.entity'))<|MERGE_RESOLUTION|>--- conflicted
+++ resolved
@@ -664,16 +664,10 @@
             restriction = []
             args = {}
             securitycheck_args = {}
-<<<<<<< HEAD
         rdef = rtype.role_rdef(self.e_schema, targettype, role)
         insertsecurity = (rdef.has_local_role('add') and not
                           rdef.has_perm(self._cw, 'add', **securitycheck_args))
-=======
-        insertsecurity = (rtype.has_local_role('add') and not
-                          rtype.has_perm(self.req, 'add', **securitycheck_args))
-        constraints = rtype.rproperty(subjtype, objtype, 'constraints')
         # XXX consider constraint.mainvars to check if constraint apply
->>>>>>> 3411e4b8
         if vocabconstraints:
             # RQLConstraint is a subclass for RQLVocabularyConstraint, so they
             # will be included as well
