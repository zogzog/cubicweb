--- conflicted
+++ resolved
@@ -257,17 +257,10 @@
             self._cw.local_perm_cache.pop((rqlexpr.eid, (('x', self.eid),)), None)
 
     def check_perm(self, action):
-<<<<<<< HEAD
-        self.e_schema.check_perm(self._cw, action, self.eid)
+        self.e_schema.check_perm(self._cw, action, eid=self.eid)
 
     def has_perm(self, action):
-        return self.e_schema.has_perm(self._cw, action, self.eid)
-=======
-        self.e_schema.check_perm(self.req, action, eid=self.eid)
-
-    def has_perm(self, action):
-        return self.e_schema.has_perm(self.req, action, eid=self.eid)
->>>>>>> 9dd9fe6d
+        return self.e_schema.has_perm(self._cw, action, eid=self.eid)
 
     def view(self, vid, __registry='views', **kwargs):
         """shortcut to apply a view on this entity"""
@@ -351,13 +344,8 @@
         if attrtype == 'String':
             # internalinalized *and* formatted string such as schema
             # description...
-<<<<<<< HEAD
-            if props.get('internationalizable'):
+            if props.internationalizable:
                 value = self._cw._(value)
-=======
-            if props.internationalizable:
-                value = self.req._(value)
->>>>>>> 9dd9fe6d
             attrformat = self.attr_metadata(attr, 'format')
             if attrformat:
                 return self.mtc_transform(value, attrformat, format,
@@ -454,17 +442,10 @@
                 # outer join correctly in this case
                 continue
             if rschema.inlined:
-<<<<<<< HEAD
                 matching_groups = self._cw.user.matching_groups
-                if matching_groups(rschema.get_groups('read')) and \
-                   all(matching_groups(es.get_groups('read'))
-                       for es in rschema.objects(self.e_schema)):
-=======
                 rdef = rschema.rdef(self.e_schema, targets[0])
-                matching_groups = self.req.user.matching_groups
                 if matching_groups(rdef.get_groups('read')) and \
                    all(matching_groups(e.get_groups('read')) for e in targets):
->>>>>>> 9dd9fe6d
                     yield rschema, 'subject'
 
     def to_complete_attributes(self, skip_bytes=True):
@@ -476,12 +457,8 @@
             if attr == 'eid':
                 continue
             # password retreival is blocked at the repository server level
-<<<<<<< HEAD
-            if not self._cw.user.matching_groups(rschema.get_groups('read')) \
-=======
             rdef = rschema.rdef(self.e_schema, attrschema)
-            if not self.req.user.matching_groups(rdef.get_groups('read')) \
->>>>>>> 9dd9fe6d
+            if not self._cw.user.matching_groups(rdef.get_groups('read')) \
                    or attrschema.type == 'Password':
                 self[attr] = None
                 continue
@@ -677,15 +654,9 @@
             restriction = []
             args = {}
             securitycheck_args = {}
-<<<<<<< HEAD
-        insertsecurity = (rtype.has_local_role('add') and not
-                          rtype.has_perm(self._cw, 'add', **securitycheck_args))
-        constraints = rtype.rproperty(subjtype, objtype, 'constraints')
-=======
         rdef = rtype.role_rdef(self.e_schema, targettype, role)
         insertsecurity = (rdef.has_local_role('add') and not
-                          rdef.has_perm(self.req, 'add', **securitycheck_args))
->>>>>>> 9dd9fe6d
+                          rdef.has_perm(self._cw, 'add', **securitycheck_args))
         if vocabconstraints:
             # RQLConstraint is a subclass for RQLVocabularyConstraint, so they
             # will be included as well
@@ -702,19 +673,13 @@
             before, after = rql.split(' WHERE ', 1)
             rql = '%s ORDERBY %s WHERE %s' % (before, searchedvar, after)
         if insertsecurity:
-<<<<<<< HEAD
-            rqlexprs = rtype.get_rqlexprs('add')
+            rqlexprs = rdef.get_rqlexprs('add')
             rewriter = RQLRewriter(self._cw)
             rqlst = self._cw.vreg.parse(self._cw, rql, args)
-=======
-            rqlexprs = rdef.get_rqlexprs('add')
-            rewriter = RQLRewriter(self.req)
-            rqlst = self.req.vreg.parse(self.req, rql, args)
             if not self.has_eid():
                 existant = searchedvar
             else:
                 existant = None # instead of 'SO', improve perfs
->>>>>>> 9dd9fe6d
             for select in rqlst.children:
                 rewriter.rewrite(select, [((searchedvar, searchedvar), rqlexprs)],
                                  select.solutions, args, existant)
