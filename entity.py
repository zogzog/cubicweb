--- conflicted
+++ resolved
@@ -157,19 +157,13 @@
                     selection.pop()
                     restrictions.pop()
                     continue
-<<<<<<< HEAD
-                if card == '?':
-                    restrictions[-1] += '?' # left outer join if not mandatory
-                # XXX user.req.vreg iiiirk
-                destcls = user.req.vreg['etypes'].etype_class(desttype)
-=======
                 # XXX we need outer join in case the relation is not mandatory
                 # (card == '?')  *or if the entity is being added*, since in
                 # that case the relation may still be missing. As we miss this
                 # later information here, systematically add it.
                 restrictions[-1] += '?'
-                destcls = cls.vreg['etypes'].etype_class(desttype)
->>>>>>> fd65f887
+                # XXX user.req.vreg iiiirk
+                destcls = user.req.vreg['etypes'].etype_class(desttype)
                 destcls._fetch_restrictions(var, varmaker, destcls.fetch_attrs,
                                             selection, orderby, restrictions,
                                             user, ordermethod, visited=visited)
