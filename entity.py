"""Base class for entity objects manipulated in clients

:organization: Logilab
:copyright: 2001-2010 LOGILAB S.A. (Paris, FRANCE), license is LGPL v2.
:contact: http://www.logilab.fr/ -- mailto:contact@logilab.fr
:license: GNU Lesser General Public License, v2.1 - http://www.gnu.org/licenses
"""
__docformat__ = "restructuredtext en"

from warnings import warn

from logilab.common import interface
from logilab.common.compat import all
from logilab.common.decorators import cached
from logilab.common.deprecation import deprecated
from logilab.mtconverter import TransformData, TransformError, xml_escape

from rql import parse
from rql.utils import rqlvar_maker

from cubicweb import Unauthorized, typed_eid
from cubicweb.rset import ResultSet
from cubicweb.selectors import yes
from cubicweb.appobject import AppObject
from cubicweb.schema import RQLVocabularyConstraint, RQLConstraint
from cubicweb.rqlrewrite import RQLRewriter

from cubicweb.uilib import printable_value, soup2xhtml
from cubicweb.mixins import MI_REL_TRIGGERS
from cubicweb.mttransforms import ENGINE

_marker = object()

def greater_card(rschema, subjtypes, objtypes, index):
    for subjtype in subjtypes:
        for objtype in objtypes:
            card = rschema.rdef(subjtype, objtype).cardinality[index]
            if card in '+*':
                return card
    return '1'


class Entity(AppObject, dict):
    """an entity instance has e_schema automagically set on
    the class and instances has access to their issuing cursor.

    A property is set for each attribute and relation on each entity's type
    class. Becare that among attributes, 'eid' is *NEITHER* stored in the
    dict containment (which acts as a cache for other attributes dynamically
    fetched)

    :type e_schema: `cubicweb.schema.EntitySchema`
    :ivar e_schema: the entity's schema

    :type rest_var: str
    :cvar rest_var: indicates which attribute should be used to build REST urls
                    If None is specified, the first non-meta attribute will
                    be used

    :type skip_copy_for: list
    :cvar skip_copy_for: a list of relations that should be skipped when copying
                         this kind of entity. Note that some relations such
                         as composite relations or relations that have '?1' as object
                         cardinality are always skipped. 
    """
    __registry__ = 'etypes'
    __select__ = yes()

    # class attributes that must be set in class definition
    rest_attr = None
    fetch_attrs = None
    skip_copy_for = ('in_state',)
    # class attributes set automatically at registration time
    e_schema = None

    @classmethod
    def __initialize__(cls, schema):
        """initialize a specific entity class by adding descriptors to access
        entity type's attributes and relations
        """
        etype = cls.__regid__
        assert etype != 'Any', etype
        cls.e_schema = eschema = schema.eschema(etype)
        for rschema, _ in eschema.attribute_definitions():
            if rschema.type == 'eid':
                continue
            setattr(cls, rschema.type, Attribute(rschema.type))
        mixins = []
        for rschema, _, role in eschema.relation_definitions():
            if (rschema, role) in MI_REL_TRIGGERS:
                mixin = MI_REL_TRIGGERS[(rschema, role)]
                if not (issubclass(cls, mixin) or mixin in mixins): # already mixed ?
                    mixins.append(mixin)
                for iface in getattr(mixin, '__implements__', ()):
                    if not interface.implements(cls, iface):
                        interface.extend(cls, iface)
            if role == 'subject':
                setattr(cls, rschema.type, SubjectRelation(rschema))
            else:
                attr = 'reverse_%s' % rschema.type
                setattr(cls, attr, ObjectRelation(rschema))
        if mixins:
            # see etype class instantation in cwvreg.ETypeRegistry.etype_class method:
            # due to class dumping, cls is the generated top level class with actual
            # user class as (only) parent. Since we want to be able to override mixins
            # method from this user class, we have to take care to insert mixins after that
            # class
            #
            # note that we don't plug mixins as user class parent since it causes pb
            # with some cases of entity classes inheritance.
            mixins.insert(0, cls.__bases__[0])
            mixins += cls.__bases__[1:]
            cls.__bases__ = tuple(mixins)
            cls.info('plugged %s mixins on %s', mixins, cls)

    @classmethod
    def fetch_rql(cls, user, restriction=None, fetchattrs=None, mainvar='X',
                  settype=True, ordermethod='fetch_order'):
        """return a rql to fetch all entities of the class type"""
        restrictions = restriction or []
        if settype:
            restrictions.append('%s is %s' % (mainvar, cls.__regid__))
        if fetchattrs is None:
            fetchattrs = cls.fetch_attrs
        selection = [mainvar]
        orderby = []
        # start from 26 to avoid possible conflicts with X
        varmaker = rqlvar_maker(index=26)
        cls._fetch_restrictions(mainvar, varmaker, fetchattrs, selection,
                                orderby, restrictions, user, ordermethod)
        rql = 'Any %s' % ','.join(selection)
        if orderby:
            rql +=  ' ORDERBY %s' % ','.join(orderby)
        rql += ' WHERE %s' % ', '.join(restrictions)
        return rql

    @classmethod
    def _fetch_restrictions(cls, mainvar, varmaker, fetchattrs,
                            selection, orderby, restrictions, user,
                            ordermethod='fetch_order', visited=None):
        eschema = cls.e_schema
        if visited is None:
            visited = set((eschema.type,))
        elif eschema.type in visited:
            # avoid infinite recursion
            return
        else:
            visited.add(eschema.type)
        _fetchattrs = []
        for attr in fetchattrs:
            try:
                rschema = eschema.subjrels[attr]
            except KeyError:
                cls.warning('skipping fetch_attr %s defined in %s (not found in schema)',
                            attr, cls.__regid__)
                continue
            rdef = eschema.rdef(attr)
            if not user.matching_groups(rdef.get_groups('read')):
                continue
            var = varmaker.next()
            selection.append(var)
            restriction = '%s %s %s' % (mainvar, attr, var)
            restrictions.append(restriction)
            if not rschema.final:
                # XXX this does not handle several destination types
                desttype = rschema.objects(eschema.type)[0]
                card = rdef.cardinality[0]
                if card not in '?1':
                    cls.warning('bad relation %s specified in fetch attrs for %s',
                                 attr, cls)
                    selection.pop()
                    restrictions.pop()
                    continue
                # XXX we need outer join in case the relation is not mandatory
                # (card == '?')  *or if the entity is being added*, since in
                # that case the relation may still be missing. As we miss this
                # later information here, systematically add it.
                restrictions[-1] += '?'
                # XXX user._cw.vreg iiiirk
                destcls = user._cw.vreg['etypes'].etype_class(desttype)
                destcls._fetch_restrictions(var, varmaker, destcls.fetch_attrs,
                                            selection, orderby, restrictions,
                                            user, ordermethod, visited=visited)
            orderterm = getattr(cls, ordermethod)(attr, var)
            if orderterm:
                orderby.append(orderterm)
        return selection, orderby, restrictions

    @classmethod
    @cached
    def _rest_attr_info(cls):
        mainattr, needcheck = 'eid', True
        if cls.rest_attr:
            mainattr = cls.rest_attr
            needcheck = not cls.e_schema.has_unique_values(mainattr)
        else:
            for rschema in cls.e_schema.subject_relations():
                if rschema.final and rschema != 'eid' and cls.e_schema.has_unique_values(rschema):
                    mainattr = str(rschema)
                    needcheck = False
                    break
        if mainattr == 'eid':
            needcheck = False
        return mainattr, needcheck

    def __init__(self, req, rset=None, row=None, col=0):
        AppObject.__init__(self, req, rset=rset, row=row, col=col)
        dict.__init__(self)
        self._related_cache = {}
        if rset is not None:
            self.eid = rset[row][col]
        else:
            self.eid = None
        self._is_saved = True

    def __repr__(self):
        return '<Entity %s %s %s at %s>' % (
            self.e_schema, self.eid, self.keys(), id(self))

    def __nonzero__(self):
        return True

    def __hash__(self):
        return id(self)

    def __cmp__(self, other):
        raise NotImplementedError('comparison not implemented for %s' % self.__class__)

    def pre_add_hook(self):
        """hook called by the repository before doing anything to add the entity
        (before_add entity hooks have not been called yet). This give the
        occasion to do weird stuff such as autocast (File -> Image for instance).

        This method must return the actual entity to be added.
        """
        return self

    def set_eid(self, eid):
        self.eid = self['eid'] = eid

    def has_eid(self):
        """return True if the entity has an attributed eid (False
        meaning that the entity has to be created
        """
        try:
            typed_eid(self.eid)
            return True
        except (ValueError, TypeError):
            return False

    def is_saved(self):
        """during entity creation, there is some time during which the entity
        has an eid attributed though it's not saved (eg during before_add_entity
        hooks). You can use this method to ensure the entity has an eid *and* is
        saved in its source.
        """
        return self.has_eid() and self._is_saved

    @cached
    def metainformation(self):
        res = dict(zip(('type', 'source', 'extid'), self._cw.describe(self.eid)))
        res['source'] = self._cw.source_defs()[res['source']]
        return res

    def clear_local_perm_cache(self, action):
        for rqlexpr in self.e_schema.get_rqlexprs(action):
            self._cw.local_perm_cache.pop((rqlexpr.eid, (('x', self.eid),)), None)

    def check_perm(self, action):
        self.e_schema.check_perm(self._cw, action, eid=self.eid)

    def has_perm(self, action):
        return self.e_schema.has_perm(self._cw, action, eid=self.eid)

    def view(self, __vid, __registry='views', **kwargs):
        """shortcut to apply a view on this entity"""
<<<<<<< HEAD
        view = self._cw.vreg[__registry].select(vid, self._cw, rset=self.cw_rset,
                                                row=self.cw_row, col=self.cw_col,
                                                **kwargs)
        return view.render(row=self.cw_row, col=self.cw_col, **kwargs)
=======
        return self.vreg[__registry].render(__vid, self.req, rset=self.rset,
                                            row=self.row, col=self.col, **kwargs)
>>>>>>> accf510a

    def absolute_url(self, *args, **kwargs):
        """return an absolute url to view this entity"""
        # use *args since we don't want first argument to be "anonymous" to
        # avoid potential clash with kwargs
        if args:
            assert len(args) == 1, 'only 0 or 1 non-named-argument expected'
            method = args[0]
        else:
            method = None
        # in linksearch mode, we don't want external urls else selecting
        # the object for use in the relation is tricky
        # XXX search_state is web specific
        if getattr(self._cw, 'search_state', ('normal',))[0] == 'normal':
            kwargs['base_url'] = self.metainformation()['source'].get('base-url')
        if method in (None, 'view'):
            try:
                kwargs['_restpath'] = self.rest_path(kwargs.get('base_url'))
            except TypeError:
                warn('[3.4] %s: rest_path() now take use_ext_eid argument, '
                     'please update' % self.__regid__, DeprecationWarning)
                kwargs['_restpath'] = self.rest_path()
        else:
            kwargs['rql'] = 'Any X WHERE X eid %s' % self.eid
        return self._cw.build_url(method, **kwargs)

    def rest_path(self, use_ext_eid=False):
        """returns a REST-like (relative) path for this entity"""
        mainattr, needcheck = self._rest_attr_info()
        etype = str(self.e_schema)
        path = etype.lower()
        if mainattr != 'eid':
            value = getattr(self, mainattr)
            if value is None or unicode(value) == u'':
                mainattr = 'eid'
                path += '/eid'
            elif needcheck:
                # make sure url is not ambiguous
                try:
                    nbresults = self.__unique
                except AttributeError:
                    rql = 'Any COUNT(X) WHERE X is %s, X %s %%(value)s' % (
                        etype, mainattr)
                    nbresults = self.__unique = self._cw.execute(rql, {'value' : value})[0][0]
                if nbresults != 1: # ambiguity?
                    mainattr = 'eid'
                    path += '/eid'
        if mainattr == 'eid':
            if use_ext_eid:
                value = self.metainformation()['extid']
            else:
                value = self.eid
        return '%s/%s' % (path, self._cw.url_quote(value))

    def attr_metadata(self, attr, metadata):
        """return a metadata for an attribute (None if unspecified)"""
        value = getattr(self, '%s_%s' % (attr, metadata), None)
        if value is None and metadata == 'encoding':
            value = self._cw.vreg.property_value('ui.encoding')
        return value

    def printable_value(self, attr, value=_marker, attrtype=None,
                        format='text/html', displaytime=True):
        """return a displayable value (i.e. unicode string) which may contains
        html tags
        """
        attr = str(attr)
        if value is _marker:
            value = getattr(self, attr)
        if isinstance(value, basestring):
            value = value.strip()
        if value is None or value == '': # don't use "not", 0 is an acceptable value
            return u''
        if attrtype is None:
            attrtype = self.e_schema.destination(attr)
        props = self.e_schema.rdef(attr)
        if attrtype == 'String':
            # internalinalized *and* formatted string such as schema
            # description...
            if props.internationalizable:
                value = self._cw._(value)
            attrformat = self.attr_metadata(attr, 'format')
            if attrformat:
                return self.mtc_transform(value, attrformat, format,
                                          self._cw.encoding)
        elif attrtype == 'Bytes':
            attrformat = self.attr_metadata(attr, 'format')
            if attrformat:
                encoding = self.attr_metadata(attr, 'encoding')
                return self.mtc_transform(value.getvalue(), attrformat, format,
                                          encoding)
            return u''
        value = printable_value(self._cw, attrtype, value, props,
                                displaytime=displaytime)
        if format == 'text/html':
            value = xml_escape(value)
        return value

    def mtc_transform(self, data, format, target_format, encoding,
                      _engine=ENGINE):
        trdata = TransformData(data, format, encoding, appobject=self)
        data = _engine.convert(trdata, target_format).decode()
        if format == 'text/html':
            data = soup2xhtml(data, self._cw.encoding)
        return data

    # entity cloning ##########################################################

    def copy_relations(self, ceid):
        """copy relations of the object with the given eid on this
        object (this method is called on the newly created copy, and
        ceid designates the original entity).

        By default meta and composite relations are skipped.
        Overrides this if you want another behaviour
        """
        assert self.has_eid()
        execute = self._cw.execute
        for rschema in self.e_schema.subject_relations():
            if rschema.final or rschema.meta:
                continue
            # skip already defined relations
            if getattr(self, rschema.type):
                continue
            if rschema.type in self.skip_copy_for:
                continue
            # skip composite relation
            rdef = self.e_schema.rdef(rschema)
            if rdef.composite:
                continue
            # skip relation with card in ?1 else we either change the copied
            # object (inlined relation) or inserting some inconsistency
            if rdef.cardinality[1] in '?1':
                continue
            rql = 'SET X %s V WHERE X eid %%(x)s, Y eid %%(y)s, Y %s V' % (
                rschema.type, rschema.type)
            execute(rql, {'x': self.eid, 'y': ceid}, ('x', 'y'))
            self.clear_related_cache(rschema.type, 'subject')
        for rschema in self.e_schema.object_relations():
            if rschema.meta:
                continue
            # skip already defined relations
            if self.related(rschema.type, 'object'):
                continue
            rdef = self.e_schema.rdef(rschema, 'object')
            # skip composite relation
            if rdef.composite:
                continue
            # skip relation with card in ?1 else we either change the copied
            # object (inlined relation) or inserting some inconsistency
            if rdef.cardinality[0] in '?1':
                continue
            rql = 'SET V %s X WHERE X eid %%(x)s, Y eid %%(y)s, V %s Y' % (
                rschema.type, rschema.type)
            execute(rql, {'x': self.eid, 'y': ceid}, ('x', 'y'))
            self.clear_related_cache(rschema.type, 'object')

    # data fetching methods ###################################################

    @cached
    def as_rset(self):
        """returns a resultset containing `self` information"""
        rset = ResultSet([(self.eid,)], 'Any X WHERE X eid %(x)s',
                         {'x': self.eid}, [(self.__regid__,)])
        return self._cw.decorate_rset(rset)

    def to_complete_relations(self):
        """by default complete final relations to when calling .complete()"""
        for rschema in self.e_schema.subject_relations():
            if rschema.final:
                continue
            targets = rschema.objects(self.e_schema)
            if len(targets) > 1:
                # ambigous relations, the querier doesn't handle
                # outer join correctly in this case
                continue
            if rschema.inlined:
                matching_groups = self._cw.user.matching_groups
                rdef = rschema.rdef(self.e_schema, targets[0])
                if matching_groups(rdef.get_groups('read')) and \
                   all(matching_groups(e.get_groups('read')) for e in targets):
                    yield rschema, 'subject'

    def to_complete_attributes(self, skip_bytes=True):
        for rschema, attrschema in self.e_schema.attribute_definitions():
            # skip binary data by default
            if skip_bytes and attrschema.type == 'Bytes':
                continue
            attr = rschema.type
            if attr == 'eid':
                continue
            # password retreival is blocked at the repository server level
            rdef = rschema.rdef(self.e_schema, attrschema)
            if not self._cw.user.matching_groups(rdef.get_groups('read')) \
                   or attrschema.type == 'Password':
                self[attr] = None
                continue
            yield attr

    _cw_completed = False
    def complete(self, attributes=None, skip_bytes=True):
        """complete this entity by adding missing attributes (i.e. query the
        repository to fill the entity)

        :type skip_bytes: bool
        :param skip_bytes:
          if true, attribute of type Bytes won't be considered
        """
        assert self.has_eid()
        if self._cw_completed:
            return
        if attributes is None:
            self._cw_completed = True
        varmaker = rqlvar_maker()
        V = varmaker.next()
        rql = ['WHERE %s eid %%(x)s' % V]
        selected = []
        for attr in (attributes or self.to_complete_attributes(skip_bytes)):
            # if attribute already in entity, nothing to do
            if self.has_key(attr):
                continue
            # case where attribute must be completed, but is not yet in entity
            var = varmaker.next()
            rql.append('%s %s %s' % (V, attr, var))
            selected.append((attr, var))
        # +1 since this doen't include the main variable
        lastattr = len(selected) + 1
        if attributes is None:
            # fetch additional relations (restricted to 0..1 relations)
            for rschema, role in self.to_complete_relations():
                rtype = rschema.type
                if self.relation_cached(rtype, role):
                    continue
                var = varmaker.next()
                targettype = rschema.targets(self.e_schema, role)[0]
                rdef = rschema.role_rdef(self.e_schema, targettype, role)
                card = rdef.role_cardinality(role)
                assert card in '1?', '%s %s %s %s' % (self.e_schema, rtype,
                                                      role, card)
                if role == 'subject':
                    if card == '1':
                        rql.append('%s %s %s' % (V, rtype, var))
                    else:
                        rql.append('%s %s %s?' % (V, rtype, var))
                else:
                    if card == '1':
                        rql.append('%s %s %s' % (var, rtype, V))
                    else:
                        rql.append('%s? %s %s' % (var, rtype, V))
                selected.append(((rtype, role), var))
        if selected:
            # select V, we need it as the left most selected variable
            # if some outer join are included to fetch inlined relations
            rql = 'Any %s,%s %s' % (V, ','.join(var for attr, var in selected),
                                    ','.join(rql))
            execute = getattr(self._cw, 'unsafe_execute', self._cw.execute)
            rset = execute(rql, {'x': self.eid}, 'x', build_descr=False)[0]
            # handle attributes
            for i in xrange(1, lastattr):
                self[str(selected[i-1][0])] = rset[i]
            # handle relations
            for i in xrange(lastattr, len(rset)):
                rtype, role = selected[i-1][0]
                value = rset[i]
                if value is None:
                    rrset = ResultSet([], rql, {'x': self.eid})
                    self._cw.decorate_rset(rrset)
                else:
                    rrset = self._cw.eid_rset(value)
                self.set_related_cache(rtype, role, rrset)

    def get_value(self, name):
        """get value for the attribute relation <name>, query the repository
        to get the value if necessary.

        :type name: str
        :param name: name of the attribute to get
        """
        try:
            value = self[name]
        except KeyError:
            if not self.is_saved():
                return None
            rql = "Any A WHERE X eid %%(x)s, X %s A" % name
            # XXX should we really use unsafe_execute here? I think so (syt),
            # see #344874
            execute = getattr(self._cw, 'unsafe_execute', self._cw.execute)
            try:
                rset = execute(rql, {'x': self.eid}, 'x')
            except Unauthorized:
                self[name] = value = None
            else:
                assert rset.rowcount <= 1, (self, rql, rset.rowcount)
                try:
                    self[name] = value = rset.rows[0][0]
                except IndexError:
                    # probably a multisource error
                    self.critical("can't get value for attribute %s of entity with eid %s",
                                  name, self.eid)
                    if self.e_schema.destination(name) == 'String':
                        # XXX (syt) imo emtpy string is better
                        self[name] = value = self._cw._('unaccessible')
                    else:
                        self[name] = value = None
        return value

    def related(self, rtype, role='subject', limit=None, entities=False):
        """returns a resultset of related entities

        :param role: is the role played by 'self' in the relation ('subject' or 'object')
        :param limit: resultset's maximum size
        :param entities: if True, the entites are returned; if False, a result set is returned
        """
        try:
            return self.related_cache(rtype, role, entities, limit)
        except KeyError:
            pass
        assert self.has_eid()
        rql = self.related_rql(rtype, role)
        # XXX should we really use unsafe_execute here? I think so (syt),
        # see #344874
        execute = getattr(self._cw, 'unsafe_execute', self._cw.execute)
        rset = execute(rql, {'x': self.eid}, 'x')
        self.set_related_cache(rtype, role, rset)
        return self.related(rtype, role, limit, entities)

    def related_rql(self, rtype, role='subject', targettypes=None):
        rschema = self._cw.vreg.schema[rtype]
        if role == 'subject':
            restriction = 'E eid %%(x)s, E %s X' % rtype
            if targettypes is None:
                targettypes = rschema.objects(self.e_schema)
            else:
                restriction += ', X is IN (%s)' % ','.join(targettypes)
            card = greater_card(rschema, (self.e_schema,), targettypes, 0)
        else:
            restriction = 'E eid %%(x)s, X %s E' % rtype
            if targettypes is None:
                targettypes = rschema.subjects(self.e_schema)
            else:
                restriction += ', X is IN (%s)' % ','.join(targettypes)
            card = greater_card(rschema, targettypes, (self.e_schema,), 1)
        if len(targettypes) > 1:
            fetchattrs_list = []
            for ttype in targettypes:
                etypecls = self._cw.vreg['etypes'].etype_class(ttype)
                fetchattrs_list.append(set(etypecls.fetch_attrs))
            fetchattrs = reduce(set.intersection, fetchattrs_list)
            rql = etypecls.fetch_rql(self._cw.user, [restriction], fetchattrs,
                                     settype=False)
        else:
            etypecls = self._cw.vreg['etypes'].etype_class(targettypes[0])
            rql = etypecls.fetch_rql(self._cw.user, [restriction], settype=False)
        # optimisation: remove ORDERBY if cardinality is 1 or ? (though
        # greater_card return 1 for those both cases)
        if card == '1':
            if ' ORDERBY ' in rql:
                rql = '%s WHERE %s' % (rql.split(' ORDERBY ', 1)[0],
                                       rql.split(' WHERE ', 1)[1])
        elif not ' ORDERBY ' in rql:
            args = tuple(rql.split(' WHERE ', 1))
            rql = '%s ORDERBY Z DESC WHERE X modification_date Z, %s' % args
        return rql

    # generic vocabulary methods ##############################################

    def unrelated_rql(self, rtype, targettype, role, ordermethod=None,
                      vocabconstraints=True):
        """build a rql to fetch `targettype` entities unrelated to this entity
        using (rtype, role) relation.

        Consider relation permissions so that returned entities may be actually
        linked by `rtype`.
        """
        ordermethod = ordermethod or 'fetch_unrelated_order'
        if isinstance(rtype, basestring):
            rtype = self._cw.vreg.schema.rschema(rtype)
        if role == 'subject':
            evar, searchedvar = 'S', 'O'
            subjtype, objtype = self.e_schema, targettype
        else:
            searchedvar, evar = 'S', 'O'
            objtype, subjtype = self.e_schema, targettype
        if self.has_eid():
            restriction = ['NOT S %s O' % rtype, '%s eid %%(x)s' % evar]
            args = {'x': self.eid}
            if role == 'subject':
                securitycheck_args = {'fromeid': self.eid}
            else:
                securitycheck_args = {'toeid': self.eid}
        else:
            restriction = []
            args = {}
            securitycheck_args = {}
        rdef = rtype.role_rdef(self.e_schema, targettype, role)
        insertsecurity = (rdef.has_local_role('add') and not
                          rdef.has_perm(self._cw, 'add', **securitycheck_args))
        # XXX consider constraint.mainvars to check if constraint apply
        if vocabconstraints:
            # RQLConstraint is a subclass for RQLVocabularyConstraint, so they
            # will be included as well
            restriction += [cstr.restriction for cstr in rdef.constraints
                            if isinstance(cstr, RQLVocabularyConstraint)]
        else:
            restriction += [cstr.restriction for cstr in rdef.constraints
                            if isinstance(cstr, RQLConstraint)]
        etypecls = self._cw.vreg['etypes'].etype_class(targettype)
        rql = etypecls.fetch_rql(self._cw.user, restriction,
                                 mainvar=searchedvar, ordermethod=ordermethod)
        # ensure we have an order defined
        if not ' ORDERBY ' in rql:
            before, after = rql.split(' WHERE ', 1)
            rql = '%s ORDERBY %s WHERE %s' % (before, searchedvar, after)
        if insertsecurity:
            rqlexprs = rdef.get_rqlexprs('add')
            rewriter = RQLRewriter(self._cw)
            rqlst = self._cw.vreg.parse(self._cw, rql, args)
            if not self.has_eid():
                existant = searchedvar
            else:
                existant = None # instead of 'SO', improve perfs
            for select in rqlst.children:
                rewriter.rewrite(select, [((searchedvar, searchedvar), rqlexprs)],
                                 select.solutions, args, existant)
            rql = rqlst.as_string()
        return rql, args

    def unrelated(self, rtype, targettype, role='subject', limit=None,
                  ordermethod=None):
        """return a result set of target type objects that may be related
        by a given relation, with self as subject or object
        """
        try:
            rql, args = self.unrelated_rql(rtype, targettype, role, ordermethod)
        except Unauthorized:
            return self._cw.empty_rset()
        if limit is not None:
            before, after = rql.split(' WHERE ', 1)
            rql = '%s LIMIT %s WHERE %s' % (before, limit, after)
        return self._cw.execute(rql, args, tuple(args))

    # relations cache handling ################################################

    def relation_cached(self, rtype, role):
        """return true if the given relation is already cached on the instance
        """
        return self._related_cache.get('%s_%s' % (rtype, role))

    def related_cache(self, rtype, role, entities=True, limit=None):
        """return values for the given relation if it's cached on the instance,
        else raise `KeyError`
        """
        res = self._related_cache['%s_%s' % (rtype, role)][entities]
        if limit is not None and limit < len(res):
            if entities:
                res = res[:limit]
            else:
                res = res.limit(limit)
        return res

    def set_related_cache(self, rtype, role, rset, col=0):
        """set cached values for the given relation"""
        if rset:
            related = list(rset.entities(col))
            rschema = self._cw.vreg.schema.rschema(rtype)
            if role == 'subject':
                rcard = rschema.rdef(self.e_schema, related[0].e_schema).cardinality[1]
                target = 'object'
            else:
                rcard = rschema.rdef(related[0].e_schema, self.e_schema).cardinality[0]
                target = 'subject'
            if rcard in '?1':
                for rentity in related:
                    rentity._related_cache['%s_%s' % (rtype, target)] = (
                        self.as_rset(), (self,))
        else:
            related = ()
        self._related_cache['%s_%s' % (rtype, role)] = (rset, related)

    def clear_related_cache(self, rtype=None, role=None):
        """clear cached values for the given relation or the entire cache if
        no relation is given
        """
        if rtype is None:
            self._related_cache = {}
        else:
            assert role
            self._related_cache.pop('%s_%s' % (rtype, role), None)

    def clear_all_caches(self):
        """flush all caches on this entity. Further attributes/relations access
        will triggers new database queries to get back values.

        If you use custom caches on your entity class (take care to @cached!),
        you should override this method to clear them as well.
        """
        # clear attributes cache
        haseid = 'eid' in self
        self._cw_completed = False
        self.clear()
        # set eid if it was in, else we may get nasty error while editing this
        # entity if it's bound to a repo session
        if haseid:
            self['eid'] = self.eid
        # clear relations cache
        for rschema, _, role in self.e_schema.relation_definitions():
            self.clear_related_cache(rschema.type, role)

    # raw edition utilities ###################################################

    def set_attributes(self, _cw_unsafe=False, **kwargs):
        assert kwargs
        relations = []
        for key in kwargs:
            relations.append('X %s %%(%s)s' % (key, key))
        # update current local object
        self.update(kwargs)
        # and now update the database
        kwargs['x'] = self.eid
        if _cw_unsafe:
            self._cw.unsafe_execute(
                'SET %s WHERE X eid %%(x)s' % ','.join(relations), kwargs, 'x')
        else:
            self._cw.execute('SET %s WHERE X eid %%(x)s' % ','.join(relations),
                             kwargs, 'x')

    def set_relations(self, _cw_unsafe=False, **kwargs):
        """add relations to the given object. To set a relation where this entity
        is the object of the relation, use 'reverse_'<relation> as argument name.

        Values may be an entity, a list of entity, or None (meaning that all
        relations of the given type from or to this object should be deleted).
        """
        if _cw_unsafe:
            execute = self._cw.unsafe_execute
        else:
            execute = self._cw.execute
        # XXX update cache
        for attr, values in kwargs.iteritems():
            if attr.startswith('reverse_'):
                restr = 'Y %s X' % attr[len('reverse_'):]
            else:
                restr = 'X %s Y' % attr
            if values is None:
                execute('DELETE %s WHERE X eid %%(x)s' % restr,
                        {'x': self.eid}, 'x')
                continue
            if not isinstance(values, (tuple, list, set, frozenset)):
                values = (values,)
            execute('SET %s WHERE X eid %%(x)s, Y eid IN (%s)' % (
                restr, ','.join(str(r.eid) for r in values)),
                    {'x': self.eid}, 'x')

    def delete(self):
        assert self.has_eid(), self.eid
        self._cw.execute('DELETE %s X WHERE X eid %%(x)s' % self.e_schema,
                         {'x': self.eid})

    # server side utilities ###################################################

    def set_defaults(self):
        """set default values according to the schema"""
        self._default_set = set()
        for attr, value in self.e_schema.defaults():
            if not self.has_key(attr):
                self[str(attr)] = value
                self._default_set.add(attr)

    def check(self, creation=False):
        """check this entity against its schema. Only final relation
        are checked here, constraint on actual relations are checked in hooks
        """
        # necessary since eid is handled specifically and yams require it to be
        # in the dictionary
        if self._cw is None:
            _ = unicode
        else:
            _ = self._cw._
        self.e_schema.check(self, creation=creation, _=_)

    def fti_containers(self, _done=None):
        if _done is None:
            _done = set()
        _done.add(self.eid)
        containers = tuple(self.e_schema.fulltext_containers())
        if containers:
            yielded = False
            for rschema, target in containers:
                if target == 'object':
                    targets = getattr(self, rschema.type)
                else:
                    targets = getattr(self, 'reverse_%s' % rschema)
                for entity in targets:
                    if entity.eid in _done:
                        continue
                    for container in entity.fti_containers(_done):
                        yield container
                        yielded = True
            if not yielded:
                yield self
        else:
            yield self

    def get_words(self):
        """used by the full text indexer to get words to index

        this method should only be used on the repository side since it depends
        on the indexer package

        :rtype: list
        :return: the list of indexable word of this entity
        """
        from indexer.query_objects import tokenize
        # take care to cases where we're modyfying the schema
        pending = self._cw.transaction_data.setdefault('pendingrdefs', set())
        words = []
        for rschema in self.e_schema.indexable_attributes():
            if (self.e_schema, rschema) in pending:
                continue
            try:
                value = self.printable_value(rschema, format='text/plain')
            except TransformError:
                continue
            except:
                self.exception("can't add value of %s to text index for entity %s",
                               rschema, self.eid)
                continue
            if value:
                words += tokenize(value)

        for rschema, role in self.e_schema.fulltext_relations():
            if role == 'subject':
                for entity in getattr(self, rschema.type):
                    words += entity.get_words()
            else: # if role == 'object':
                for entity in getattr(self, 'reverse_%s' % rschema.type):
                    words += entity.get_words()
        return words


# attribute and relation descriptors ##########################################

class Attribute(object):
    """descriptor that controls schema attribute access"""

    def __init__(self, attrname):
        assert attrname != 'eid'
        self._attrname = attrname

    def __get__(self, eobj, eclass):
        if eobj is None:
            return self
        return eobj.get_value(self._attrname)

    def __set__(self, eobj, value):
        eobj[self._attrname] = value
        if hasattr(eobj, 'edited_attributes'):
            eobj.edited_attributes.add(self._attrname)

class Relation(object):
    """descriptor that controls schema relation access"""
    _role = None # for pylint

    def __init__(self, rschema):
        self._rschema = rschema
        self._rtype = rschema.type

    def __get__(self, eobj, eclass):
        if eobj is None:
            raise AttributeError('%s cannot be only be accessed from instances'
                                 % self._rtype)
        return eobj.related(self._rtype, self._role, entities=True)

    def __set__(self, eobj, value):
        raise NotImplementedError


class SubjectRelation(Relation):
    """descriptor that controls schema relation access"""
    _role = 'subject'

class ObjectRelation(Relation):
    """descriptor that controls schema relation access"""
    _role = 'object'

from logging import getLogger
from cubicweb import set_log_methods
set_log_methods(Entity, getLogger('cubicweb.entity'))<|MERGE_RESOLUTION|>--- conflicted
+++ resolved
@@ -274,15 +274,10 @@
 
     def view(self, __vid, __registry='views', **kwargs):
         """shortcut to apply a view on this entity"""
-<<<<<<< HEAD
         view = self._cw.vreg[__registry].select(vid, self._cw, rset=self.cw_rset,
                                                 row=self.cw_row, col=self.cw_col,
                                                 **kwargs)
         return view.render(row=self.cw_row, col=self.cw_col, **kwargs)
-=======
-        return self.vreg[__registry].render(__vid, self.req, rset=self.rset,
-                                            row=self.row, col=self.col, **kwargs)
->>>>>>> accf510a
 
     def absolute_url(self, *args, **kwargs):
         """return an absolute url to view this entity"""
