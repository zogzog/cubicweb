--- conflicted
+++ resolved
@@ -521,13 +521,8 @@
 
         Example (in a shell session):
 
-<<<<<<< HEAD
-        >>> companycls = vreg['etypes'].etype_class(('Company')
-        >>> personcls = vreg['etypes'].etype_class(('Person')
-=======
         >>> companycls = vreg['etypes'].etype_class('Company')
         >>> personcls = vreg['etypes'].etype_class('Person')
->>>>>>> c287705e
         >>> c = companycls.cw_instantiate(session.execute, name=u'Logilab')
         >>> p = personcls.cw_instantiate(session.execute, firstname=u'John', lastname=u'Doe',
         ...                              works_for=c)
