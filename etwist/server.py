"""twisted server for CubicWeb web instances

:organization: Logilab
:copyright: 2001-2009 LOGILAB S.A. (Paris, FRANCE), license is LGPL v2.
:contact: http://www.logilab.fr/ -- mailto:contact@logilab.fr
:license: GNU Lesser General Public License, v2.1 - http://www.gnu.org/licenses
"""
__docformat__ = "restructuredtext en"

import sys
import os
import select
from time import mktime
from datetime import date, timedelta
from urlparse import urlsplit, urlunsplit
import hotshot

<<<<<<< HEAD
from twisted.application import strports
try:
    from twisted.scripts._twistd_unix import daemonize
except ImportError:
    def daemonize():
        raise NotImplementedError('not yet for win32')

=======
from twisted.application import service, strports
>>>>>>> 00de96e2
from twisted.internet import reactor, task, threads
from twisted.internet.defer import maybeDeferred
from twisted.web2 import channel, http, server, iweb
from twisted.web2 import static, resource, responsecode

from cubicweb import ObjectNotFound, CW_EVENT_MANAGER
from cubicweb.web import (AuthenticationError, NotFound, Redirect,
                          RemoteCallFailed, DirectResponse, StatusResponse,
                          ExplicitLogin)
from cubicweb.web.application import CubicWebPublisher

from cubicweb.etwist.request import CubicWebTwistedRequestAdapter

def daemonize(uid):
    # XXX unix specific
    # XXX factorize w/ code in cw.server.server and cw.server.serverctl
    # (start-repository command)
    if uid is not None:
        try:
            uid = int(uid)
        except ValueError:
            from pwd import getpwnam
            uid = getpwnam(uid).pw_uid
        os.setuid(uid)
    # See http://www.erlenstar.demon.co.uk/unix/faq_toc.html#TOC16
    if os.fork():   # launch child and...
        return -1
    os.setsid()
    if os.fork():   # launch child and...
        os._exit(0) # kill off parent again.
    # move to the root to avoit mount pb
    os.chdir('/')
    # set paranoid umask
    os.umask(077)
    null = os.open('/dev/null', os.O_RDWR)
    for i in range(3):
        try:
            os.dup2(null, i)
        except OSError, e:
            if e.errno != errno.EBADF:
                raise
    os.close(null)
    return None

def start_task(interval, func):
    lc = task.LoopingCall(func)
    lc.start(interval)

def start_looping_tasks(repo):
    for interval, func, args in repo._looping_tasks:
        repo.info('starting twisted task %s with interval %.2fs',
                  func.__name__, interval)
        def catch_error_func(repo=repo, func=func, args=args):
            try:
                func(*args)
            except:
                repo.exception('error in looping task')
        start_task(interval, catch_error_func)
    # ensure no tasks will be further added
    repo._looping_tasks = ()

def host_prefixed_baseurl(baseurl, host):
    scheme, netloc, url, query, fragment = urlsplit(baseurl)
    netloc_domain = '.' + '.'.join(netloc.split('.')[-2:])
    if host.endswith(netloc_domain):
        netloc = host
    baseurl = urlunsplit((scheme, netloc, url, query, fragment))
    return baseurl


class LongTimeExpiringFile(static.File):
    """overrides static.File and sets a far futre ``Expires`` date
    on the resouce.

    versions handling is done by serving static files by different
    URLs for each version. For instance::

      http://localhost:8080/data-2.48.2/cubicweb.css
      http://localhost:8080/data-2.49.0/cubicweb.css
      etc.

    """
    def renderHTTP(self, request):
        def setExpireHeader(response):
            response = iweb.IResponse(response)
            # Don't provide additional resource information to error responses
            if response.code < 400:
                # the HTTP RFC recommands not going further than 1 year ahead
                expires = date.today() + timedelta(days=6*30)
                response.headers.setHeader('Expires', mktime(expires.timetuple()))
            return response
        d = maybeDeferred(super(LongTimeExpiringFile, self).renderHTTP, request)
        return d.addCallback(setExpireHeader)


class CubicWebRootResource(resource.PostableResource):
    addSlash = False

    def __init__(self, config, debug=None):
        self.appli = CubicWebPublisher(config, debug=debug)
        self.debugmode = debug
        self.config = config
        self.base_url = config['base-url'] or config.default_base_url()
        self.versioned_datadir = 'data%s' % config.instance_md5_version()
        assert self.base_url[-1] == '/'
        self.https_url = config['https-url']
        assert not self.https_url or self.https_url[-1] == '/'
        # when we have an in-memory repository, clean unused sessions every XX
        # seconds and properly shutdown the server
        if config.repo_method == 'inmemory':
            reactor.addSystemEventTrigger('before', 'shutdown',
                                          self.shutdown_event)
            # monkey patch start_looping_task to get proper reactor integration
            self.appli.repo.__class__.start_looping_tasks = start_looping_tasks
            if config.pyro_enabled():
                # if pyro is enabled, we have to register to the pyro name
                # server, create a pyro daemon, and create a task to handle pyro
                # requests
                self.pyro_daemon = self.appli.repo.pyro_register()
                self.pyro_listen_timeout = 0.02
                start_task(1, self.pyro_loop_event)
            self.appli.repo.start_looping_tasks()
        self.set_url_rewriter()
        CW_EVENT_MANAGER.bind('after-registry-reload', self.set_url_rewriter)
        interval = min(config['cleanup-session-time'] or 120,
                       config['cleanup-anonymous-session-time'] or 720) / 2.
        start_task(interval, self.appli.session_handler.clean_sessions)

    def set_url_rewriter(self):
        self.url_rewriter = self.appli.vreg['components'].select_object('urlrewriter')

    def shutdown_event(self):
        """callback fired when the server is shutting down to properly
        clean opened sessions
        """
        self.appli.repo.shutdown()

    def pyro_loop_event(self):
        """listen for pyro events"""
        try:
            self.pyro_daemon.handleRequests(self.pyro_listen_timeout)
        except select.error:
            return

    def locateChild(self, request, segments):
        """Indicate which resource to use to process down the URL's path"""
        if segments:
            if segments[0] == 'https':
                segments = segments[1:]
            if len(segments) >= 2:
                if segments[0] in (self.versioned_datadir, 'data', 'static'):
                    # Anything in data/, static/ is treated as static files
                    if segments[0] == 'static':
                        # instance static directory
                        datadir = self.config.static_directory
                    elif segments[1] == 'fckeditor':
                        fckeditordir = self.config.ext_resources['FCKEDITOR_PATH']
                        return static.File(fckeditordir), segments[2:]
                    else:
                        # cube static data file
                        datadir = self.config.locate_resource(segments[1])
                        if datadir is None:
                            return None, []
                    self.info('static file %s from %s', segments[-1], datadir)
                    if segments[0] == 'data':
                        return static.File(str(datadir)), segments[1:]
                    else:
                        return LongTimeExpiringFile(datadir), segments[1:]
                elif segments[0] == 'fckeditor':
                    fckeditordir = self.config.ext_resources['FCKEDITOR_PATH']
                    return static.File(fckeditordir), segments[1:]
        # Otherwise we use this single resource
        return self, ()

    def render(self, request):
        """Render a page from the root resource"""
        # reload modified files (only in development or debug mode)
        if self.config.mode == 'dev' or self.debugmode:
            self.appli.vreg.register_objects(self.config.vregistry_path())
        if self.config['profile']: # default profiler don't trace threads
            return self.render_request(request)
        else:
            return threads.deferToThread(self.render_request, request)

    def render_request(self, request):
        origpath = request.path
        host = request.host
        # dual http/https access handling: expect a rewrite rule to prepend
        # 'https' to the path to detect https access
        if origpath.split('/', 2)[1] == 'https':
            origpath = origpath[6:]
            request.uri = request.uri[6:]
            https = True
            baseurl = self.https_url or self.base_url
        else:
            https = False
            baseurl = self.base_url
        if self.config['use-request-subdomain']:
            baseurl = host_prefixed_baseurl(baseurl, host)
            self.warning('used baseurl is %s for this request', baseurl)
        req = CubicWebTwistedRequestAdapter(request, self.appli.vreg, https, baseurl)
        if req.authmode == 'http':
            # activate realm-based auth
            realm = self.config['realm']
            req.set_header('WWW-Authenticate', [('Basic', {'realm' : realm })], raw=False)
        try:
            self.appli.connect(req)
        except AuthenticationError:
            return self.request_auth(req)
        except Redirect, ex:
            return self.redirect(req, ex.location)
        if https and req.cnx.anonymous_connection:
            # don't allow anonymous on https connection
            return self.request_auth(req)
        if self.url_rewriter is not None:
            # XXX should occur before authentication?
            try:
                path = self.url_rewriter.rewrite(host, origpath, req)
            except Redirect, ex:
                return self.redirect(req, ex.location)
            request.uri.replace(origpath, path, 1)
        else:
            path = origpath
        if not path or path == "/":
            path = 'view'
        try:
            result = self.appli.publish(path, req)
        except DirectResponse, ex:
            return ex.response
        except StatusResponse, ex:
            return http.Response(stream=ex.content, code=ex.status,
                                 headers=req.headers_out or None)
        except RemoteCallFailed, ex:
            req.set_header('content-type', 'application/json')
            return http.Response(stream=ex.dumps(),
                                 code=responsecode.INTERNAL_SERVER_ERROR)
        except NotFound:
            result = self.appli.notfound_content(req)
            return http.Response(stream=result, code=responsecode.NOT_FOUND,
                                 headers=req.headers_out or None)
        except ExplicitLogin:  # must be before AuthenticationError
            return self.request_auth(req)
        except AuthenticationError:
            if self.config['auth-mode'] == 'cookie':
                # in cookie mode redirecting to the index view is enough :
                # either anonymous connection is allowed and the page will
                # be displayed or we'll be redirected to the login form
                msg = req._('you have been logged out')
                if req.https:
                    req._base_url =  self.base_url
                    req.https = False
                url = req.build_url('view', vid='index', __message=msg)
                return self.redirect(req, url)
            else:
                # in http we have to request auth to flush current http auth
                # information
                return self.request_auth(req, loggedout=True)
        except Redirect, ex:
            return self.redirect(req, ex.location)
        # request may be referenced by "onetime callback", so clear its entity
        # cache to avoid memory usage
        req.drop_entity_cache()
        return http.Response(stream=result, code=responsecode.OK,
                             headers=req.headers_out or None)

    def redirect(self, req, location):
        req.headers_out.setHeader('location', str(location))
        self.debug('redirecting to %s', location)
        # 303 See other
        return http.Response(code=303, headers=req.headers_out)

    def request_auth(self, req, loggedout=False):
        if self.https_url and req.base_url() != self.https_url:
            req.headers_out.setHeader('location', self.https_url + 'login')
            return http.Response(code=303, headers=req.headers_out)
        if self.config['auth-mode'] == 'http':
            code = responsecode.UNAUTHORIZED
        else:
            code = responsecode.FORBIDDEN
        if loggedout:
            if req.https:
                req._base_url =  self.base_url
                req.https = False
            content = self.appli.loggedout_content(req)
        else:
            content = self.appli.need_login_content(req)
        return http.Response(code, req.headers_out, content)

from twisted.python import failure
from twisted.internet import defer
from twisted.web2 import fileupload

# XXX set max file size to 100Mo: put max upload size in the configuration
# line below for twisted >= 8.0, default param value for earlier version
resource.PostableResource.maxSize = 100*1024*1024
def parsePOSTData(request, maxMem=100*1024, maxFields=1024,
                  maxSize=100*1024*1024):
    if request.stream.length == 0:
        return defer.succeed(None)

    ctype = request.headers.getHeader('content-type')

    if ctype is None:
        return defer.succeed(None)

    def updateArgs(data):
        args = data
        request.args.update(args)

    def updateArgsAndFiles(data):
        args, files = data
        request.args.update(args)
        request.files.update(files)

    def error(f):
        f.trap(fileupload.MimeFormatError)
        raise http.HTTPError(responsecode.BAD_REQUEST)

    if ctype.mediaType == 'application' and ctype.mediaSubtype == 'x-www-form-urlencoded':
        d = fileupload.parse_urlencoded(request.stream, keep_blank_values=True)
        d.addCallbacks(updateArgs, error)
        return d
    elif ctype.mediaType == 'multipart' and ctype.mediaSubtype == 'form-data':
        boundary = ctype.params.get('boundary')
        if boundary is None:
            return defer.fail(http.HTTPError(
                http.StatusResponse(responsecode.BAD_REQUEST,
                                    "Boundary not specified in Content-Type.")))
        d = fileupload.parseMultipartFormData(request.stream, boundary,
                                              maxMem, maxFields, maxSize)
        d.addCallbacks(updateArgsAndFiles, error)
        return d
    else:
        raise http.HTTPError(responsecode.BAD_REQUEST)

server.parsePOSTData = parsePOSTData


from logging import getLogger
from cubicweb import set_log_methods
set_log_methods(CubicWebRootResource, getLogger('cubicweb.twisted'))



def _gc_debug():
    import gc
    from pprint import pprint
    from cubicweb.appobject import AppObject
    gc.collect()
    count = 0
    acount = 0
    ocount = {}
    for obj in gc.get_objects():
        if isinstance(obj, CubicWebTwistedRequestAdapter):
            count += 1
        elif isinstance(obj, AppObject):
            acount += 1
        else:
            try:
                ocount[obj.__class__] += 1
            except KeyError:
                ocount[obj.__class__] = 1
            except AttributeError:
                pass
    print 'IN MEM REQUESTS', count
    print 'IN MEM APPOBJECTS', acount
    ocount = sorted(ocount.items(), key=lambda x: x[1], reverse=True)[:20]
    pprint(ocount)
    print 'UNREACHABLE', gc.garbage

def run(config, debug):
    # create the site
    root_resource = CubicWebRootResource(config, debug)
    website = server.Site(root_resource)
    # serve it via standard HTTP on port set in the configuration
    port = config['port'] or 8080
    reactor.listenTCP(port, channel.HTTPFactory(website))
    baseurl = config['base-url'] or config.default_base_url()
    logger = getLogger('cubicweb.twisted')
    logger.info('instance started on %s', baseurl)
    if not debug:
        if daemonize(config['uid']):
            # child process
            return
        if config['pid-file']:
            # ensure the directory where the pid-file should be set exists (for
            # instance /var/run/cubicweb may be deleted on computer restart)
            piddir = os.path.dirname(config['pid-file'])
            if not os.path.exists(piddir):
                os.makedirs(piddir)
            file(config['pid-file'], 'w').write(str(os.getpid()))
    if config['profile']:
        prof = hotshot.Profile(config['profile'])
        prof.runcall(reactor.run)
    else:
        reactor.run()<|MERGE_RESOLUTION|>--- conflicted
+++ resolved
@@ -15,17 +15,7 @@
 from urlparse import urlsplit, urlunsplit
 import hotshot
 
-<<<<<<< HEAD
 from twisted.application import strports
-try:
-    from twisted.scripts._twistd_unix import daemonize
-except ImportError:
-    def daemonize():
-        raise NotImplementedError('not yet for win32')
-
-=======
-from twisted.application import service, strports
->>>>>>> 00de96e2
 from twisted.internet import reactor, task, threads
 from twisted.internet.defer import maybeDeferred
 from twisted.web2 import channel, http, server, iweb
