--- conflicted
+++ resolved
@@ -293,7 +293,6 @@
                 request.https = False
             content = self.appli.loggedout_content(request)
         else:
-<<<<<<< HEAD
             content = self.appli.need_login_content(request)
         return HTTPResponse(twisted_request=request._twreq,
                             stream=content, code=code,
@@ -338,54 +337,6 @@
     x = self.uri.split('?', 1)
     if len(x) == 1:
         self.path = self.uri
-=======
-            content = self.appli.need_login_content(req)
-        return http.Response(code, req.headers_out, content)
-
-from twisted.internet import defer
-from twisted.web2 import fileupload
-
-# XXX set max file size to 200Mo: put max upload size in the configuration
-# line below for twisted >= 8.0, default param value for earlier version
-resource.PostableResource.maxSize = 200*1024*1024
-def parsePOSTData(request, maxMem=100*1024, maxFields=1024,
-                  maxSize=200*1024*1024):
-    if request.stream.length == 0:
-        return defer.succeed(None)
-
-    ctype = request.headers.getHeader('content-type')
-
-    if ctype is None:
-        return defer.succeed(None)
-
-    def updateArgs(data):
-        args = data
-        request.args.update(args)
-
-    def updateArgsAndFiles(data):
-        args, files = data
-        request.args.update(args)
-        request.files.update(files)
-
-    def error(f):
-        f.trap(fileupload.MimeFormatError)
-        raise http.HTTPError(responsecode.BAD_REQUEST)
-
-    if ctype.mediaType == 'application' and ctype.mediaSubtype == 'x-www-form-urlencoded':
-        d = fileupload.parse_urlencoded(request.stream, keep_blank_values=True)
-        d.addCallbacks(updateArgs, error)
-        return d
-    elif ctype.mediaType == 'multipart' and ctype.mediaSubtype == 'form-data':
-        boundary = ctype.params.get('boundary')
-        if boundary is None:
-            return defer.fail(http.HTTPError(
-                http.StatusResponse(responsecode.BAD_REQUEST,
-                                    "Boundary not specified in Content-Type.")))
-        d = fileupload.parseMultipartFormData(request.stream, boundary,
-                                              maxMem, maxFields, maxSize)
-        d.addCallbacks(updateArgsAndFiles, error)
-        return d
->>>>>>> e4a18d10
     else:
         self.path, argstring = x
         self.args = http.parse_qs(argstring, 1)
