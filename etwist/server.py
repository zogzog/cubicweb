--- conflicted
+++ resolved
@@ -16,15 +16,6 @@
 import hotshot
 
 from twisted.application import strports
-<<<<<<< HEAD
-try:
-    from twisted.scripts._twistd_unix import daemonize
-except ImportError:
-    def daemonize():
-        raise NotImplementedError('not yet for win32')
-
-=======
->>>>>>> 7e85b9b3
 from twisted.internet import reactor, task, threads
 from twisted.internet.defer import maybeDeferred
 from twisted.web2 import channel, http, server, iweb
