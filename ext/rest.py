--- conflicted
+++ resolved
@@ -34,11 +34,7 @@
 """
 __docformat__ = "restructuredtext en"
 
-<<<<<<< HEAD
-=======
 import sys
-from cStringIO import StringIO
->>>>>>> be614cdb
 from itertools import chain
 from logging import getLogger
 from os.path import join
