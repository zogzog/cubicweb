# copyright 2003-2014 LOGILAB S.A. (Paris, FRANCE), all rights reserved.
# contact http://www.logilab.fr/ -- mailto:contact@logilab.fr
#
# This file is part of CubicWeb.
#
# CubicWeb is free software: you can redistribute it and/or modify it under the
# terms of the GNU Lesser General Public License as published by the Free
# Software Foundation, either version 2.1 of the License, or (at your option)
# any later version.
#
# CubicWeb is distributed in the hope that it will be useful, but WITHOUT
# ANY WARRANTY; without even the implied warranty of MERCHANTABILITY or FITNESS
# FOR A PARTICULAR PURPOSE.  See the GNU Lesser General Public License for more
# details.
#
# You should have received a copy of the GNU Lesser General Public License along
# with CubicWeb.  If not, see <http://www.gnu.org/licenses/>.
"""Security hooks: check permissions to add/delete/update entities according to
the connected user
"""

__docformat__ = "restructuredtext en"
from warnings import warn

from logilab.common.registry import objectify_predicate

from yams import buildobjs

from cubicweb import Unauthorized
from cubicweb.server import BEFORE_ADD_RELATIONS, ON_COMMIT_ADD_RELATIONS, hook



def check_entity_attributes(cnx, entity, action, editedattrs=None):
    eid = entity.eid
    eschema = entity.e_schema
    if action == 'delete':
        eschema.check_perm(session, action, eid=eid)
        return
    # ._cw_skip_security_attributes is there to bypass security for attributes
    # set by hooks by modifying the entity's dictionary
    if editedattrs is None:
        editedattrs = entity.cw_edited
    dontcheck = editedattrs.skip_security
    etypechecked = False
    for attr in editedattrs:
        if attr in dontcheck:
            continue
        rdef = eschema.rdef(attr, takefirst=True)
        if rdef.final: # non final relation are checked by standard hooks
            perms = rdef.permissions.get(action)
            # comparison below works because the default update perm is:
            #
            #  ('managers', ERQLExpression(Any X WHERE U has_update_permission X,
            #                              X eid %(x)s, U eid %(u)s))
            #
            # is deserialized in this order (groups first), and ERQLExpression
            # implements comparison by rql expression.
            if perms == buildobjs.DEFAULT_ATTRPERMS[action]:
                # The default rule is to delegate to the entity
                # rule. This needs to be checked only once.
                if not etypechecked:
                    entity.cw_check_perm(action)
                    etypechecked = True
                continue
            if perms == ():
                # That means an immutable attribute; as an optimization, avoid
                # going through check_perm.
                raise Unauthorized(action, str(rdef))
<<<<<<< HEAD
            rdef.check_perm(cnx, action, eid=eid)
=======
            rdef.check_perm(session, action, eid=eid)
    if action == 'add' and not etypechecked:
        # think about cnx.create_entity('Foo')
        # the standard metadata were inserted by a hook
        # with a bypass ... we conceptually need to check
        # the eid attribute at *creation* time
        entity.cw_check_perm(action)
>>>>>>> f47d68d2


class CheckEntityPermissionOp(hook.DataOperationMixIn, hook.LateOperation):
    def precommit_event(self):
        cnx = self.cnx
        for eid, action, edited in self.get_data():
            entity = cnx.entity_from_eid(eid)
            check_entity_attributes(cnx, entity, action, edited)


class CheckRelationPermissionOp(hook.DataOperationMixIn, hook.LateOperation):
    def precommit_event(self):
        cnx = self.cnx
        for action, rschema, eidfrom, eidto in self.get_data():
            rdef = rschema.rdef(cnx.entity_metas(eidfrom)['type'],
                                cnx.entity_metas(eidto)['type'])
            rdef.check_perm(cnx, action, fromeid=eidfrom, toeid=eidto)


@objectify_predicate
def write_security_enabled(cls, req, **kwargs):
    if req is None or not req.write_security:
        return 0
    return 1

class SecurityHook(hook.Hook):
    __abstract__ = True
    category = 'security'
    __select__ = hook.Hook.__select__ & write_security_enabled()


class AfterAddEntitySecurityHook(SecurityHook):
    __regid__ = 'securityafteraddentity'
    events = ('after_add_entity',)

    def __call__(self):
        CheckEntityPermissionOp.get_instance(self._cw).add_data(
            (self.entity.eid, 'add', self.entity.cw_edited) )


class AfterUpdateEntitySecurityHook(SecurityHook):
    __regid__ = 'securityafterupdateentity'
    events = ('after_update_entity',)

    def __call__(self):
        # save back editedattrs in case the entity is reedited later in the
        # same transaction, which will lead to cw_edited being
        # overwritten
        action = 'add' if self._cw.added_in_transaction(self.entity.eid) else 'update'
        CheckEntityPermissionOp.get_instance(self._cw).add_data(
            (self.entity.eid, action, self.entity.cw_edited) )


class BeforeDelEntitySecurityHook(SecurityHook):
    __regid__ = 'securitybeforedelentity'
    events = ('before_delete_entity',)

    def __call__(self):
        self.entity.cw_check_perm('delete')


class BeforeAddRelationSecurityHook(SecurityHook):
    __regid__ = 'securitybeforeaddrelation'
    events = ('before_add_relation',)

    def __call__(self):
        if self.rtype in BEFORE_ADD_RELATIONS:
            nocheck = self._cw.transaction_data.get('skip-security', ())
            if (self.eidfrom, self.rtype, self.eidto) in nocheck:
                return
            rschema = self._cw.repo.schema[self.rtype]
            rdef = rschema.rdef(self._cw.entity_metas(self.eidfrom)['type'],
                                self._cw.entity_metas(self.eidto)['type'])
            rdef.check_perm(self._cw, 'add', fromeid=self.eidfrom, toeid=self.eidto)


class AfterAddRelationSecurityHook(SecurityHook):
    __regid__ = 'securityafteraddrelation'
    events = ('after_add_relation',)

    def __call__(self):
        if not self.rtype in BEFORE_ADD_RELATIONS:
            nocheck = self._cw.transaction_data.get('skip-security', ())
            if (self.eidfrom, self.rtype, self.eidto) in nocheck:
                return
            rschema = self._cw.repo.schema[self.rtype]
            if self.rtype in ON_COMMIT_ADD_RELATIONS:
                CheckRelationPermissionOp.get_instance(self._cw).add_data(
                    ('add', rschema, self.eidfrom, self.eidto) )
            else:
                rdef = rschema.rdef(self._cw.entity_metas(self.eidfrom)['type'],
                                    self._cw.entity_metas(self.eidto)['type'])
                rdef.check_perm(self._cw, 'add', fromeid=self.eidfrom, toeid=self.eidto)


class BeforeDeleteRelationSecurityHook(SecurityHook):
    __regid__ = 'securitybeforedelrelation'
    events = ('before_delete_relation',)

    def __call__(self):
        nocheck = self._cw.transaction_data.get('skip-security', ())
        if (self.eidfrom, self.rtype, self.eidto) in nocheck:
            return
        rschema = self._cw.repo.schema[self.rtype]
        rdef = rschema.rdef(self._cw.entity_metas(self.eidfrom)['type'],
                            self._cw.entity_metas(self.eidto)['type'])
        rdef.check_perm(self._cw, 'delete', fromeid=self.eidfrom, toeid=self.eidto)
<|MERGE_RESOLUTION|>--- conflicted
+++ resolved
@@ -67,17 +67,14 @@
                 # That means an immutable attribute; as an optimization, avoid
                 # going through check_perm.
                 raise Unauthorized(action, str(rdef))
-<<<<<<< HEAD
             rdef.check_perm(cnx, action, eid=eid)
-=======
-            rdef.check_perm(session, action, eid=eid)
+
     if action == 'add' and not etypechecked:
         # think about cnx.create_entity('Foo')
         # the standard metadata were inserted by a hook
         # with a bypass ... we conceptually need to check
         # the eid attribute at *creation* time
         entity.cw_check_perm(action)
->>>>>>> f47d68d2
 
 
 class CheckEntityPermissionOp(hook.DataOperationMixIn, hook.LateOperation):
