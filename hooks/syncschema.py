--- conflicted
+++ resolved
@@ -474,15 +474,9 @@
         column = SQL_PREFIX + rdefdef.name
         try:
             cnx.system_sql(str('ALTER TABLE %s ADD %s %s'
-<<<<<<< HEAD
                                % (table, column, attrtype)),
                            rollback_on_failure=False)
-            self.info('added column %s to table %s', table, column)
-=======
-                                   % (table, column, attrtype)),
-                               rollback_on_failure=False)
             self.info('added column %s to table %s', column, table)
->>>>>>> 91158215
         except Exception as ex:
             # the column probably already exists. this occurs when
             # the entity's type has just been added or if the column
