--- conflicted
+++ resolved
@@ -1185,14 +1185,8 @@
 msgid "ctxcomponents_edit_box"
 msgstr "Caja de Acciones"
 
-<<<<<<< HEAD
 msgid "ctxcomponents_edit_box_description"
-msgstr ""
-"Muestra las acciones posibles a ejecutar para los datos seleccionados"
-=======
-msgid "boxes_edit_box_description"
 msgstr "Muestra las acciones posibles a ejecutar para los datos seleccionados"
->>>>>>> b3cf60dd
 
 msgid "ctxcomponents_filter_box"
 msgstr "Filtros"
@@ -1215,15 +1209,9 @@
 msgid "ctxcomponents_search_box"
 msgstr "Caja de búsqueda"
 
-<<<<<<< HEAD
 msgid "ctxcomponents_search_box_description"
-msgstr "Permite realizar una búsqueda simple para cualquier tipo de dato en la aplicación"
-=======
-msgid "boxes_search_box_description"
-msgstr ""
 "Permite realizar una búsqueda simple para cualquier tipo de dato en la "
 "aplicación"
->>>>>>> b3cf60dd
 
 msgid "ctxcomponents_startup_views_box"
 msgstr "Caja Vistas de inicio"
