--- conflicted
+++ resolved
@@ -1,9 +1,4 @@
-<<<<<<< HEAD
 from six import text_type
-
-from cubicweb.server.session import hooks_control
-=======
->>>>>>> 640b1de4
 
 for uri, cfg in config.read_sources_file().items():
     if uri in ('system', 'admin'):
