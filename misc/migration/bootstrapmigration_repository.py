# copyright 2003-2013 LOGILAB S.A. (Paris, FRANCE), all rights reserved.
# contact http://www.logilab.fr/ -- mailto:contact@logilab.fr
#
# This file is part of CubicWeb.
#
# CubicWeb is free software: you can redistribute it and/or modify it under the
# terms of the GNU Lesser General Public License as published by the Free
# Software Foundation, either version 2.1 of the License, or (at your option)
# any later version.
#
# CubicWeb is distributed in the hope that it will be useful, but WITHOUT
# ANY WARRANTY; without even the implied warranty of MERCHANTABILITY or FITNESS
# FOR A PARTICULAR PURPOSE.  See the GNU Lesser General Public License for more
# details.
#
# You should have received a copy of the GNU Lesser General Public License along
# with CubicWeb.  If not, see <http://www.gnu.org/licenses/>.
"""allways executed before all others in server migration

it should only include low level schema changes
"""

from cubicweb import ConfigurationError
from cubicweb.server.session import hooks_control
from cubicweb.server import schemaserial as ss

applcubicwebversion, cubicwebversion = versions_map['cubicweb']

def _add_relation_definition_no_perms(subjtype, rtype, objtype):
    rschema = fsschema.rschema(rtype)
    rdef = rschema.rdefs[(subjtype, objtype)]
    rdef.rtype = schema.rschema(rtype)
    rdef.subject = schema.eschema(subjtype)
    rdef.object = schema.eschema(objtype)
    ss.execschemarql(rql, rdef, ss.rdef2rql(rdef, CSTRMAP, groupmap=None))
    commit(ask_confirm=False)

def replace_eid_sequence_with_eid_numrange(session):
    dbh = session.repo.system_source.dbhelper
    cursor = session.cnxset.cu
    try:
        cursor.execute(dbh.sql_sequence_current_state('entities_id_seq'))
        lasteid = cursor.fetchone()[0]
    except: # programming error, already migrated
        return

    cursor.execute(dbh.sql_drop_sequence('entities_id_seq'))
    cursor.execute(dbh.sql_create_numrange('entities_id_seq'))
    cursor.execute(dbh.sql_restart_numrange('entities_id_seq', initial_value=lasteid))
    session.commit()

if applcubicwebversion <= (3, 13, 0) and cubicwebversion >= (3, 13, 1):
    sql('ALTER TABLE entities ADD asource VARCHAR(64)')
    sql('UPDATE entities SET asource=cw_name  '
        'FROM cw_CWSource, cw_source_relation '
        'WHERE entities.eid=cw_source_relation.eid_from AND cw_source_relation.eid_to=cw_CWSource.cw_eid')
    commit()

if applcubicwebversion <= (3, 14, 4) and cubicwebversion >= (3, 14, 4):
    from yams import schema2sql as y2sql
    dbhelper = repo.system_source.dbhelper
    rdefdef = schema['CWSource'].rdef('name')
    attrtype = y2sql.type_from_constraints(dbhelper, rdefdef.object, rdefdef.constraints).split()[0]
    cursor = session.cnxset.cu
    sql('UPDATE entities SET asource = source WHERE asource is NULL')
    dbhelper.change_col_type(cursor, 'entities', 'asource', attrtype, False)
    dbhelper.change_col_type(cursor, 'entities', 'source', attrtype, False)

    # we now have a functional asource column, start using the normal eid_type_source method
    if repo.system_source.eid_type_source == repo.system_source.eid_type_source_pre_131:
        del repo.system_source.eid_type_source

if applcubicwebversion < (3, 19, 0) and cubicwebversion >= (3, 19, 0):
    try: 
        # need explicit drop of the indexes on some database systems (sqlserver)
        sql(repo.system_source.dbhelper.sql_drop_index('entities', 'mtime'))
        sql('ALTER TABLE "entities" DROP COLUMN "mtime"')
        sql('ALTER TABLE "entities" DROP COLUMN "source"')
    except: # programming error, already migrated
        print "Failed to drop mtime or source database columns"
        print "'entities' table of the database has probably been already updated"

    commit()

    replace_eid_sequence_with_eid_numrange(session)

<<<<<<< HEAD
if applcubicwebversion < (3, 20, 0) and cubicwebversion >= (3, 20, 0):
    ss._IGNORED_PROPS.append('formula')
    add_attribute('CWAttribute', 'formula', commit=False)
    ss._IGNORED_PROPS.remove('formula')
    commit()
    add_entity_type('CWComputedRType')
=======
if schema['TZDatetime'].eid is None:
    add_entity_type('TZDatetime', auto=False)
if schema['TZTime'].eid is None:
    add_entity_type('TZTime', auto=False)

if applcubicwebversion < (3, 18, 0) and cubicwebversion >= (3, 18, 0):
    driver = config.system_source_config['db-driver']
    if not (driver == 'postgres' or driver.startswith('sqlserver')):
        import sys
        print >>sys.stderr, 'This migration is not supported for backends other than sqlserver or postgres (yet).'
        sys.exit(1)

    add_relation_definition('CWAttribute', 'add_permission', 'CWGroup')
    add_relation_definition('CWAttribute', 'add_permission', 'RQLExpression')

    # a bad defaultval in 3.13.8 schema was fixed in 3.13.9, but the migration was missed
    rql('SET ATTR defaultval NULL WHERE ATTR from_entity E, E name "CWSource", ATTR relation_type T, T name "in_synchronization"')

    # the migration gets confused when we change rdefs out from under it.  So
    # explicitly remove this size constraint so it doesn't stick around and break
    # things later.
    rdefeid = schema['defaultval'].rdefs.values()[0].eid
    rql('DELETE CWConstraint C WHERE C cstrtype T, T name "SizeConstraint", R constrained_by C, R eid %(eid)s', {'eid': rdefeid})

    sync_schema_props_perms('defaultval')

    def convert_defaultval(cwattr, default):
        from decimal import Decimal
        import yams
        from cubicweb import Binary
        if default is None:
            return
        if isinstance(default, Binary):
            # partially migrated instance, try to be idempotent
            return default
        atype = cwattr.to_entity[0].name
        if atype == 'Boolean':
            # boolean attributes with default=False were stored as ''
            assert default in ('True', 'False', ''), repr(default)
            default = default == 'True'
        elif atype in ('Int', 'BigInt'):
            default = int(default)
        elif atype == 'Float':
            default = float(default)
        elif atype == 'Decimal':
            default = Decimal(default)
        elif atype in ('Date', 'Datetime', 'TZDatetime', 'Time'):
            try:
                # handle NOW and TODAY, keep them stored as strings
                yams.KEYWORD_MAP[atype][default.upper()]
                default = default.upper()
            except KeyError:
                # otherwise get an actual date or datetime
                default = yams.DATE_FACTORY_MAP[atype](default)
        else:
            assert atype == 'String', atype
            default = unicode(default)
        return Binary.zpickle(default)

    dbh = repo.system_source.dbhelper


    sql('ALTER TABLE cw_cwattribute ADD new_defaultval %s' % dbh.TYPE_MAPPING['Bytes'])

    for cwattr in rql('CWAttribute X').entities():
        olddefault = cwattr.defaultval
        if olddefault is not None:
            req = "UPDATE cw_cwattribute SET new_defaultval = %(val)s WHERE cw_eid = %(eid)s"
            args = {'val': dbh.binary_value(convert_defaultval(cwattr, olddefault).getvalue()), 'eid': cwattr.eid}
            sql(req, args, ask_confirm=False)

    sql('ALTER TABLE cw_cwattribute DROP COLUMN cw_defaultval')
    if driver == 'postgres':
        sql('ALTER TABLE cw_cwattribute RENAME COLUMN new_defaultval TO cw_defaultval')
    else: # sqlserver
        sql("sp_rename 'cw_cwattribute.new_defaultval', 'cw_defaultval', 'COLUMN'")


    # Set object type to "Bytes" for CWAttribute's "defaultval" attribute
    rql('SET X to_entity B WHERE X is CWAttribute, X from_entity Y, Y name "CWAttribute", '
        'X relation_type Z, Z name "defaultval", B name "Bytes", NOT X to_entity B')

    oldrdef = schema['CWAttribute'].rdef('defaultval')
    import yams.buildobjs as ybo
    newrdef = ybo.RelationDefinition('CWAttribute', 'defaultval', 'Bytes')
    newrdef.eid = oldrdef.eid
    schema.add_relation_def(newrdef)
    schema.del_relation_def('CWAttribute', 'defaultval', 'String')

    commit()

    sync_schema_props_perms('defaultval')

    for rschema in schema.relations():
        if rschema.symmetric:
            subjects = set(repr(e.type) for e in rschema.subjects())
            objects = set(repr(e.type) for e in rschema.objects())
            assert subjects == objects
            martians = set(str(eid) for eid, in sql('SELECT eid_to FROM %s_relation, entities WHERE eid_to = eid AND type NOT IN (%s)' %
                                               (rschema.type, ','.join(subjects))))
            martians |= set(str(eid) for eid, in sql('SELECT eid_from FROM %s_relation, entities WHERE eid_from = eid AND type NOT IN (%s)' %
                                                (rschema.type, ','.join(subjects))))
            if martians:
                martians = ','.join(martians)
                print 'deleting broken relations %s for eids %s' % (rschema.type, martians)
                sql('DELETE FROM %s_relation WHERE eid_from IN (%s) OR eid_to IN (%s)' % (rschema.type, martians, martians))
            with session.deny_all_hooks_but():
                rql('SET X %(r)s Y WHERE Y %(r)s X, NOT X %(r)s Y' % {'r': rschema.type})
            commit()


    # multi columns unique constraints regeneration
    from cubicweb.server import schemaserial

    # syncschema hooks would try to remove indices but
    # 1) we already do that below
    # 2) the hook expects the CWUniqueTogetherConstraint.name attribute that hasn't
    #    yet been added
    with session.allow_all_hooks_but('syncschema'):
        rql('DELETE CWUniqueTogetherConstraint C')
    commit()
    add_attribute('CWUniqueTogetherConstraint', 'name')

    # low-level wipe code for postgres & sqlserver, plain sql ...
    if driver == 'postgres':
        for indexname, in sql('select indexname from pg_indexes'):
            if indexname.startswith('unique_'):
                print 'dropping index', indexname
                sql('DROP INDEX %s' % indexname)
        commit()
    elif driver.startswith('sqlserver'):
        for viewname, in sql('select name from sys.views'):
            if viewname.startswith('utv_'):
                print 'dropping view (index should be cascade-deleted)', viewname
                sql('DROP VIEW %s' % viewname)
        commit()

    # recreate the constraints, hook will lead to low-level recreation
    for eschema in sorted(schema.entities()):
        if eschema._unique_together:
            print 'recreate unique indexes for', eschema
            rql_args = schemaserial.uniquetogether2rqls(eschema)
            for rql, args in rql_args:
                args['x'] = eschema.eid
                session.execute(rql, args)
    commit()

    # all attributes perms have to be refreshed ...
    for rschema in sorted(schema.relations()):
        if rschema.final:
            if rschema.type in fsschema:
                print 'sync perms for', rschema.type
                sync_schema_props_perms(rschema.type, syncprops=False, ask_confirm=False, commit=False)
            else:
                print 'WARNING: attribute %s missing from fs schema' % rschema.type
>>>>>>> 64ae10c1
    commit()

if applcubicwebversion < (3, 17, 0) and cubicwebversion >= (3, 17, 0):
    try:
        add_cube('sioc', update_database=False)
    except ConfigurationError:
        if not confirm('In cubicweb 3.17 sioc views have been moved to the sioc '
                       'cube, which is not installed.  Continue anyway?'):
            raise
    try:
        add_cube('embed', update_database=False)
    except ConfigurationError:
        if not confirm('In cubicweb 3.17 embedding views have been moved to the embed '
                       'cube, which is not installed.  Continue anyway?'):
            raise
    try:
        add_cube('geocoding', update_database=False)
    except ConfigurationError:
        if not confirm('In cubicweb 3.17 geocoding views have been moved to the geocoding '
                       'cube, which is not installed.  Continue anyway?'):
            raise


if applcubicwebversion <= (3, 14, 0) and cubicwebversion >= (3, 14, 0):
    if 'require_permission' in schema and not 'localperms'in repo.config.cubes():
        from cubicweb import ExecutionError
        try:
            add_cube('localperms', update_database=False)
        except ConfigurationError:
            raise ExecutionError('In cubicweb 3.14, CWPermission and related stuff '
                                 'has been moved to cube localperms. Install it first.')


if applcubicwebversion == (3, 6, 0) and cubicwebversion >= (3, 6, 0):
    CSTRMAP = dict(rql('Any T, X WHERE X is CWConstraintType, X name T',
                       ask_confirm=False))
    _add_relation_definition_no_perms('CWAttribute', 'update_permission', 'CWGroup')
    _add_relation_definition_no_perms('CWAttribute', 'update_permission', 'RQLExpression')
    rql('SET X update_permission Y WHERE X is CWAttribute, X add_permission Y')
    drop_relation_definition('CWAttribute', 'delete_permission', 'CWGroup')
    drop_relation_definition('CWAttribute', 'delete_permission', 'RQLExpression')

elif applcubicwebversion < (3, 6, 0) and cubicwebversion >= (3, 6, 0):
    CSTRMAP = dict(rql('Any T, X WHERE X is CWConstraintType, X name T',
                       ask_confirm=False))
    session.set_cnxset()
    permsdict = ss.deserialize_ertype_permissions(session)

    with hooks_control(session, session.HOOKS_ALLOW_ALL, 'integrity'):
        for rschema in repo.schema.relations():
            rpermsdict = permsdict.get(rschema.eid, {})
            for rdef in rschema.rdefs.itervalues():
                for action in rdef.ACTIONS:
                    actperms = []
                    for something in rpermsdict.get(action == 'update' and 'add' or action, ()):
                        if isinstance(something, tuple):
                            actperms.append(rdef.rql_expression(*something))
                        else: # group name
                            actperms.append(something)
                    rdef.set_action_permissions(action, actperms)
        for action in ('read', 'add', 'delete'):
            _add_relation_definition_no_perms('CWRelation', '%s_permission' % action, 'CWGroup')
            _add_relation_definition_no_perms('CWRelation', '%s_permission' % action, 'RQLExpression')
        for action in ('read', 'update'):
            _add_relation_definition_no_perms('CWAttribute', '%s_permission' % action, 'CWGroup')
            _add_relation_definition_no_perms('CWAttribute', '%s_permission' % action, 'RQLExpression')
        for action in ('read', 'add', 'delete'):
            rql('SET X %s_permission Y WHERE X is CWRelation, '
                'RT %s_permission Y, X relation_type RT, Y is CWGroup' % (action, action))
            rql('INSERT RQLExpression Y: Y exprtype YET, Y mainvars YMV, Y expression YEX, '
                'X %s_permission Y WHERE X is CWRelation, '
                'X relation_type RT, RT %s_permission Y2, Y2 exprtype YET, '
                'Y2 mainvars YMV, Y2 expression YEX' % (action, action))
        rql('SET X read_permission Y WHERE X is CWAttribute, '
            'RT read_permission Y, X relation_type RT, Y is CWGroup')
        rql('INSERT RQLExpression Y: Y exprtype YET, Y mainvars YMV, Y expression YEX, '
            'X read_permission Y WHERE X is CWAttribute, '
            'X relation_type RT, RT read_permission Y2, Y2 exprtype YET, '
            'Y2 mainvars YMV, Y2 expression YEX')
        rql('SET X update_permission Y WHERE X is CWAttribute, '
            'RT add_permission Y, X relation_type RT, Y is CWGroup')
        rql('INSERT RQLExpression Y: Y exprtype YET, Y mainvars YMV, Y expression YEX, '
            'X update_permission Y WHERE X is CWAttribute, '
            'X relation_type RT, RT add_permission Y2, Y2 exprtype YET, '
            'Y2 mainvars YMV, Y2 expression YEX')
        for action in ('read', 'add', 'delete'):
            drop_relation_definition('CWRType', '%s_permission' % action, 'CWGroup', commit=False)
            drop_relation_definition('CWRType', '%s_permission' % action, 'RQLExpression')
    sync_schema_props_perms('read_permission', syncperms=False) # fix read_permission cardinality

if applcubicwebversion < (3, 9, 6) and cubicwebversion >= (3, 9, 6) and not 'CWUniqueTogetherConstraint' in schema:
    add_entity_type('CWUniqueTogetherConstraint')

if not ('CWUniqueTogetherConstraint', 'CWRType') in schema['relations'].rdefs:
    add_relation_definition('CWUniqueTogetherConstraint', 'relations', 'CWRType')
    rql('SET C relations RT WHERE C relations RDEF, RDEF relation_type RT')
    commit()
    drop_relation_definition('CWUniqueTogetherConstraint', 'relations', 'CWAttribute')
    drop_relation_definition('CWUniqueTogetherConstraint', 'relations', 'CWRelation')


if applcubicwebversion < (3, 4, 0) and cubicwebversion >= (3, 4, 0):

    with hooks_control(session, session.HOOKS_ALLOW_ALL, 'integrity'):
        session.set_shared_data('do-not-insert-cwuri', True)
        add_relation_type('cwuri')
        base_url = session.base_url()
        for eid, in rql('Any X', ask_confirm=False):
            type, source, extid = session.describe(eid)
            if source == 'system':
                rql('SET X cwuri %(u)s WHERE X eid %(x)s',
                    {'x': eid, 'u': u'%s%s' % (base_url, eid)})
        isession.commit()
        session.set_shared_data('do-not-insert-cwuri', False)

if applcubicwebversion < (3, 5, 0) and cubicwebversion >= (3, 5, 0):
    # check that migration is not doomed
    rset = rql('Any X,Y WHERE X transition_of E, Y transition_of E, '
               'X name N, Y name N, NOT X identity Y',
               ask_confirm=False)
    if rset:
        from logilab.common.shellutils import ASK
        if not ASK.confirm('Migration will fail because of transitions with the same name. '
                           'Continue anyway ?'):
            import sys
            sys.exit(1)
    # proceed with migration
    add_entity_type('Workflow')
    add_entity_type('BaseTransition')
    add_entity_type('WorkflowTransition')
    add_entity_type('SubWorkflowExitPoint')
    # drop explicit 'State allowed_transition Transition' since it should be
    # infered due to yams inheritance.  However we've to disable the schema
    # sync hook first to avoid to destroy existing data...
    try:
        from cubicweb.hooks import syncschema
        repo.vreg.unregister(syncschema.AfterDelRelationTypeHook)
        try:
            drop_relation_definition('State', 'allowed_transition', 'Transition')
        finally:
            repo.vreg.register(syncschema.AfterDelRelationTypeHook)
    except ImportError: # syncschema is in CW >= 3.6 only
        from cubicweb.server.schemahooks import after_del_relation_type
        repo.hm.unregister_hook(after_del_relation_type,
                                'after_delete_relation', 'relation_type')
        try:
            drop_relation_definition('State', 'allowed_transition', 'Transition')
        finally:
            repo.hm.register_hook(after_del_relation_type,
                                  'after_delete_relation', 'relation_type')
    schema.rebuild_infered_relations() # need to be explicitly called once everything is in place

    for et in rql('DISTINCT Any ET,ETN WHERE S state_of ET, ET name ETN',
                  ask_confirm=False).entities():
        wf = add_workflow(u'default %s workflow' % et.name, et.name,
                          ask_confirm=False)
        rql('SET S state_of WF WHERE S state_of ET, ET eid %(et)s, WF eid %(wf)s',
            {'et': et.eid, 'wf': wf.eid}, 'et', ask_confirm=False)
        rql('SET T transition_of WF WHERE T transition_of ET, ET eid %(et)s, WF eid %(wf)s',
            {'et': et.eid, 'wf': wf.eid}, 'et', ask_confirm=False)
        rql('SET WF initial_state S WHERE ET initial_state S, ET eid %(et)s, WF eid %(wf)s',
            {'et': et.eid, 'wf': wf.eid}, 'et', ask_confirm=False)


    rql('DELETE TrInfo TI WHERE NOT TI from_state S')
    rql('SET TI by_transition T WHERE TI from_state FS, TI to_state TS, '
        'FS allowed_transition T, T destination_state TS')
    commit()

    drop_relation_definition('State', 'state_of', 'CWEType')
    drop_relation_definition('Transition', 'transition_of', 'CWEType')
    drop_relation_definition('CWEType', 'initial_state', 'State')

    sync_schema_props_perms()

if applcubicwebversion < (3, 2, 2) and cubicwebversion >= (3, 2, 1):
    from base64 import b64encode
    for eid, extid in sql('SELECT eid, extid FROM entities '
                          'WHERE extid is NOT NULL',
                          ask_confirm=False):
        sql('UPDATE entities SET extid=%(extid)s WHERE eid=%(eid)s',
            {'extid': b64encode(extid), 'eid': eid}, ask_confirm=False)
    commit()

if applcubicwebversion < (3, 2, 0) and cubicwebversion >= (3, 2, 0):
    add_cube('card', update_database=False)

def sync_constraint_types():
    """Make sure the repository knows about all constraint types defined in the code"""
    from cubicweb.schema import CONSTRAINTS
    repo_constraints = set(row[0] for row in rql('Any N WHERE X is CWConstraintType, X name N'))

    for cstrtype in set(CONSTRAINTS) - repo_constraints:
        if cstrtype == 'BoundConstraint':
            # was renamed to BoundaryConstraint, we don't need the old name
            continue
        rql('INSERT CWConstraintType X: X name %(name)s', {'name': cstrtype})

    commit()

sync_constraint_types()<|MERGE_RESOLUTION|>--- conflicted
+++ resolved
@@ -84,14 +84,14 @@
 
     replace_eid_sequence_with_eid_numrange(session)
 
-<<<<<<< HEAD
 if applcubicwebversion < (3, 20, 0) and cubicwebversion >= (3, 20, 0):
     ss._IGNORED_PROPS.append('formula')
     add_attribute('CWAttribute', 'formula', commit=False)
     ss._IGNORED_PROPS.remove('formula')
     commit()
     add_entity_type('CWComputedRType')
-=======
+    commit()
+
 if schema['TZDatetime'].eid is None:
     add_entity_type('TZDatetime', auto=False)
 if schema['TZTime'].eid is None:
@@ -247,7 +247,6 @@
                 sync_schema_props_perms(rschema.type, syncprops=False, ask_confirm=False, commit=False)
             else:
                 print 'WARNING: attribute %s missing from fs schema' % rschema.type
->>>>>>> 64ae10c1
     commit()
 
 if applcubicwebversion < (3, 17, 0) and cubicwebversion >= (3, 17, 0):
