"""Base class for request/session

:organization: Logilab
:copyright: 2001-2010 LOGILAB S.A. (Paris, FRANCE), license is LGPL v2.
:contact: http://www.logilab.fr/ -- mailto:contact@logilab.fr
:license: Library General Public License version 2 - http://www.gnu.org/licenses
"""
__docformat__ = "restructuredtext en"

from warnings import warn
from urlparse import urlsplit, urlunsplit
from urllib import quote as urlquote, unquote as urlunquote
from datetime import time, datetime, timedelta
from cgi import parse_qs, parse_qsl

from logilab.common.decorators import cached
from logilab.common.deprecation import deprecated
from logilab.common.date import ustrftime, strptime, todate, todatetime

from cubicweb import Unauthorized, RegistryException, typed_eid
from cubicweb.rset import ResultSet

ONESECOND = timedelta(0, 1, 0)
CACHE_REGISTRY = {}


def _check_cw_unsafe(kwargs):
    if kwargs.pop('_cw_unsafe', False):
        warn('[3.7] _cw_unsafe argument is deprecated, now unsafe by '
             'default, control it using cw_[read|write]_security.',
             DeprecationWarning, stacklevel=3)

class Cache(dict):
    def __init__(self):
        super(Cache, self).__init__()
        _now = datetime.now()
        self.cache_creation_date = _now
        self.latest_cache_lookup = _now


class RequestSessionBase(object):
    """base class containing stuff shared by server session and web request

    request/session is the main resources accessor, mainly through it's vreg
    attribute:
    :vreg:
      the instance's registry
    :vreg.schema:
      the instance's schema
    :vreg.config:
      the instance's configuration
    """
    def __init__(self, vreg):
        self.vreg = vreg
        try:
            encoding = vreg.property_value('ui.encoding')
        except: # no vreg or property not registered
            encoding = 'utf-8'
        self.encoding = encoding
        # cache result of execution for (rql expr / eids),
        # should be emptied on commit/rollback of the server session / web
        # connection
        self.local_perm_cache = {}
        self._ = unicode

    def property_value(self, key):
        """return value of the property with the given key, giving priority to
        user specific value if any, else using site value
        """
        if self.user:
            return self.user.property_value(key)
        return self.vreg.property_value(key)

    def etype_rset(self, etype, size=1):
        """return a fake result set for a particular entity type"""
        rset = ResultSet([('A',)]*size, '%s X' % etype,
                         description=[(etype,)]*size)
        def get_entity(row, col=0, etype=etype, req=self, rset=rset):
            return req.vreg.etype_class(etype)(req, rset, row, col)
        rset.get_entity = get_entity
        rset.req = self
        return rset

    def eid_rset(self, eid, etype=None):
        """return a result set for the given eid without doing actual query
        (we have the eid, we can suppose it exists and user has access to the
        entity)
        """
        eid = typed_eid(eid)
        if etype is None:
            etype = self.describe(eid)[0]
        rset = ResultSet([(eid,)], 'Any X WHERE X eid %(x)s', {'x': eid},
                         [(etype,)])
        rset.req = self
        return rset

    def empty_rset(self):
        """return a result set for the given eid without doing actual query
        (we have the eid, we can suppose it exists and user has access to the
        entity)
        """
        rset = ResultSet([], 'Any X WHERE X eid -1')
        rset.req = self
        return rset

    def entity_from_eid(self, eid, etype=None):
        """return an entity instance for the given eid. No query is done"""
        try:
            return self.entity_cache(eid)
        except KeyError:
            rset = self.eid_rset(eid, etype)
            entity = rset.get_entity(0, 0)
            self.set_entity_cache(entity)
            return entity

    def entity_cache(self, eid):
        raise KeyError

    def set_entity_cache(self, entity):
        pass

    def create_entity(self, etype, **kwargs):
        """add a new entity of the given type

        Example (in a shell session):

        >>> c = create_entity('Company', name=u'Logilab')
        >>> create_entity('Person', firstname=u'John', lastname=u'Doe',
        ...               works_for=c)

        """
        _check_cw_unsafe(kwargs)
<<<<<<< HEAD
        execute = self.execute
        rql = 'INSERT %s X' % etype
        relations = []
        restrictions = set()
        pending_relations = []
        for attr, value in kwargs.items():
            if isinstance(value, (tuple, list, set, frozenset)):
                if len(value) == 1:
                    value = iter(value).next()
                else:
                    del kwargs[attr]
                    pending_relations.append( (attr, value) )
                    continue
            if hasattr(value, 'eid'): # non final relation
                rvar = attr.upper()
                # XXX safer detection of object relation
                if attr.startswith('reverse_'):
                    relations.append('%s %s X' % (rvar, attr[len('reverse_'):]))
                else:
                    relations.append('X %s %s' % (attr, rvar))
                restriction = '%s eid %%(%s)s' % (rvar, attr)
                if not restriction in restrictions:
                    restrictions.add(restriction)
                kwargs[attr] = value.eid
            else: # attribute
                relations.append('X %s %%(%s)s' % (attr, attr))
        if relations:
            rql = '%s: %s' % (rql, ', '.join(relations))
        if restrictions:
            rql = '%s WHERE %s' % (rql, ', '.join(restrictions))
        created = execute(rql, kwargs).get_entity(0, 0)
        for attr, values in pending_relations:
            if attr.startswith('reverse_'):
                restr = 'Y %s X' % attr[len('reverse_'):]
            else:
                restr = 'X %s Y' % attr
            execute('SET %s WHERE X eid %%(x)s, Y eid IN (%s)' % (
                restr, ','.join(str(r.eid) for r in values)),
                    {'x': created.eid}, build_descr=False)
        return created
=======
        cls = self.vreg['etypes'].etype_class(etype)
        return cls.cw_instantiate(self.execute, **kwargs)
>>>>>>> 6d46c439

    def ensure_ro_rql(self, rql):
        """raise an exception if the given rql is not a select query"""
        first = rql.split(' ', 1)[0].lower()
        if first in ('insert', 'set', 'delete'):
            raise Unauthorized(self._('only select queries are authorized'))

    def get_cache(self, cachename):
        """
        NOTE: cachename should be dotted names as in :
        - cubicweb.mycache
        - cubes.blog.mycache
        - etc.
        """
        if cachename in CACHE_REGISTRY:
            cache = CACHE_REGISTRY[cachename]
        else:
            cache = CACHE_REGISTRY[cachename] = Cache()
        _now = datetime.now()
        if _now > cache.latest_cache_lookup + ONESECOND:
            ecache = self.execute(
                'Any C,T WHERE C is CWCache, C name %(name)s, C timestamp T',
                {'name':cachename}).get_entity(0,0)
            cache.latest_cache_lookup = _now
            if not ecache.valid(cache.cache_creation_date):
                cache.clear()
                cache.cache_creation_date = _now
        return cache

    # url generation methods ##################################################

    def build_url(self, *args, **kwargs):
        """return an absolute URL using params dictionary key/values as URL
        parameters. Values are automatically URL quoted, and the
        publishing method to use may be specified or will be guessed.
        """
        # use *args since we don't want first argument to be "anonymous" to
        # avoid potential clash with kwargs
        if args:
            assert len(args) == 1, 'only 0 or 1 non-named-argument expected'
            method = args[0]
        else:
            method = None
        # XXX I (adim) think that if method is passed explicitly, we should
        #     not try to process it and directly call req.build_url()
        if method is None:
            if self.from_controller() == 'view' and not '_restpath' in kwargs:
                method = self.relative_path(includeparams=False) or 'view'
            else:
                method = 'view'
        base_url = kwargs.pop('base_url', None)
        if base_url is None:
            base_url = self.base_url()
        if '_restpath' in kwargs:
            assert method == 'view', method
            path = kwargs.pop('_restpath')
        else:
            path = method
        if not kwargs:
            return u'%s%s' % (base_url, path)
        return u'%s%s?%s' % (base_url, path, self.build_url_params(**kwargs))


    def build_url_params(self, **kwargs):
        """return encoded params to incorporate them in an URL"""
        args = []
        for param, values in kwargs.iteritems():
            if not isinstance(values, (list, tuple)):
                values = (values,)
            for value in values:
                args.append(u'%s=%s' % (param, self.url_quote(value)))
        return '&'.join(args)

    def url_quote(self, value, safe=''):
        """urllib.quote is not unicode safe, use this method to do the
        necessary encoding / decoding. Also it's designed to quote each
        part of a url path and so the '/' character will be encoded as well.
        """
        if isinstance(value, unicode):
            quoted = urlquote(value.encode(self.encoding), safe=safe)
            return unicode(quoted, self.encoding)
        return urlquote(str(value), safe=safe)

    def url_unquote(self, quoted):
        """returns a unicode unquoted string

        decoding is based on `self.encoding` which is the encoding
        used in `url_quote`
        """
        if isinstance(quoted, unicode):
            quoted = quoted.encode(self.encoding)
        try:
            return unicode(urlunquote(quoted), self.encoding)
        except UnicodeDecodeError: # might occurs on manually typed URLs
            return unicode(urlunquote(quoted), 'iso-8859-1')

    def url_parse_qsl(self, querystring):
        """return a list of (key, val) found in the url quoted query string"""
        if isinstance(querystring, unicode):
            querystring = querystring.encode(self.encoding)
        for key, val in parse_qsl(querystring):
            try:
                yield unicode(key, self.encoding), unicode(val, self.encoding)
            except UnicodeDecodeError: # might occurs on manually typed URLs
                yield unicode(key, 'iso-8859-1'), unicode(val, 'iso-8859-1')


    def rebuild_url(self, url, **newparams):
        """return the given url with newparams inserted. If any new params
        is already specified in the url, it's overriden by the new value

        newparams may only be mono-valued.
        """
        if isinstance(url, unicode):
            url = url.encode(self.encoding)
        schema, netloc, path, query, fragment = urlsplit(url)
        query = parse_qs(query)
        # sort for testing predictability
        for key, val in sorted(newparams.iteritems()):
            query[key] = (self.url_quote(val),)
        query = '&'.join(u'%s=%s' % (param, value)
                         for param, values in query.items()
                         for value in values)
        return urlunsplit((schema, netloc, path, query, fragment))

    # bound user related methods ###############################################

    @cached
    def user_data(self):
        """returns a dictionnary with this user's information"""
        userinfo = {}
        if self.is_internal_session:
            userinfo['login'] = "cubicweb"
            userinfo['name'] = "cubicweb"
            userinfo['email'] = ""
            return userinfo
        user = self.user
        userinfo['login'] = user.login
        userinfo['name'] = user.name()
        userinfo['email'] = user.get_email()
        return userinfo

    def is_internal_session(self):
        """overrided on the server-side"""
        return False

    # formating methods #######################################################

    def view(self, __vid, rset=None, __fallback_oid=None, __registry='views',
             initargs=None, **kwargs):
        """Select object with the given id (`__oid`) then render it.  If the
        object isn't selectable, try to select fallback object if
        `__fallback_oid` is specified.

        If specified `initargs` is expected to be a dictionnary containing
        arguments that should be given to selection (hence to object's __init__
        as well), but not to render(). Other arbitrary keyword arguments will be
        given to selection *and* to render(), and so should be handled by
        object's call or cell_call method..
        """
        if initargs is None:
            initargs = kwargs
        else:
            initargs.update(kwargs)
        try:
            view =  self.vreg[__registry].select(__vid, self, rset=rset, **initargs)
        except RegistryException:
            view =  self.vreg[__registry].select(__fallback_oid, self,
                                                 rset=rset, **initargs)
        return view.render(**kwargs)

    def format_date(self, date, date_format=None, time=False):
        """return a string for a date time according to instance's
        configuration
        """
        if date:
            if date_format is None:
                if time:
                    date_format = self.property_value('ui.datetime-format')
                else:
                    date_format = self.property_value('ui.date-format')
            return ustrftime(date, date_format)
        return u''

    def format_time(self, time):
        """return a string for a time according to instance's
        configuration
        """
        if time:
            return ustrftime(time, self.property_value('ui.time-format'))
        return u''

    def format_float(self, num):
        """return a string for floating point number according to instance's
        configuration
        """
        if num is not None:
            return self.property_value('ui.float-format') % num
        return u''

    def parse_datetime(self, value, etype='Datetime'):
        """get a datetime or time from a string (according to etype)
        Datetime formatted as Date are accepted
        """
        assert etype in ('Datetime', 'Date', 'Time'), etype
        # XXX raise proper validation error
        if etype == 'Datetime':
            format = self.property_value('ui.datetime-format')
            try:
                return todatetime(strptime(value, format))
            except ValueError:
                pass
        elif etype == 'Time':
            format = self.property_value('ui.time-format')
            try:
                # (adim) I can't find a way to parse a Time with a custom format
                date = strptime(value, format) # this returns a DateTime
                return time(date.hour, date.minute, date.second)
            except ValueError:
                raise ValueError(self._('can\'t parse %(value)r (expected %(format)s)')
                                 % {'value': value, 'format': format})
        try:
            format = self.property_value('ui.date-format')
            dt = strptime(value, format)
            if etype == 'Datetime':
                return todatetime(dt)
            return todate(dt)
        except ValueError:
            raise ValueError(self._('can\'t parse %(value)r (expected %(format)s)')
                             % {'value': value, 'format': format})

    # abstract methods to override according to the web front-end #############

    def base_url(self):
        """return the root url of the instance"""
        raise NotImplementedError

    def describe(self, eid):
        """return a tuple (type, sourceuri, extid) for the entity with id <eid>"""
        raise NotImplementedError

    @property
    @deprecated('[3.6] use _cw.vreg.config')
    def config(self):
        return self.vreg.config

    @property
    @deprecated('[3.6] use _cw.vreg.schema')
    def schema(self):
        return self.vreg.schema<|MERGE_RESOLUTION|>--- conflicted
+++ resolved
@@ -130,51 +130,8 @@
 
         """
         _check_cw_unsafe(kwargs)
-<<<<<<< HEAD
-        execute = self.execute
-        rql = 'INSERT %s X' % etype
-        relations = []
-        restrictions = set()
-        pending_relations = []
-        for attr, value in kwargs.items():
-            if isinstance(value, (tuple, list, set, frozenset)):
-                if len(value) == 1:
-                    value = iter(value).next()
-                else:
-                    del kwargs[attr]
-                    pending_relations.append( (attr, value) )
-                    continue
-            if hasattr(value, 'eid'): # non final relation
-                rvar = attr.upper()
-                # XXX safer detection of object relation
-                if attr.startswith('reverse_'):
-                    relations.append('%s %s X' % (rvar, attr[len('reverse_'):]))
-                else:
-                    relations.append('X %s %s' % (attr, rvar))
-                restriction = '%s eid %%(%s)s' % (rvar, attr)
-                if not restriction in restrictions:
-                    restrictions.add(restriction)
-                kwargs[attr] = value.eid
-            else: # attribute
-                relations.append('X %s %%(%s)s' % (attr, attr))
-        if relations:
-            rql = '%s: %s' % (rql, ', '.join(relations))
-        if restrictions:
-            rql = '%s WHERE %s' % (rql, ', '.join(restrictions))
-        created = execute(rql, kwargs).get_entity(0, 0)
-        for attr, values in pending_relations:
-            if attr.startswith('reverse_'):
-                restr = 'Y %s X' % attr[len('reverse_'):]
-            else:
-                restr = 'X %s Y' % attr
-            execute('SET %s WHERE X eid %%(x)s, Y eid IN (%s)' % (
-                restr, ','.join(str(r.eid) for r in values)),
-                    {'x': created.eid}, build_descr=False)
-        return created
-=======
         cls = self.vreg['etypes'].etype_class(etype)
         return cls.cw_instantiate(self.execute, **kwargs)
->>>>>>> 6d46c439
 
     def ensure_ro_rql(self, rql):
         """raise an exception if the given rql is not a select query"""
