--- conflicted
+++ resolved
@@ -77,7 +77,6 @@
         self.local_perm_cache = {}
         self._ = unicode
 
-<<<<<<< HEAD
     def set_language(self, lang):
         """install i18n configuration for `lang` translation.
 
@@ -88,10 +87,9 @@
         # use _cw.__ to translate a message without registering it to the catalog
         self._ = self.__ = gettext
         self.pgettext = pgettext
-=======
+
     def get_option_value(self, option, foreid=None):
         raise NotImplementedError
->>>>>>> daa560b4
 
     def property_value(self, key):
         """return value of the property with the given key, giving priority to
