--- conflicted
+++ resolved
@@ -1,14 +1,3 @@
 mock
-<<<<<<< HEAD
-psycopg2
-ldap3 < 2
-=======
 psycopg2-binary
-ldap3 < 2
-cubicweb-basket
-cubicweb-card
-cubicweb-comment
-cubicweb-file >= 2.2.2
-cubicweb-localperms
-cubicweb-tag
->>>>>>> 3e036089
+ldap3 < 2