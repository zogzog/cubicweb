--- conflicted
+++ resolved
@@ -931,14 +931,8 @@
     def _load_definition_files(self, cubes):
         for filepath in (self.include_schema_files('bootstrap')
                          + self.include_schema_files('base')
-<<<<<<< HEAD
                          + self.include_schema_files('workflow')
-                         + self.include_schema_files('Bookmark')
-                         + self.include_schema_files('Card')):
-=======
                          + self.include_schema_files('Bookmark')):
-#                         + self.include_schema_files('Card')):
->>>>>>> 6371ec84
             self.info('loading %s', filepath)
             self.handle_file(filepath)
         for cube in cubes:
