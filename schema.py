"""classes to define schemas for CubicWeb

:organization: Logilab
:copyright: 2001-2009 LOGILAB S.A. (Paris, FRANCE), license is LGPL v2.
:contact: http://www.logilab.fr/ -- mailto:contact@logilab.fr
:license: GNU Lesser General Public License, v2.1 - http://www.gnu.org/licenses
"""
__docformat__ = "restructuredtext en"
_ = unicode

import re
from os.path import join
from logging import getLogger
from warnings import warn

from logilab.common.decorators import cached, clear_cache, monkeypatch
from logilab.common.compat import any

from yams import BadSchemaDefinition, buildobjs as ybo
from yams.schema import Schema, ERSchema, EntitySchema, RelationSchema
from yams.constraints import BaseConstraint, StaticVocabularyConstraint
from yams.reader import (CONSTRAINTS, RelationFileReader, PyFileReader,
                         SchemaLoader)

from rql import parse, nodes, RQLSyntaxError, TypeResolverException

from cubicweb import ETYPE_NAME_MAP, ValidationError, Unauthorized
from cubicweb import set_log_methods

# XXX <3.2 bw compat
from yams import schema
schema.use_py_datetime()
nodes.use_py_datetime()

<<<<<<< HEAD
#  set of meta-relations available for every entity types
META_RELATIONS_TYPES = set((
    'owned_by', 'created_by', 'is', 'is_instance_of', 'identity',
    'eid', 'creation_date', 'modification_date', 'has_text',
    )))

#  set of entity and relation types used to build the schema
SCHEMA_TYPES = set((
    'CWEType', 'CWRType', 'CWAttribute', 'CWRelation',
    'CWConstraint', 'CWConstraintType', 'RQLExpression',
    'relation_type', 'from_entity', 'to_entity',
    'constrained_by', 'cstrtype',
    # XXX those are not really "schema" entity types
    #     but we usually don't want them as @* targets
    'CWProperty', 'CWPermission', 'State', 'Transition',
    ))
=======
BASEGROUPS = ('managers', 'users', 'guests', 'owners')
>>>>>>> ab75a07a

_LOGGER = getLogger('cubicweb.schemaloader')

# schema entities created from serialized schema have an eid rproperty
ybo.ETYPE_PROPERTIES += ('eid',)
ybo.RTYPE_PROPERTIES += ('eid',)
ybo.RDEF_PROPERTIES += ('eid',)

def bw_normalize_etype(etype):
    if etype in ETYPE_NAME_MAP:
        msg = '%s has been renamed to %s, please update your code' % (
            etype, ETYPE_NAME_MAP[etype])
        warn(msg, DeprecationWarning, stacklevel=4)
        etype = ETYPE_NAME_MAP[etype]
    return etype


## cubicweb provides a RichString class for convenience
class RichString(ybo.String):
    """Convenience RichString attribute type
    The following declaration::

      class Card(EntityType):
          content = RichString(fulltextindexed=True, default_format='text/rest')

    is equivalent to::

      class Card(EntityType):
          content_format = String(meta=True, internationalizable=True,
                                 default='text/rest', constraints=[format_constraint])
          content  = String(fulltextindexed=True)
    """
    def __init__(self, default_format='text/plain', format_constraints=None, **kwargs):
        self.default_format = default_format
        self.format_constraints = format_constraints or [format_constraint]
        super(RichString, self).__init__(**kwargs)

PyFileReader.context['RichString'] = RichString

## need to monkeypatch yams' _add_relation function to handle RichString
yams_add_relation = ybo._add_relation
@monkeypatch(ybo)
def _add_relation(relations, rdef, name=None, insertidx=None):
    if isinstance(rdef, RichString):
        format_attrdef = ybo.String(meta=True, internationalizable=True,
                                    default=rdef.default_format, maxsize=50,
                                    constraints=rdef.format_constraints)
        yams_add_relation(relations, format_attrdef, name+'_format', insertidx)
    yams_add_relation(relations, rdef, name, insertidx)

def display_name(req, key, form=''):
    """return a internationalized string for the key (schema entity or relation
    name) in a given form
    """
    assert form in ('', 'plural', 'subject', 'object')
    if form == 'subject':
        form = ''
    if form:
        key = key + '_' + form
    # ensure unicode
    # added .lower() in case no translation are available
    return unicode(req._(key)).lower()
__builtins__['display_name'] = display_name

def ERSchema_display_name(self, req, form=''):
    """return a internationalized string for the entity/relation type name in
    a given form
    """
    return display_name(req, self.type, form)
ERSchema.display_name = ERSchema_display_name

@cached
def ERSchema_get_groups(self, action):
    """return the groups authorized to perform <action> on entities of
    this type

    :type action: str
    :param action: the name of a permission

    :rtype: tuple
    :return: names of the groups with the given permission
    """
    assert action in self.ACTIONS, action
    #assert action in self._groups, '%s %s' % (self, action)
    try:
        return frozenset(g for g in self._groups[action] if isinstance(g, basestring))
    except KeyError:
        return ()
ERSchema.get_groups = ERSchema_get_groups

def ERSchema_set_groups(self, action, groups):
    """set the groups allowed to perform <action> on entities of this type. Don't
    change rql expressions for the same action.

    :type action: str
    :param action: the name of a permission

    :type groups: list or tuple
    :param groups: names of the groups granted to do the given action
    """
    assert action in self.ACTIONS, action
    clear_cache(self, 'ERSchema_get_groups')
    self._groups[action] = tuple(groups) + self.get_rqlexprs(action)
ERSchema.set_groups = ERSchema_set_groups

@cached
def ERSchema_get_rqlexprs(self, action):
    """return the rql expressions representing queries to check the user is allowed
    to perform <action> on entities of this type

    :type action: str
    :param action: the name of a permission

    :rtype: tuple
    :return: the rql expressions with the given permission
    """
    assert action in self.ACTIONS, action
    #assert action in self._rqlexprs, '%s %s' % (self, action)
    try:
        return tuple(g for g in self._groups[action] if not isinstance(g, basestring))
    except KeyError:
        return ()
ERSchema.get_rqlexprs = ERSchema_get_rqlexprs

def ERSchema_set_rqlexprs(self, action, rqlexprs):
    """set the rql expression allowing to perform <action> on entities of this type. Don't
    change groups for the same action.

    :type action: str
    :param action: the name of a permission

    :type rqlexprs: list or tuple
    :param rqlexprs: the rql expressions allowing the given action
    """
    assert action in self.ACTIONS, action
    clear_cache(self, 'ERSchema_get_rqlexprs')
    self._groups[action] = tuple(self.get_groups(action)) + tuple(rqlexprs)
ERSchema.set_rqlexprs = ERSchema_set_rqlexprs

def ERSchema_set_permissions(self, action, permissions):
    """set the groups and rql expressions allowing to perform <action> on
    entities of this type

    :type action: str
    :param action: the name of a permission

    :type permissions: tuple
    :param permissions: the groups and rql expressions allowing the given action
    """
    assert action in self.ACTIONS, action
    clear_cache(self, 'ERSchema_get_rqlexprs')
    clear_cache(self, 'ERSchema_get_groups')
    self._groups[action] = tuple(permissions)
ERSchema.set_permissions = ERSchema_set_permissions

def ERSchema_has_perm(self, session, action, *args, **kwargs):
    """return true if the action is granted globaly or localy"""
    try:
        self.check_perm(session, action, *args, **kwargs)
        return True
    except Unauthorized:
        return False
ERSchema.has_perm = ERSchema_has_perm

def ERSchema_has_local_role(self, action):
    """return true if the action *may* be granted localy (eg either rql
    expressions or the owners group are used in security definition)

    XXX this method is only there since we don't know well how to deal with
    'add' action checking. Also find a better name would be nice.
    """
    assert action in self.ACTIONS, action
    if self.get_rqlexprs(action):
        return True
    if action in ('update', 'delete'):
        return self.has_group(action, 'owners')
    return False
ERSchema.has_local_role = ERSchema_has_local_role


def system_etypes(schema):
    """return system entity types only: skip final, schema and application entities
    """
    for eschema in schema.entities():
        if eschema.is_final() or eschema.schema_entity():
            continue
        yield eschema.type

# Schema objects definition ###################################################

class CubicWebEntitySchema(EntitySchema):
    """a entity has a type, a set of subject and or object relations
    the entity schema defines the possible relations for a given type and some
    constraints on those relations
    """
    def __init__(self, schema=None, edef=None, eid=None, **kwargs):
        super(CubicWebEntitySchema, self).__init__(schema, edef, **kwargs)
        if eid is None and edef is not None:
            eid = getattr(edef, 'eid', None)
        self.eid = eid
        # take care: no _groups attribute when deep-copying
        if getattr(self, '_groups', None):
            for groups in self._groups.itervalues():
                for group_or_rqlexpr in groups:
                    if isinstance(group_or_rqlexpr, RRQLExpression):
                        msg = "can't use RRQLExpression on an entity type, use an ERQLExpression (%s)"
                        raise BadSchemaDefinition(msg % self.type)

    def attribute_definitions(self):
        """return an iterator on attribute definitions

        attribute relations are a subset of subject relations where the
        object's type is a final entity

        an attribute definition is a 2-uple :
        * name of the relation
        * schema of the destination entity type
        """
        iter = super(CubicWebEntitySchema, self).attribute_definitions()
        for rschema, attrschema in iter:
            if rschema.type == 'has_text':
                continue
            yield rschema, attrschema

    def main_attribute(self):
        """convenience method that returns the *main* (i.e. the first non meta)
        attribute defined in the entity schema
        """
        for rschema, _ in self.attribute_definitions():
            if not (rschema in META_RELATIONS_TYPES
                    or self.is_metadata(rschema)):
                return rschema

    def add_subject_relation(self, rschema):
        """register the relation schema as possible subject relation"""
        super(CubicWebEntitySchema, self).add_subject_relation(rschema)
        self._update_has_text()

    def del_subject_relation(self, rtype):
        super(CubicWebEntitySchema, self).del_subject_relation(rtype)
        self._update_has_text(False)

    def _update_has_text(self, need_has_text=None):
        may_need_has_text, has_has_text = False, False
        for rschema in self.subject_relations():
            if rschema.is_final():
                if rschema == 'has_text':
                    has_has_text = True
                elif self.rproperty(rschema, 'fulltextindexed'):
                    may_need_has_text = True
            elif rschema.fulltext_container:
                if rschema.fulltext_container == 'subject':
                    may_need_has_text = True
                else:
                    need_has_text = False
        for rschema in self.object_relations():
            if rschema.fulltext_container:
                if rschema.fulltext_container == 'object':
                    may_need_has_text = True
                else:
                    need_has_text = False
                    break
        if need_has_text is None:
            need_has_text = may_need_has_text
        if need_has_text and not has_has_text:
            rdef = ybo.RelationDefinition(self.type, 'has_text', 'String')
            self.schema.add_relation_def(rdef)
        elif not need_has_text and has_has_text:
            self.schema.del_relation_def(self.type, 'has_text', 'String')

    def schema_entity(self):
        """return True if this entity type is used to build the schema"""
        return self.type in SCHEMA_TYPES

    def check_perm(self, session, action, eid=None):
        # NB: session may be a server session or a request object
        user = session.user
        # check user is in an allowed group, if so that's enough
        # internal sessions should always stop there
        if user.matching_groups(self.get_groups(action)):
            return
        # if 'owners' in allowed groups, check if the user actually owns this
        # object, if so that's enough
        if eid is not None and 'owners' in self.get_groups(action) and \
               user.owns(eid):
            return
        # else if there is some rql expressions, check them
        if any(rqlexpr.check(session, eid)
               for rqlexpr in self.get_rqlexprs(action)):
            return
        raise Unauthorized(action, str(self))

    def rql_expression(self, expression, mainvars=None, eid=None):
        """rql expression factory"""
        return ERQLExpression(expression, mainvars, eid)

class CubicWebRelationSchema(RelationSchema):
    RelationSchema._RPROPERTIES['eid'] = None
    _perms_checked = False

    def __init__(self, schema=None, rdef=None, eid=None, **kwargs):
        if rdef is not None:
            # if this relation is inlined
            self.inlined = rdef.inlined
        super(CubicWebRelationSchema, self).__init__(schema, rdef, **kwargs)
        if eid is None and rdef is not None:
            eid = getattr(rdef, 'eid', None)
        self.eid = eid

    @property
    def meta(self):
        return self.type in META_RELATIONS_TYPES

    def update(self, subjschema, objschema, rdef):
        super(CubicWebRelationSchema, self).update(subjschema, objschema, rdef)
        if not self._perms_checked and self._groups:
            for action, groups in self._groups.iteritems():
                for group_or_rqlexpr in groups:
                    if action == 'read' and \
                           isinstance(group_or_rqlexpr, RQLExpression):
                        msg = "can't use rql expression for read permission of "\
                              "a relation type (%s)"
                        raise BadSchemaDefinition(msg % self.type)
                    elif self.final and isinstance(group_or_rqlexpr, RRQLExpression):
                        if self.schema.reading_from_database:
                            # we didn't have final relation earlier, so turn
                            # RRQLExpression into ERQLExpression now
                            rqlexpr = group_or_rqlexpr
                            newrqlexprs = [x for x in self.get_rqlexprs(action) if not x is rqlexpr]
                            newrqlexprs.append(ERQLExpression(rqlexpr.expression,
                                                              rqlexpr.mainvars,
                                                              rqlexpr.eid))
                            self.set_rqlexprs(action, newrqlexprs)
                        else:
                            msg = "can't use RRQLExpression on a final relation "\
                                  "type (eg attribute relation), use an ERQLExpression (%s)"
                            raise BadSchemaDefinition(msg % self.type)
                    elif not self.final and \
                             isinstance(group_or_rqlexpr, ERQLExpression):
                        msg = "can't use ERQLExpression on a relation type, use "\
                              "a RRQLExpression (%s)"
                        raise BadSchemaDefinition(msg % self.type)
            self._perms_checked = True

    def cardinality(self, subjtype, objtype, target):
        card = self.rproperty(subjtype, objtype, 'cardinality')
        return (target == 'subject' and card[0]) or \
               (target == 'object' and card[1])

    def schema_relation(self):
        """return True if this relation type is used to build the schema"""
        return self.type in SCHEMA_TYPES

    def physical_mode(self):
        """return an appropriate mode for physical storage of this relation type:
        * 'subjectinline' if every possible subject cardinalities are 1 or ?
        * 'objectinline' if 'subjectinline' mode is not possible but every
          possible object cardinalities are 1 or ?
        * None if neither 'subjectinline' and 'objectinline'
        """
        assert not self.final
        return self.inlined and 'subjectinline' or None

    def check_perm(self, session, action, *args, **kwargs):
        # NB: session may be a server session or a request object check user is
        # in an allowed group, if so that's enough internal sessions should
        # always stop there
        if session.user.matching_groups(self.get_groups(action)):
            return
        # else if there is some rql expressions, check them
        if any(rqlexpr.check(session, *args, **kwargs)
               for rqlexpr in self.get_rqlexprs(action)):
            return
        raise Unauthorized(action, str(self))

    def rql_expression(self, expression, mainvars=None, eid=None):
        """rql expression factory"""
        if self.is_final():
            return ERQLExpression(expression, mainvars, eid)
        return RRQLExpression(expression, mainvars, eid)


class CubicWebSchema(Schema):
    """set of entities and relations schema defining the possible data sets
    used in an application


    :type name: str
    :ivar name: name of the schema, usually the application identifier

    :type base: str
    :ivar base: path of the directory where the schema is defined
    """
    reading_from_database = False
    entity_class = CubicWebEntitySchema
    relation_class = CubicWebRelationSchema

    def __init__(self, *args, **kwargs):
        self._eid_index = {}
        super(CubicWebSchema, self).__init__(*args, **kwargs)
        ybo.register_base_types(self)
        rschema = self.add_relation_type(ybo.RelationType('eid', meta=True))
        rschema.final = True
        rschema.set_default_groups()
        rschema = self.add_relation_type(ybo.RelationType('has_text', meta=True))
        rschema.final = True
        rschema.set_default_groups()
        rschema = self.add_relation_type(ybo.RelationType('identity', meta=True))
        rschema.final = False
        rschema.set_default_groups()

    def add_entity_type(self, edef):
        edef.name = edef.name.encode()
        edef.name = bw_normalize_etype(edef.name)
        assert re.match(r'[A-Z][A-Za-z0-9]*[a-z]+[0-9]*$', edef.name), repr(edef.name)
        eschema = super(CubicWebSchema, self).add_entity_type(edef)
        if not eschema.is_final():
            # automatically add the eid relation to non final entity types
            rdef = ybo.RelationDefinition(eschema.type, 'eid', 'Int',
                                          cardinality='11', uid=True)
            self.add_relation_def(rdef)
            rdef = ybo.RelationDefinition(eschema.type, 'identity', eschema.type)
            self.add_relation_def(rdef)
        self._eid_index[eschema.eid] = eschema
        return eschema

    def add_relation_type(self, rdef):
        rdef.name = rdef.name.lower().encode()
        rschema = super(CubicWebSchema, self).add_relation_type(rdef)
        self._eid_index[rschema.eid] = rschema
        return rschema

    def add_relation_def(self, rdef):
        """build a part of a relation schema
        (i.e. add a relation between two specific entity's types)

        :type subject: str
        :param subject: entity's type that is subject of the relation

        :type rtype: str
        :param rtype: the relation's type (i.e. the name of the relation)

        :type obj: str
        :param obj: entity's type that is object of the relation

        :rtype: RelationSchema
        :param: the newly created or just completed relation schema
        """
        rdef.name = rdef.name.lower()
        rdef.subject = bw_normalize_etype(rdef.subject)
        rdef.object = bw_normalize_etype(rdef.object)
        if super(CubicWebSchema, self).add_relation_def(rdef):
            try:
                self._eid_index[rdef.eid] = (self.eschema(rdef.subject),
                                             self.rschema(rdef.name),
                                             self.eschema(rdef.object))
            except AttributeError:
                pass # not a serialized schema

    def del_relation_type(self, rtype):
        rschema = self.rschema(rtype)
        self._eid_index.pop(rschema.eid, None)
        super(CubicWebSchema, self).del_relation_type(rtype)

    def del_relation_def(self, subjtype, rtype, objtype):
        for k, v in self._eid_index.items():
            if v == (subjtype, rtype, objtype):
                del self._eid_index[k]
        super(CubicWebSchema, self).del_relation_def(subjtype, rtype, objtype)

    def del_entity_type(self, etype):
        eschema = self.eschema(etype)
        self._eid_index.pop(eschema.eid, None)
        # deal with has_text first, else its automatic deletion (see above)
        # may trigger an error in ancestor's del_entity_type method
        if 'has_text' in eschema.subject_relations():
            self.del_relation_def(etype, 'has_text', 'String')
        super(CubicWebSchema, self).del_entity_type(etype)

    def schema_by_eid(self, eid):
        return self._eid_index[eid]


# Possible constraints ########################################################

class RQLVocabularyConstraint(BaseConstraint):
    """the rql vocabulary constraint :

    limit the proposed values to a set of entities returned by a rql query,
    but this is not enforced at the repository level

     restriction is additional rql restriction that will be added to
     a predefined query, where the S and O variables respectivly represent
     the subject and the object of the relation
    """

    def __init__(self, restriction):
        self.restriction = restriction

    def serialize(self):
        return self.restriction

    def deserialize(cls, value):
        return cls(value)
    deserialize = classmethod(deserialize)

    def check(self, entity, rtype, value):
        """return true if the value satisfy the constraint, else false"""
        # implemented as a hook in the repository
        return 1

    def repo_check(self, session, eidfrom, rtype, eidto):
        """raise ValidationError if the relation doesn't satisfy the constraint
        """
        pass # this is a vocabulary constraint, not enforce

    def __str__(self):
        return self.restriction

    def __repr__(self):
        return '<%s : %s>' % (self.__class__.__name__, repr(self.restriction))


class RQLConstraint(RQLVocabularyConstraint):
    """the rql constraint is similar to the RQLVocabularyConstraint but
    are also enforced at the repository level
    """
    def exec_query(self, session, eidfrom, eidto):
        rql = 'Any S,O WHERE S eid %(s)s, O eid %(o)s, ' + self.restriction
        return session.unsafe_execute(rql, {'s': eidfrom, 'o': eidto},
                                      ('s', 'o'), build_descr=False)
    def error(self, eid, rtype, msg):
        raise ValidationError(eid, {rtype: msg})

    def repo_check(self, session, eidfrom, rtype, eidto):
        """raise ValidationError if the relation doesn't satisfy the constraint
        """
        if not self.exec_query(session, eidfrom, eidto):
            # XXX at this point dunno if the validation error `occured` on
            #     eidfrom or eidto (from user interface point of view)
            self.error(eidfrom, rtype, 'constraint %s failed' % self)


class RQLUniqueConstraint(RQLConstraint):
    """the unique rql constraint check that the result of the query isn't
    greater than one
    """
    def repo_check(self, session, eidfrom, rtype, eidto):
        """raise ValidationError if the relation doesn't satisfy the constraint
        """
        if len(self.exec_query(session, eidfrom, eidto)) > 1:
            # XXX at this point dunno if the validation error `occured` on
            #     eidfrom or eidto (from user interface point of view)
            self.error(eidfrom, rtype, 'unique constraint %s failed' % self)


def split_expression(rqlstring):
    for expr in rqlstring.split(','):
        for word in expr.split():
            yield word

def normalize_expression(rqlstring):
    """normalize an rql expression to ease schema synchronization (avoid
    suppressing and reinserting an expression if only a space has been added/removed
    for instance)
    """
    return u', '.join(' '.join(expr.split()) for expr in rqlstring.split(','))


class RQLExpression(object):
    def __init__(self, expression, mainvars, eid):
        self.eid = eid # eid of the entity representing this rql expression
        if not isinstance(mainvars, unicode):
            mainvars = unicode(mainvars)
        self.mainvars = mainvars
        self.expression = normalize_expression(expression)
        try:
            self.rqlst = parse(self.full_rql, print_errors=False).children[0]
        except RQLSyntaxError:
            raise RQLSyntaxError(expression)
        for mainvar in mainvars.split(','):
            if len(self.rqlst.defined_vars[mainvar].references()) <= 2:
                _LOGGER.warn('You did not use the %s variable in your RQL '
                             'expression %s', mainvar, self)

    def __str__(self):
        return self.full_rql
    def __repr__(self):
        return '%s(%s)' % (self.__class__.__name__, self.full_rql)

    def __deepcopy__(self, memo):
        return self.__class__(self.expression, self.mainvars)
    def __getstate__(self):
        return (self.expression, self.mainvars)
    def __setstate__(self, state):
        self.__init__(*state)

    @cached
    def transform_has_permission(self):
        found = None
        rqlst = self.rqlst
        for var in rqlst.defined_vars.itervalues():
            for varref in var.references():
                rel = varref.relation()
                if rel is None:
                    continue
                try:
                    prefix, action, suffix = rel.r_type.split('_')
                except ValueError:
                    continue
                if prefix != 'has' or suffix != 'permission' or \
                       not action in ('add', 'delete', 'update', 'read'):
                    continue
                if found is None:
                    found = []
                    rqlst.save_state()
                assert rel.children[0].name == 'U'
                objvar = rel.children[1].children[0].variable
                rqlst.remove_node(rel)
                selected = [v.name for v in rqlst.get_selected_variables()]
                if objvar.name not in selected:
                    colindex = len(selected)
                    rqlst.add_selected(objvar)
                else:
                    colindex = selected.index(objvar.name)
                found.append((action, objvar, colindex))
                # remove U eid %(u)s if U is not used in any other relation
                uvrefs = rqlst.defined_vars['U'].references()
                if len(uvrefs) == 1:
                    rqlst.remove_node(uvrefs[0].relation())
        if found is not None:
            rql = rqlst.as_string()
            if len(rqlst.selection) == 1 and isinstance(rqlst.where, nodes.Relation):
                # only "Any X WHERE X eid %(x)s" remaining, no need to execute the rql
                keyarg = rqlst.selection[0].name.lower()
            else:
                keyarg = None
            rqlst.recover()
            return rql, found, keyarg
        return rqlst.as_string(), None, None

    def _check(self, session, **kwargs):
        """return True if the rql expression is matching the given relation
        between fromeid and toeid

        session may actually be a request as well
        """
        if self.eid is not None:
            key = (self.eid, tuple(sorted(kwargs.iteritems())))
            try:
                return session.local_perm_cache[key]
            except KeyError:
                pass
        rql, has_perm_defs, keyarg = self.transform_has_permission()
        if keyarg is None:
            # on the server side, use unsafe_execute, but this is not available
            # on the client side (session is actually a request)
            execute = getattr(session, 'unsafe_execute', session.execute)
            # XXX what if 'u' in kwargs
            cachekey = kwargs.keys()
            kwargs['u'] = session.user.eid
            try:
                rset = execute(rql, kwargs, cachekey, build_descr=True)
            except NotImplementedError:
                self.critical('cant check rql expression, unsupported rql %s', rql)
                if self.eid is not None:
                    session.local_perm_cache[key] = False
                return False
            except TypeResolverException, ex:
                # some expression may not be resolvable with current kwargs
                # (type conflict)
                self.warning('%s: %s', rql, str(ex))
                if self.eid is not None:
                    session.local_perm_cache[key] = False
                return False
        else:
            rset = session.eid_rset(kwargs[keyarg])
        # if no special has_*_permission relation in the rql expression, just
        # check the result set contains something
        if has_perm_defs is None:
            if rset:
                if self.eid is not None:
                    session.local_perm_cache[key] = True
                return True
        elif rset:
            # check every special has_*_permission relation is satisfied
            get_eschema = session.vreg.schema.eschema
            try:
                for eaction, var, col in has_perm_defs:
                    for i in xrange(len(rset)):
                        eschema = get_eschema(rset.description[i][col])
                        eschema.check_perm(session, eaction, rset[i][col])
                if self.eid is not None:
                    session.local_perm_cache[key] = True
                return True
            except Unauthorized:
                pass
        if self.eid is not None:
            session.local_perm_cache[key] = False
        return False

    @property
    def minimal_rql(self):
        return 'Any %s WHERE %s' % (self.mainvars, self.expression)


class ERQLExpression(RQLExpression):
    def __init__(self, expression, mainvars=None, eid=None):
        RQLExpression.__init__(self, expression, mainvars or 'X', eid)
        # syntax tree used by read security (inserted in queries when necessary
        self.snippet_rqlst = parse(self.minimal_rql, print_errors=False).children[0]

    @property
    def full_rql(self):
        rql = self.minimal_rql
        rqlst = getattr(self, 'rqlst', None) # may be not set yet
        if rqlst is not None:
            defined = rqlst.defined_vars
        else:
            defined = set(split_expression(self.expression))
        if 'X' in defined:
            rql += ', X eid %(x)s'
        if 'U' in defined:
            rql += ', U eid %(u)s'
        return rql

    def check(self, session, eid=None):
        if 'X' in self.rqlst.defined_vars:
            if eid is None:
                return False
            return self._check(session, x=eid)
        return self._check(session)

PyFileReader.context['ERQLExpression'] = ERQLExpression

class RRQLExpression(RQLExpression):
    def __init__(self, expression, mainvars=None, eid=None):
        if mainvars is None:
            defined = set(split_expression(expression))
            mainvars = []
            if 'S' in defined:
                mainvars.append('S')
            if 'O' in defined:
                mainvars.append('O')
            if not mainvars:
                raise Exception('unable to guess selection variables')
            mainvars = ','.join(mainvars)
        RQLExpression.__init__(self, expression, mainvars, eid)

    @property
    def full_rql(self):
        rql = self.minimal_rql
        rqlst = getattr(self, 'rqlst', None) # may be not set yet
        if rqlst is not None:
            defined = rqlst.defined_vars
        else:
            defined = set(split_expression(self.expression))
        if 'S' in defined:
            rql += ', S eid %(s)s'
        if 'O' in defined:
            rql += ', O eid %(o)s'
        if 'U' in defined:
            rql += ', U eid %(u)s'
        return rql

    def check(self, session, fromeid=None, toeid=None):
        kwargs = {}
        if 'S' in self.rqlst.defined_vars:
            if fromeid is None:
                return False
            kwargs['s'] = fromeid
        if 'O' in self.rqlst.defined_vars:
            if toeid is None:
                return False
            kwargs['o'] = toeid
        return self._check(session, **kwargs)

PyFileReader.context['RRQLExpression'] = RRQLExpression

# workflow extensions #########################################################

class workflowable_definition(ybo.metadefinition):
    """extends default EntityType's metaclass to add workflow relations
    (i.e. in_state and wf_info_for).
    This is the default metaclass for WorkflowableEntityType
    """
    def __new__(mcs, name, bases, classdict):
        abstract = classdict.pop('abstract', False)
        defclass = super(workflowable_definition, mcs).__new__(mcs, name, bases, classdict)
        if not abstract:
            existing_rels = set(rdef.name for rdef in defclass.__relations__)
            if 'in_state' not in existing_rels and 'wf_info_for' not in existing_rels:
                in_state = ybo.SubjectRelation('State', cardinality='1*',
                                               # XXX automatize this
                                               constraints=[RQLConstraint('S is ET, O state_of ET')],
                                               description=_('account state'))
                yams_add_relation(defclass.__relations__, in_state, 'in_state')
                wf_info_for = ybo.ObjectRelation('TrInfo', cardinality='1*', composite='object')
                yams_add_relation(defclass.__relations__, wf_info_for, 'wf_info_for')
        return defclass

class WorkflowableEntityType(ybo.EntityType):
    __metaclass__ = workflowable_definition
    abstract = True

PyFileReader.context['WorkflowableEntityType'] = WorkflowableEntityType

# schema loading ##############################################################

class CubicWebRelationFileReader(RelationFileReader):
    """cubicweb specific relation file reader, handling additional RQL
    constraints on a relation definition
    """

    def handle_constraint(self, rdef, constraint_text):
        """arbitrary constraint is an rql expression for cubicweb"""
        if not rdef.constraints:
            rdef.constraints = []
        rdef.constraints.append(RQLVocabularyConstraint(constraint_text))

    def process_properties(self, rdef, relation_def):
        if 'inline' in relation_def:
            rdef.inlined = True
        RelationFileReader.process_properties(self, rdef, relation_def)


CONSTRAINTS['RQLConstraint'] = RQLConstraint
CONSTRAINTS['RQLUniqueConstraint'] = RQLUniqueConstraint
CONSTRAINTS['RQLVocabularyConstraint'] = RQLVocabularyConstraint
PyFileReader.context.update(CONSTRAINTS)


class BootstrapSchemaLoader(SchemaLoader):
    """cubicweb specific schema loader, loading only schema necessary to read
    the persistent schema
    """
    schemacls = CubicWebSchema
    SchemaLoader.file_handlers.update({'.rel' : CubicWebRelationFileReader,
                                       })

    def load(self, config, path=(), **kwargs):
        """return a Schema instance from the schema definition read
        from <directory>
        """
        self.lib_directory = config.schemas_lib_dir()
        return super(BootstrapSchemaLoader, self).load(
            path, config.appid, register_base_types=False, **kwargs)

    def _load_definition_files(self, cubes=None):
        # bootstraping, ignore cubes
        filepath = join(self.lib_directory, 'bootstrap.py')
        self.info('loading %s', filepath)
        self.handle_file(filepath)

    def unhandled_file(self, filepath):
        """called when a file without handler associated has been found"""
        self.warning('ignoring file %r', filepath)


class CubicWebSchemaLoader(BootstrapSchemaLoader):
    """cubicweb specific schema loader, automatically adding metadata to the
    application's schema
    """

    def load(self, config, **kwargs):
        """return a Schema instance from the schema definition read
        from <directory>
        """
        self.info('loading %s schemas', ', '.join(config.cubes()))
        if config.apphome:
            path = reversed([config.apphome] + config.cubes_path())
        else:
            path = reversed(config.cubes_path())
        return super(CubicWebSchemaLoader, self).load(config, path=path, **kwargs)

    def _load_definition_files(self, cubes):
        for filepath in (join(self.lib_directory, 'bootstrap.py'),
                         join(self.lib_directory, 'base.py'),
                         join(self.lib_directory, 'workflow.py'),
                         join(self.lib_directory, 'Bookmark.py')):
            self.info('loading %s', filepath)
            self.handle_file(filepath)
        for cube in cubes:
            for filepath in self.get_schema_files(cube):
                self.info('loading %s', filepath)
                self.handle_file(filepath)


# _() is just there to add messages to the catalog, don't care about actual
# translation
PERM_USE_TEMPLATE_FORMAT = _('use_template_format')

class FormatConstraint(StaticVocabularyConstraint):
    need_perm_formats = [_('text/cubicweb-page-template')]

    regular_formats = (_('text/rest'),
                       _('text/html'),
                       _('text/plain'),
                       )
    def __init__(self):
        pass

    def serialize(self):
        """called to make persistent valuable data of a constraint"""
        return None

    @classmethod
    def deserialize(cls, value):
        """called to restore serialized data of a constraint. Should return
        a `cls` instance
        """
        return cls()

    def vocabulary(self, entity=None, req=None):
        if req is None and entity is not None:
            req = entity.req
        if req is not None and req.user.has_permission(PERM_USE_TEMPLATE_FORMAT):
            return self.regular_formats + tuple(self.need_perm_formats)
        return self.regular_formats

    def __str__(self):
        return 'value in (%s)' % u', '.join(repr(unicode(word)) for word in self.vocabulary())


format_constraint = FormatConstraint()
CONSTRAINTS['FormatConstraint'] = FormatConstraint
PyFileReader.context['format_constraint'] = format_constraint

set_log_methods(CubicWebSchemaLoader, getLogger('cubicweb.schemaloader'))
set_log_methods(BootstrapSchemaLoader, getLogger('cubicweb.bootstrapschemaloader'))
set_log_methods(RQLExpression, getLogger('cubicweb.schema'))

# XXX monkey patch PyFileReader.import_erschema until bw_normalize_etype is
# necessary
orig_import_erschema = PyFileReader.import_erschema
def bw_import_erschema(self, ertype, schemamod=None, instantiate=True):
    return orig_import_erschema(self, bw_normalize_etype(ertype), schemamod, instantiate)
PyFileReader.import_erschema = bw_import_erschema

# XXX itou for some Statement methods
from rql import stmts
orig_get_etype = stmts.ScopeNode.get_etype
def bw_get_etype(self, name):
    return orig_get_etype(self, bw_normalize_etype(name))
stmts.ScopeNode.get_etype = bw_get_etype

orig_add_main_variable_delete = stmts.Delete.add_main_variable
def bw_add_main_variable_delete(self, etype, vref):
    return orig_add_main_variable_delete(self, bw_normalize_etype(etype), vref)
stmts.Delete.add_main_variable = bw_add_main_variable_delete

orig_add_main_variable_insert = stmts.Insert.add_main_variable
def bw_add_main_variable_insert(self, etype, vref):
    return orig_add_main_variable_insert(self, bw_normalize_etype(etype), vref)
stmts.Insert.add_main_variable = bw_add_main_variable_insert

orig_set_statement_type = stmts.Select.set_statement_type
def bw_set_statement_type(self, etype):
    return orig_set_statement_type(self, bw_normalize_etype(etype))
stmts.Select.set_statement_type = bw_set_statement_type<|MERGE_RESOLUTION|>--- conflicted
+++ resolved
@@ -32,7 +32,6 @@
 schema.use_py_datetime()
 nodes.use_py_datetime()
 
-<<<<<<< HEAD
 #  set of meta-relations available for every entity types
 META_RELATIONS_TYPES = set((
     'owned_by', 'created_by', 'is', 'is_instance_of', 'identity',
@@ -49,9 +48,6 @@
     #     but we usually don't want them as @* targets
     'CWProperty', 'CWPermission', 'State', 'Transition',
     ))
-=======
-BASEGROUPS = ('managers', 'users', 'guests', 'owners')
->>>>>>> ab75a07a
 
 _LOGGER = getLogger('cubicweb.schemaloader')
 
