--- conflicted
+++ resolved
@@ -111,19 +111,13 @@
     if form:
         key = key + '_' + form
     # ensure unicode
-<<<<<<< HEAD
-    # added .lower() in case no translation are available
-    return unicode(req._(key)).lower()
-__builtins__['display_name'] = deprecated('[3.4] display_name should be imported from cubicweb.schema')(display_name)
-=======
     # .lower() in case no translation are available XXX done whatever a translation is there or not!
     if context is not None:
         return unicode(req.pgettext(context, key)).lower()
     else:
         return unicode(req._(key)).lower()
 
-__builtins__['display_name'] = deprecated('display_name should be imported from cubicweb.schema')(display_name)
->>>>>>> 30e68926
+__builtins__['display_name'] = deprecated('[3.4] display_name should be imported from cubicweb.schema')(display_name)
 
 def ERSchema_display_name(self, req, form=''):
     """return a internationalized string for the entity/relation type name in
