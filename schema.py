"""classes to define schemas for CubicWeb

:organization: Logilab
:copyright: 2001-2009 LOGILAB S.A. (Paris, FRANCE), license is LGPL v2.
:contact: http://www.logilab.fr/ -- mailto:contact@logilab.fr
:license: GNU Lesser General Public License, v2.1 - http://www.gnu.org/licenses
"""
__docformat__ = "restructuredtext en"
_ = unicode

import re
from os.path import join
from logging import getLogger
from warnings import warn

from logilab.common.decorators import cached, clear_cache, monkeypatch
from logilab.common.logging_ext import set_log_methods
from logilab.common.deprecation import deprecated
from logilab.common.graph import get_cycles
from logilab.common.compat import any

from yams import BadSchemaDefinition, buildobjs as ybo
from yams.schema import Schema, ERSchema, EntitySchema, RelationSchema, \
     RelationDefinitionSchema, PermissionMixIn
from yams.constraints import (BaseConstraint, StaticVocabularyConstraint,
                              FormatConstraint)
from yams.reader import (CONSTRAINTS, PyFileReader, SchemaLoader,
                         obsolete as yobsolete, cleanup_sys_modules)

from rql import parse, nodes, RQLSyntaxError, TypeResolverException

import cubicweb
from cubicweb import ETYPE_NAME_MAP, ValidationError, Unauthorized

# XXX <3.2 bw compat
from yams import schema
schema.use_py_datetime()
nodes.use_py_datetime()

PURE_VIRTUAL_RTYPES = set(('identity', 'has_text',))
VIRTUAL_RTYPES = set(('eid', 'identity', 'has_text',))

#  set of meta-relations available for every entity types
META_RTYPES = set((
    'owned_by', 'created_by', 'is', 'is_instance_of', 'identity',
    'eid', 'creation_date', 'modification_date', 'has_text', 'cwuri',
    ))
SYSTEM_RTYPES = set(('require_permission', 'custom_workflow', 'in_state', 'wf_info_for'))

#  set of entity and relation types used to build the schema
SCHEMA_TYPES = set((
    'CWEType', 'CWRType', 'CWAttribute', 'CWRelation',
    'CWConstraint', 'CWConstraintType', 'RQLExpression',
    'relation_type', 'from_entity', 'to_entity',
    'constrained_by', 'cstrtype',
    ))

_LOGGER = getLogger('cubicweb.schemaloader')

# schema entities created from serialized schema have an eid rproperty
ybo.ETYPE_PROPERTIES += ('eid',)
ybo.RTYPE_PROPERTIES += ('eid',)
ybo.RDEF_PROPERTIES += ('eid',)


# XXX same algorithm as in reorder_cubes and probably other place,
# may probably extract a generic function
def order_eschemas(eschemas):
    """return entity schemas ordered such that entity types which specializes an
    other one appears after that one
    """
    graph = {}
    for eschema in eschemas:
        if eschema.specializes():
            graph[eschema] = set((eschema.specializes(),))
        else:
            graph[eschema] = set()
    cycles = get_cycles(graph)
    if cycles:
        cycles = '\n'.join(' -> '.join(cycle) for cycle in cycles)
        raise Exception('cycles in entity schema specialization: %s'
                        % cycles)
    eschemas = []
    while graph:
        # sorted to get predictable results
        for eschema, deps in sorted(graph.items()):
            if not deps:
                eschemas.append(eschema)
                del graph[eschema]
                for deps in graph.itervalues():
                    try:
                        deps.remove(eschema)
                    except KeyError:
                        continue
    return eschemas

def bw_normalize_etype(etype):
    if etype in ETYPE_NAME_MAP:
        msg = '%s has been renamed to %s, please update your code' % (
            etype, ETYPE_NAME_MAP[etype])
        warn(msg, DeprecationWarning, stacklevel=4)
        etype = ETYPE_NAME_MAP[etype]
    return etype

def display_name(req, key, form='', context=None):
    """return a internationalized string for the key (schema entity or relation
    name) in a given form
    """
    assert form in ('', 'plural', 'subject', 'object')
    if form == 'subject':
        form = ''
    if form:
        key = key + '_' + form
    # ensure unicode
    # .lower() in case no translation are available XXX done whatever a translation is there or not!
    if context is not None:
        return unicode(req.pgettext(context, key)).lower()
    else:
        return unicode(req._(key)).lower()

__builtins__['display_name'] = deprecated('[3.4] display_name should be imported from cubicweb.schema')(display_name)

<<<<<<< HEAD
def ERSchema_display_name(self, req, form='', context=None):
=======

# rql expression utilities function ############################################

def guess_rrqlexpr_mainvars(expression):
    defined = set(split_expression(expression))
    mainvars = []
    if 'S' in defined:
        mainvars.append('S')
    if 'O' in defined:
        mainvars.append('O')
    if 'U' in defined:
        mainvars.append('U')
    if not mainvars:
        raise Exception('unable to guess selection variables')
    return ','.join(mainvars)

def split_expression(rqlstring):
    for expr in rqlstring.split(','):
        for word in expr.split():
            yield word

def normalize_expression(rqlstring):
    """normalize an rql expression to ease schema synchronization (avoid
    suppressing and reinserting an expression if only a space has been added/removed
    for instance)
    """
    return u', '.join(' '.join(expr.split()) for expr in rqlstring.split(','))


# Schema objects definition ###################################################

def ERSchema_display_name(self, req, form=''):
>>>>>>> 3411e4b8
    """return a internationalized string for the entity/relation type name in
    a given form
    """
    return display_name(req, self.type, form, context)
ERSchema.display_name = ERSchema_display_name

@cached
def get_groups(self, action):
    """return the groups authorized to perform <action> on entities of
    this type

    :type action: str
    :param action: the name of a permission

    :rtype: tuple
    :return: names of the groups with the given permission
    """
    assert action in self.ACTIONS, action
    #assert action in self._groups, '%s %s' % (self, action)
    try:
        return frozenset(g for g in self.permissions[action] if isinstance(g, basestring))
    except KeyError:
        return ()
PermissionMixIn.get_groups = get_groups

@cached
def get_rqlexprs(self, action):
    """return the rql expressions representing queries to check the user is allowed
    to perform <action> on entities of this type

    :type action: str
    :param action: the name of a permission

    :rtype: tuple
    :return: the rql expressions with the given permission
    """
    assert action in self.ACTIONS, action
    #assert action in self._rqlexprs, '%s %s' % (self, action)
    try:
        return tuple(g for g in self.permissions[action] if not isinstance(g, basestring))
    except KeyError:
        return ()
PermissionMixIn.get_rqlexprs = get_rqlexprs

orig_set_action_permissions = PermissionMixIn.set_action_permissions
def set_action_permissions(self, action, permissions):
    """set the groups and rql expressions allowing to perform <action> on
    entities of this type

    :type action: str
    :param action: the name of a permission

    :type permissions: tuple
    :param permissions: the groups and rql expressions allowing the given action
    """
    orig_set_action_permissions(self, action, tuple(permissions))
    clear_cache(self, 'get_rqlexprs')
    clear_cache(self, 'get_groups')
PermissionMixIn.set_action_permissions = set_action_permissions

def has_local_role(self, action):
    """return true if the action *may* be granted localy (eg either rql
    expressions or the owners group are used in security definition)

    XXX this method is only there since we don't know well how to deal with
    'add' action checking. Also find a better name would be nice.
    """
    assert action in self.ACTIONS, action
    if self.get_rqlexprs(action):
        return True
    if action in ('update', 'delete'):
        return 'owners' in self.get_groups(action)
    return False
PermissionMixIn.has_local_role = has_local_role

def may_have_permission(self, action, req):
    if action != 'read' and not (self.has_local_role('read') or
                                 self.has_perm(req, 'read')):
        return False
    return self.has_local_role(action) or self.has_perm(req, action)
PermissionMixIn.may_have_permission = may_have_permission

def has_perm(self, session, action, **kwargs):
    """return true if the action is granted globaly or localy"""
    try:
        self.check_perm(session, action, **kwargs)
        return True
    except Unauthorized:
        return False
PermissionMixIn.has_perm = has_perm

def check_perm(self, session, action, **kwargs):
    # NB: session may be a server session or a request object check user is
    # in an allowed group, if so that's enough internal sessions should
    # always stop there
    groups = self.get_groups(action)
    if session.user.matching_groups(groups):
        return
    # if 'owners' in allowed groups, check if the user actually owns this
    # object, if so that's enough
    if 'owners' in groups and 'eid' in kwargs and session.user.owns(kwargs['eid']):
        return
    # else if there is some rql expressions, check them
    if any(rqlexpr.check(session, **kwargs)
           for rqlexpr in self.get_rqlexprs(action)):
        return
    raise Unauthorized(action, str(self))
PermissionMixIn.check_perm = check_perm


RelationDefinitionSchema._RPROPERTIES['eid'] = None

def rql_expression(self, expression, mainvars=None, eid=None):
    """rql expression factory"""
    if self.rtype.final:
        return ERQLExpression(expression, mainvars, eid)
    return RRQLExpression(expression, mainvars, eid)
RelationDefinitionSchema.rql_expression = rql_expression

orig_check_permission_definitions = RelationDefinitionSchema.check_permission_definitions
def check_permission_definitions(self):
    orig_check_permission_definitions(self)
    schema = self.subject.schema
    for action, groups in self.permissions.iteritems():
        for group_or_rqlexpr in groups:
            if action == 'read' and \
                   isinstance(group_or_rqlexpr, RQLExpression):
                msg = "can't use rql expression for read permission of %s"
                raise BadSchemaDefinition(msg % self)
            elif self.final and isinstance(group_or_rqlexpr, RRQLExpression):
                if schema.reading_from_database:
                    # we didn't have final relation earlier, so turn
                    # RRQLExpression into ERQLExpression now
                    rqlexpr = group_or_rqlexpr
                    newrqlexprs = [x for x in self.get_rqlexprs(action)
                                   if not x is rqlexpr]
                    newrqlexprs.append(ERQLExpression(rqlexpr.expression,
                                                      rqlexpr.mainvars,
                                                      rqlexpr.eid))
                    self.set_rqlexprs(action, newrqlexprs)
                else:
                    msg = "can't use RRQLExpression on %s, use an ERQLExpression"
                    raise BadSchemaDefinition(msg % self)
            elif not self.final and \
                     isinstance(group_or_rqlexpr, ERQLExpression):
                msg = "can't use ERQLExpression on %s, use a RRQLExpression"
                raise BadSchemaDefinition(msg % self)
RelationDefinitionSchema.check_permission_definitions = check_permission_definitions


class CubicWebEntitySchema(EntitySchema):
    """a entity has a type, a set of subject and or object relations
    the entity schema defines the possible relations for a given type and some
    constraints on those relations
    """
    def __init__(self, schema=None, edef=None, eid=None, **kwargs):
        super(CubicWebEntitySchema, self).__init__(schema, edef, **kwargs)
        if eid is None and edef is not None:
            eid = getattr(edef, 'eid', None)
        self.eid = eid
        # take care: no _groups attribute when deep-copying
        if getattr(self, 'permissions', None):
            for groups in self.permissions.itervalues():
                for group_or_rqlexpr in groups:
                    if isinstance(group_or_rqlexpr, RRQLExpression):
                        msg = "can't use RRQLExpression on an entity type, use an ERQLExpression (%s)"
                        raise BadSchemaDefinition(msg % self.type)

    def attribute_definitions(self):
        """return an iterator on attribute definitions

        attribute relations are a subset of subject relations where the
        object's type is a final entity

        an attribute definition is a 2-uple :
        * name of the relation
        * schema of the destination entity type
        """
        iter = super(CubicWebEntitySchema, self).attribute_definitions()
        for rschema, attrschema in iter:
            if rschema.type == 'has_text':
                continue
            yield rschema, attrschema

    def main_attribute(self):
        """convenience method that returns the *main* (i.e. the first non meta)
        attribute defined in the entity schema
        """
        for rschema, _ in self.attribute_definitions():
            if not (rschema in META_RTYPES
                    or self.is_metadata(rschema)):
                return rschema

    def add_subject_relation(self, rschema):
        """register the relation schema as possible subject relation"""
        super(CubicWebEntitySchema, self).add_subject_relation(rschema)
        self._update_has_text()

    def del_subject_relation(self, rtype):
        super(CubicWebEntitySchema, self).del_subject_relation(rtype)
        self._update_has_text(True)

    def _update_has_text(self, deletion=False):
        may_need_has_text, has_has_text = False, False
        need_has_text = None
        for rschema in self.subject_relations():
            if rschema.final:
                if rschema == 'has_text':
                    has_has_text = True
                elif self.rdef(rschema).get('fulltextindexed'):
                    may_need_has_text = True
            elif rschema.fulltext_container:
                if rschema.fulltext_container == 'subject':
                    may_need_has_text = True
                else:
                    need_has_text = False
        for rschema in self.object_relations():
            if rschema.fulltext_container:
                if rschema.fulltext_container == 'object':
                    may_need_has_text = True
                else:
                    need_has_text = False
        if need_has_text is None:
            need_has_text = may_need_has_text
        if need_has_text and not has_has_text and not deletion:
            rdef = ybo.RelationDefinition(self.type, 'has_text', 'String')
            self.schema.add_relation_def(rdef)
        elif not need_has_text and has_has_text:
            self.schema.del_relation_def(self.type, 'has_text', 'String')

    def schema_entity(self):
        """return True if this entity type is used to build the schema"""
        return self.type in SCHEMA_TYPES

    def rql_expression(self, expression, mainvars=None, eid=None):
        """rql expression factory"""
        return ERQLExpression(expression, mainvars, eid)


class CubicWebRelationSchema(RelationSchema):

    def __init__(self, schema=None, rdef=None, eid=None, **kwargs):
        if rdef is not None:
            # if this relation is inlined
            self.inlined = rdef.inlined
        super(CubicWebRelationSchema, self).__init__(schema, rdef, **kwargs)
        if eid is None and rdef is not None:
            eid = getattr(rdef, 'eid', None)
        self.eid = eid

    @property
    def meta(self):
        return self.type in META_RTYPES

    def schema_relation(self):
        """return True if this relation type is used to build the schema"""
        return self.type in SCHEMA_TYPES

    def may_have_permission(self, action, req, eschema=None, role=None):
        if eschema is not None:
            for tschema in rschema.targets(eschema, role):
                rdef = rschema.role_rdef(eschema, tschema, role)
                if rdef.may_have_permission(action, req):
                    return True
        else:
            for rdef in self.rdefs.itervalues():
                if rdef.may_have_permission(action, req):
                    return True
        return False

    def has_perm(self, session, action, **kwargs):
        """return true if the action is granted globaly or localy"""
        if 'fromeid' in kwargs:
            subjtype = session.describe(kwargs['fromeid'])
        else:
            subjtype = None
        if 'toeid' in kwargs:
            objtype = session.describe(kwargs['toeid'])
        else:
            objtype = Nono
        if objtype and subjtype:
            return self.rdef(subjtype, objtype).has_perm(session, action, **kwargs)
        elif subjtype:
            for tschema in rschema.targets(subjtype, 'subject'):
                rdef = rschema.rdef(subjtype, tschema)
                if not rdef.has_perm(action, req, **kwargs):
                    return False
        elif objtype:
            for tschema in rschema.targets(objtype, 'object'):
                rdef = rschema.rdef(tschema, objtype)
                if not rdef.has_perm(action, req, **kwargs):
                    return False
        else:
            for rdef in self.rdefs.itervalues():
                if not rdef.has_perm(action, req, **kwargs):
                    return False

    @deprecated('use .rdef(subjtype, objtype).role_cardinality(role)')
    def cardinality(self, subjtype, objtype, target):
        return self.rdef(subjtype, objtype).role_cardinality(target)


class CubicWebSchema(Schema):
    """set of entities and relations schema defining the possible data sets
    used in an application


    :type name: str
    :ivar name: name of the schema, usually the instance identifier

    :type base: str
    :ivar base: path of the directory where the schema is defined
    """
    reading_from_database = False
    entity_class = CubicWebEntitySchema
    relation_class = CubicWebRelationSchema
    no_specialization_inference = ('identity',)

    def __init__(self, *args, **kwargs):
        self._eid_index = {}
        super(CubicWebSchema, self).__init__(*args, **kwargs)
        ybo.register_base_types(self)
        rschema = self.add_relation_type(ybo.RelationType('eid'))
        rschema.final = True
        rschema = self.add_relation_type(ybo.RelationType('has_text'))
        rschema.final = True
        rschema = self.add_relation_type(ybo.RelationType('identity'))
        rschema.final = False

    def add_entity_type(self, edef):
        edef.name = edef.name.encode()
        edef.name = bw_normalize_etype(edef.name)
        assert re.match(r'[A-Z][A-Za-z0-9]*[a-z]+[0-9]*$', edef.name), repr(edef.name)
        eschema = super(CubicWebSchema, self).add_entity_type(edef)
        if not eschema.final:
            # automatically add the eid relation to non final entity types
            rdef = ybo.RelationDefinition(eschema.type, 'eid', 'Int',
                                          cardinality='11', uid=True)
            self.add_relation_def(rdef)
            rdef = ybo.RelationDefinition(eschema.type, 'identity', eschema.type)
            self.add_relation_def(rdef)
        self._eid_index[eschema.eid] = eschema
        return eschema

    def add_relation_type(self, rdef):
        rdef.name = rdef.name.lower().encode()
        rschema = super(CubicWebSchema, self).add_relation_type(rdef)
        self._eid_index[rschema.eid] = rschema
        return rschema

    def add_relation_def(self, rdef):
        """build a part of a relation schema
        (i.e. add a relation between two specific entity's types)

        :type subject: str
        :param subject: entity's type that is subject of the relation

        :type rtype: str
        :param rtype: the relation's type (i.e. the name of the relation)

        :type obj: str
        :param obj: entity's type that is object of the relation

        :rtype: RelationSchema
        :param: the newly created or just completed relation schema
        """
        rdef.name = rdef.name.lower()
        rdef.subject = bw_normalize_etype(rdef.subject)
        rdef.object = bw_normalize_etype(rdef.object)
        rdefs = super(CubicWebSchema, self).add_relation_def(rdef)
        if rdefs:
            try:
                self._eid_index[rdef.eid] = rdefs
            except AttributeError:
                pass # not a serialized schema

    def del_relation_type(self, rtype):
        rschema = self.rschema(rtype)
        self._eid_index.pop(rschema.eid, None)
        super(CubicWebSchema, self).del_relation_type(rtype)

    def del_relation_def(self, subjtype, rtype, objtype):
        for k, v in self._eid_index.items():
            if not isinstance(v, RelationDefinitionSchema):
                continue
            if v.subject == subjtype and v.rtype == rtype and v.object == objtype:
                del self._eid_index[k]
                break
        super(CubicWebSchema, self).del_relation_def(subjtype, rtype, objtype)

    def del_entity_type(self, etype):
        eschema = self.eschema(etype)
        self._eid_index.pop(eschema.eid, None)
        # deal with has_text first, else its automatic deletion (see above)
        # may trigger an error in ancestor's del_entity_type method
        if 'has_text' in eschema.subject_relations():
            self.del_relation_def(etype, 'has_text', 'String')
        super(CubicWebSchema, self).del_entity_type(etype)

    def schema_by_eid(self, eid):
        return self._eid_index[eid]


# Possible constraints ########################################################

class BaseRQLConstraint(BaseConstraint):
    """base class for rql constraints
    """

    def __init__(self, restriction, mainvars=None):
        self.restriction = normalize_expression(restriction)
        if mainvars is None:
            mainvars = guess_rrqlexpr_mainvars(restriction)
        else:
            normmainvars = []
            for mainvar in mainvars.split(','):
                mainvar = mainvar.strip()
                if not mainvar.isalpha():
                    raise Exception('bad mainvars %s' % mainvars)
                normmainvars.append(mainvar)
            assert mainvars, 'bad mainvars %s' % mainvars
            mainvars = ','.join(sorted(normmainvars))
        self.mainvars = mainvars

    def serialize(self):
        # start with a comma for bw compat, see below
        return ';' + self.mainvars + ';' + self.restriction

    def deserialize(cls, value):
        # XXX < 3.5.10 bw compat
        if not value.startswith(';'):
            return cls(value)
        _, mainvars, restriction = value.split(';', 2)
        return cls(restriction, mainvars)
    deserialize = classmethod(deserialize)

    def check(self, entity, rtype, value):
        """return true if the value satisfy the constraint, else false"""
        # implemented as a hook in the repository
        return 1

    def repo_check(self, session, eidfrom, rtype, eidto):
        """raise ValidationError if the relation doesn't satisfy the constraint
        """
        pass # this is a vocabulary constraint, not enforce XXX why?

    def __str__(self):
        return '%s(Any %s WHERE %s)' % (self.__class__.__name__, self.mainvars,
                                        self.restriction)

    def __repr__(self):
        return '<%s @%#x>' % (self.__str__(), id(self))


class RQLVocabularyConstraint(BaseRQLConstraint):
    """the rql vocabulary constraint :

    limit the proposed values to a set of entities returned by a rql query,
    but this is not enforced at the repository level

     restriction is additional rql restriction that will be added to
     a predefined query, where the S and O variables respectivly represent
     the subject and the object of the relation

     mainvars is a string that should be used as selection variable (eg
     `'Any %s WHERE ...' % mainvars`). If not specified, an attempt will be
     done to guess it according to variable used in the expression.
    """


class RepoEnforcedRQLConstraintMixIn(object):

    def __init__(self, restriction, mainvars=None, msg=None):
        super(RepoEnforcedRQLConstraintMixIn, self).__init__(restriction, mainvars)
        self.msg = msg

    def serialize(self):
        # start with a semicolon for bw compat, see below
        return ';%s;%s\n%s' % (self.mainvars, self.restriction,
                               self.msg or '')

    def deserialize(cls, value):
        # XXX < 3.5.10 bw compat
        if not value.startswith(';'):
            return cls(value)
        value, msg = value.split('\n', 1)
        _, mainvars, restriction = value.split(';', 2)
        return cls(restriction, mainvars, msg)
    deserialize = classmethod(deserialize)

    def repo_check(self, session, eidfrom, rtype, eidto=None):
        """raise ValidationError if the relation doesn't satisfy the constraint
        """
        if not self.match_condition(session, eidfrom, eidto):
            # XXX at this point if both or neither of S and O are in mainvar we
            # dunno if the validation error `occured` on eidfrom or eidto (from
            # user interface point of view)
            if eidto is None or 'S' in self.mainvars or not 'O' in self.mainvars:
                maineid = eidfrom
            else:
                maineid = eidto
            if self.msg:
                msg = session._(self.msg)
            else:
                msg = '%(constraint)s %(restriction)s failed' % {
                    'constraint':  session._(self.type()),
                    'restriction': self.restriction}
            raise ValidationError(maineid, {rtype: msg})

    def exec_query(self, session, eidfrom, eidto):
        if eidto is None:
            # checking constraint for an attribute relation
            restriction = 'S eid %(s)s, ' + self.restriction
            args, ck = {'s': eidfrom}, 's'
        else:
            restriction = 'S eid %(s)s, O eid %(o)s, ' + self.restriction
            args, ck = {'s': eidfrom, 'o': eidto}, ('s', 'o')
        rql = 'Any %s WHERE %s' % (self.mainvars,  restriction)
        if self.distinct_query:
            rql = 'DISTINCT ' + rql
        return session.unsafe_execute(rql, args, ck, build_descr=False)


class RQLConstraint(RepoEnforcedRQLConstraintMixIn, RQLVocabularyConstraint):
    """the rql constraint is similar to the RQLVocabularyConstraint but
    are also enforced at the repository level
    """
    distinct_query = False

    def match_condition(self, session, eidfrom, eidto):
        return self.exec_query(session, eidfrom, eidto)


class RQLUniqueConstraint(RepoEnforcedRQLConstraintMixIn, BaseRQLConstraint):
    """the unique rql constraint check that the result of the query isn't
    greater than one
    """
    distinct_query = True

    # XXX turns mainvars into a required argument in __init__, since we've no
    #     way to guess it correctly (eg if using S,O or U the constraint will
    #     always be satisfied since we've to use a DISTINCT query)

    def match_condition(self, session, eidfrom, eidto):
        return len(self.exec_query(session, eidfrom, eidto)) <= 1


class RQLExpression(object):
    def __init__(self, expression, mainvars, eid):
        self.eid = eid # eid of the entity representing this rql expression
        if not isinstance(mainvars, unicode):
            mainvars = unicode(mainvars)
        self.mainvars = mainvars
        self.expression = normalize_expression(expression)
        try:
            self.rqlst = parse(self.full_rql, print_errors=False).children[0]
        except RQLSyntaxError:
            raise RQLSyntaxError(expression)
        for mainvar in mainvars.split(','):
            if len(self.rqlst.defined_vars[mainvar].references()) <= 2:
                _LOGGER.warn('You did not use the %s variable in your RQL '
                             'expression %s', mainvar, self)
        # syntax tree used by read security (inserted in queries when necessary)
        self.snippet_rqlst = parse(self.minimal_rql, print_errors=False).children[0]

    def __str__(self):
        return self.full_rql
    def __repr__(self):
        return '%s(%s)' % (self.__class__.__name__, self.full_rql)

    def __cmp__(self, other):
        if hasattr(other, 'expression'):
            return cmp(other.expression, self.expression)
        return False

    def __deepcopy__(self, memo):
        return self.__class__(self.expression, self.mainvars)
    def __getstate__(self):
        return (self.expression, self.mainvars)
    def __setstate__(self, state):
        self.__init__(*state)

    @cached
    def transform_has_permission(self):
        found = None
        rqlst = self.rqlst
        for var in rqlst.defined_vars.itervalues():
            for varref in var.references():
                rel = varref.relation()
                if rel is None:
                    continue
                try:
                    prefix, action, suffix = rel.r_type.split('_')
                except ValueError:
                    continue
                if prefix != 'has' or suffix != 'permission' or \
                       not action in ('add', 'delete', 'update', 'read'):
                    continue
                if found is None:
                    found = []
                    rqlst.save_state()
                assert rel.children[0].name == 'U'
                objvar = rel.children[1].children[0].variable
                rqlst.remove_node(rel)
                selected = [v.name for v in rqlst.get_selected_variables()]
                if objvar.name not in selected:
                    colindex = len(selected)
                    rqlst.add_selected(objvar)
                else:
                    colindex = selected.index(objvar.name)
                found.append((action, objvar, colindex))
                # remove U eid %(u)s if U is not used in any other relation
                uvrefs = rqlst.defined_vars['U'].references()
                if len(uvrefs) == 1:
                    rqlst.remove_node(uvrefs[0].relation())
        if found is not None:
            rql = rqlst.as_string()
            if len(rqlst.selection) == 1 and isinstance(rqlst.where, nodes.Relation):
                # only "Any X WHERE X eid %(x)s" remaining, no need to execute the rql
                keyarg = rqlst.selection[0].name.lower()
            else:
                keyarg = None
            rqlst.recover()
            return rql, found, keyarg
        return rqlst.as_string(), None, None

    def _check(self, session, **kwargs):
        """return True if the rql expression is matching the given relation
        between fromeid and toeid

        session may actually be a request as well
        """
        if self.eid is not None:
            key = (self.eid, tuple(sorted(kwargs.iteritems())))
            try:
                return session.local_perm_cache[key]
            except KeyError:
                pass
        rql, has_perm_defs, keyarg = self.transform_has_permission()
        if keyarg is None:
            # on the server side, use unsafe_execute, but this is not available
            # on the client side (session is actually a request)
            execute = getattr(session, 'unsafe_execute', session.execute)
            # XXX what if 'u' in kwargs
            cachekey = kwargs.keys()
            kwargs['u'] = session.user.eid
            try:
                rset = execute(rql, kwargs, cachekey, build_descr=True)
            except NotImplementedError:
                self.critical('cant check rql expression, unsupported rql %s', rql)
                if self.eid is not None:
                    session.local_perm_cache[key] = False
                return False
            except TypeResolverException, ex:
                # some expression may not be resolvable with current kwargs
                # (type conflict)
                self.warning('%s: %s', rql, str(ex))
                if self.eid is not None:
                    session.local_perm_cache[key] = False
                return False
        else:
            rset = session.eid_rset(kwargs[keyarg])
        # if no special has_*_permission relation in the rql expression, just
        # check the result set contains something
        if has_perm_defs is None:
            if rset:
                if self.eid is not None:
                    session.local_perm_cache[key] = True
                return True
        elif rset:
            # check every special has_*_permission relation is satisfied
            get_eschema = session.vreg.schema.eschema
            try:
                for eaction, var, col in has_perm_defs:
                    for i in xrange(len(rset)):
                        eschema = get_eschema(rset.description[i][col])
                        eschema.check_perm(session, eaction, eid=rset[i][col])
                if self.eid is not None:
                    session.local_perm_cache[key] = True
                return True
            except Unauthorized:
                pass
        if self.eid is not None:
            session.local_perm_cache[key] = False
        return False

    @property
    def minimal_rql(self):
        return 'Any %s WHERE %s' % (self.mainvars, self.expression)


class ERQLExpression(RQLExpression):
    def __init__(self, expression, mainvars=None, eid=None):
        RQLExpression.__init__(self, expression, mainvars or 'X', eid)

    @property
    def full_rql(self):
        rql = self.minimal_rql
        rqlst = getattr(self, 'rqlst', None) # may be not set yet
        if rqlst is not None:
            defined = rqlst.defined_vars
        else:
            defined = set(split_expression(self.expression))
        if 'X' in defined:
            rql += ', X eid %(x)s'
        if 'U' in defined:
            rql += ', U eid %(u)s'
        return rql

    def check(self, session, eid=None):
        if 'X' in self.rqlst.defined_vars:
            if eid is None:
                return False
            return self._check(session, x=eid)
        return self._check(session)


class RRQLExpression(RQLExpression):
    def __init__(self, expression, mainvars=None, eid=None):
        if mainvars is None:
            mainvars = guess_rrqlexpr_mainvars(expression)
        RQLExpression.__init__(self, expression, mainvars, eid)
        # graph of links between variable, used by rql rewriter
        self.vargraph = {}
        for relation in self.rqlst.get_nodes(nodes.Relation):
            try:
                rhsvarname = relation.children[1].children[0].variable.name
                lhsvarname = relation.children[0].name
            except AttributeError:
                pass
            else:
                self.vargraph.setdefault(lhsvarname, []).append(rhsvarname)
                self.vargraph.setdefault(rhsvarname, []).append(lhsvarname)
                #self.vargraph[(lhsvarname, rhsvarname)] = relation.r_type

    @property
    def full_rql(self):
        rql = self.minimal_rql
        rqlst = getattr(self, 'rqlst', None) # may be not set yet
        if rqlst is not None:
            defined = rqlst.defined_vars
        else:
            defined = set(split_expression(self.expression))
        if 'S' in defined:
            rql += ', S eid %(s)s'
        if 'O' in defined:
            rql += ', O eid %(o)s'
        if 'U' in defined:
            rql += ', U eid %(u)s'
        return rql

    def check(self, session, fromeid=None, toeid=None):
        kwargs = {}
        if 'S' in self.rqlst.defined_vars:
            if fromeid is None:
                return False
            kwargs['s'] = fromeid
        if 'O' in self.rqlst.defined_vars:
            if toeid is None:
                return False
            kwargs['o'] = toeid
        return self._check(session, **kwargs)


# workflow extensions #########################################################

from yams.buildobjs import _add_relation as yams_add_relation

class workflowable_definition(ybo.metadefinition):
    """extends default EntityType's metaclass to add workflow relations
    (i.e. in_state and wf_info_for).
    This is the default metaclass for WorkflowableEntityType
    """
    def __new__(mcs, name, bases, classdict):
        abstract = classdict.pop('__abstract__', False)
        cls = super(workflowable_definition, mcs).__new__(mcs, name, bases,
                                                          classdict)
        if not abstract:
            make_workflowable(cls)
        return cls

def make_workflowable(cls, in_state_descr=None):
    existing_rels = set(rdef.name for rdef in cls.__relations__)
    # let relation types defined in cw.schemas.workflow carrying
    # cardinality, constraints and other relation definition properties
    if 'custom_workflow' not in existing_rels:
        rdef = ybo.SubjectRelation('Workflow')
        yams_add_relation(cls.__relations__, rdef, 'custom_workflow')
    if 'in_state' not in existing_rels:
        rdef = ybo.SubjectRelation('State', description=in_state_descr)
        yams_add_relation(cls.__relations__, rdef, 'in_state')
    if 'wf_info_for' not in existing_rels:
        rdef = ybo.ObjectRelation('TrInfo')
        yams_add_relation(cls.__relations__, rdef, 'wf_info_for')

class WorkflowableEntityType(ybo.EntityType):
    __metaclass__ = workflowable_definition
    __abstract__ = True


# schema loading ##############################################################

CONSTRAINTS['RQLConstraint'] = RQLConstraint
CONSTRAINTS['RQLUniqueConstraint'] = RQLUniqueConstraint
CONSTRAINTS['RQLVocabularyConstraint'] = RQLVocabularyConstraint
CONSTRAINTS.pop('MultipleStaticVocabularyConstraint', None) # don't want this in cw yams schema
PyFileReader.context.update(CONSTRAINTS)


class BootstrapSchemaLoader(SchemaLoader):
    """cubicweb specific schema loader, loading only schema necessary to read
    the persistent schema
    """
    schemacls = CubicWebSchema

    def load(self, config, path=(), **kwargs):
        """return a Schema instance from the schema definition read
        from <directory>
        """
        return super(BootstrapSchemaLoader, self).load(
            path, config.appid, register_base_types=False, **kwargs)

    def _load_definition_files(self, cubes=None):
        # bootstraping, ignore cubes
        filepath = join(cubicweb.CW_SOFTWARE_ROOT, 'schemas', 'bootstrap.py')
        self.info('loading %s', filepath)
        self.handle_file(filepath)

    def unhandled_file(self, filepath):
        """called when a file without handler associated has been found"""
        self.warning('ignoring file %r', filepath)


class CubicWebSchemaLoader(BootstrapSchemaLoader):
    """cubicweb specific schema loader, automatically adding metadata to the
    instance's schema
    """

    def load(self, config, **kwargs):
        """return a Schema instance from the schema definition read
        from <directory>
        """
        self.info('loading %s schemas', ', '.join(config.cubes()))
        self.extrapath = {}
        for cubesdir in config.cubes_search_path():
            if cubesdir != config.CUBES_DIR:
                self.extrapath[cubesdir] = 'cubes'
        if config.apphome:
            path = tuple(reversed([config.apphome] + config.cubes_path()))
        else:
            path = tuple(reversed(config.cubes_path()))
        try:
            return super(CubicWebSchemaLoader, self).load(config, path=path, **kwargs)
        finally:
            # we've to cleanup modules imported from cubicweb.schemas as well
            cleanup_sys_modules([join(cubicweb.CW_SOFTWARE_ROOT, 'schemas')])

    def _load_definition_files(self, cubes):
        for filepath in (join(cubicweb.CW_SOFTWARE_ROOT, 'schemas', 'bootstrap.py'),
                         join(cubicweb.CW_SOFTWARE_ROOT, 'schemas', 'base.py'),
                         join(cubicweb.CW_SOFTWARE_ROOT, 'schemas', 'workflow.py'),
                         join(cubicweb.CW_SOFTWARE_ROOT, 'schemas', 'Bookmark.py')):
            self.info('loading %s', filepath)
            self.handle_file(filepath)
        for cube in cubes:
            for filepath in self.get_schema_files(cube):
                self.info('loading %s', filepath)
                self.handle_file(filepath)


set_log_methods(CubicWebSchemaLoader, getLogger('cubicweb.schemaloader'))
set_log_methods(BootstrapSchemaLoader, getLogger('cubicweb.bootstrapschemaloader'))
set_log_methods(RQLExpression, getLogger('cubicweb.schema'))

# _() is just there to add messages to the catalog, don't care about actual
# translation
PERM_USE_TEMPLATE_FORMAT = _('use_template_format')
NEED_PERM_FORMATS = [_('text/cubicweb-page-template')]

@monkeypatch(FormatConstraint)
def vocabulary(self, entity=None, form=None):
    cw = None
    if form is None and entity is not None:
        cw = entity._cw
    elif form is not None:
        cw = form._cw
    if cw is not None and cw.user.has_permission(PERM_USE_TEMPLATE_FORMAT):
        return self.regular_formats + tuple(NEED_PERM_FORMATS)
    return self.regular_formats

# XXX monkey patch PyFileReader.import_erschema until bw_normalize_etype is
# necessary
orig_import_erschema = PyFileReader.import_erschema
def bw_import_erschema(self, ertype, schemamod=None, instantiate=True):
    return orig_import_erschema(self, bw_normalize_etype(ertype), schemamod, instantiate)
PyFileReader.import_erschema = bw_import_erschema

# XXX itou for some Statement methods
from rql import stmts
orig_get_etype = stmts.ScopeNode.get_etype
def bw_get_etype(self, name):
    return orig_get_etype(self, bw_normalize_etype(name))
stmts.ScopeNode.get_etype = bw_get_etype

orig_add_main_variable_delete = stmts.Delete.add_main_variable
def bw_add_main_variable_delete(self, etype, vref):
    return orig_add_main_variable_delete(self, bw_normalize_etype(etype), vref)
stmts.Delete.add_main_variable = bw_add_main_variable_delete

orig_add_main_variable_insert = stmts.Insert.add_main_variable
def bw_add_main_variable_insert(self, etype, vref):
    return orig_add_main_variable_insert(self, bw_normalize_etype(etype), vref)
stmts.Insert.add_main_variable = bw_add_main_variable_insert

orig_set_statement_type = stmts.Select.set_statement_type
def bw_set_statement_type(self, etype):
    return orig_set_statement_type(self, bw_normalize_etype(etype))
stmts.Select.set_statement_type = bw_set_statement_type

# XXX deprecated

from yams.constraints import format_constraint
format_constraint = deprecated('[3.4] use RichString instead of format_constraint')(format_constraint)
from yams.buildobjs import RichString

PyFileReader.context['ERQLExpression'] = yobsolete(ERQLExpression)
PyFileReader.context['RRQLExpression'] = yobsolete(RRQLExpression)
PyFileReader.context['WorkflowableEntityType'] = WorkflowableEntityType
PyFileReader.context['format_constraint'] = format_constraint<|MERGE_RESOLUTION|>--- conflicted
+++ resolved
@@ -120,9 +120,6 @@
 
 __builtins__['display_name'] = deprecated('[3.4] display_name should be imported from cubicweb.schema')(display_name)
 
-<<<<<<< HEAD
-def ERSchema_display_name(self, req, form='', context=None):
-=======
 
 # rql expression utilities function ############################################
 
@@ -154,8 +151,7 @@
 
 # Schema objects definition ###################################################
 
-def ERSchema_display_name(self, req, form=''):
->>>>>>> 3411e4b8
+def ERSchema_display_name(self, req, form='', context=None):
     """return a internationalized string for the entity/relation type name in
     a given form
     """
