--- conflicted
+++ resolved
@@ -125,120 +125,8 @@
     subject = '**'
     object = 'Datetime'
 
-<<<<<<< HEAD
+
 class CWProperty(EntityType):
-=======
-
-class State(MetaEntityType):
-    """used to associate simple states to an entity type and/or to define
-    workflows
-    """
-    name = String(required=True, indexed=True, internationalizable=True,
-                  maxsize=256)
-    description_format = String(meta=True, internationalizable=True, maxsize=50,
-                                default='text/rest', constraints=[format_constraint])
-    description = String(fulltextindexed=True,
-                         description=_('semantic description of this state'))
-    
-    state_of = SubjectRelation('EEType', cardinality='+*',
-                    description=_('entity types which may use this state'),
-                    constraints=[RQLConstraint('O final FALSE')])
-    allowed_transition = SubjectRelation('Transition', cardinality='**',
-                                         constraints=[RQLConstraint('S state_of ET, O transition_of ET')],
-                                         description=_('allowed transitions from this state'))
-    
-    initial_state = ObjectRelation('EEType', cardinality='?*',
-                                   # S initial_state O, O state_of S
-                                   constraints=[RQLConstraint('O state_of S')],
-                                   description=_('initial state for entities of this type'))
-
-
-class Transition(MetaEntityType):
-    """use to define a transition from one or multiple states to a destination
-    states in workflow's definitions.
-    """
-    name = String(required=True, indexed=True, internationalizable=True,
-                  maxsize=256)
-    description_format = String(meta=True, internationalizable=True, maxsize=50,
-                                default='text/rest', constraints=[format_constraint])
-    description = String(fulltextindexed=True,
-                         description=_('semantic description of this transition'))
-    condition = SubjectRelation('RQLExpression', cardinality='*?', composite='subject',
-                                description=_('a RQL expression which should return some results, '
-                                              'else the transition won\'t be available. '
-                                              'This query may use X and U variables '
-                                              'that will respectivly represents '
-                                              'the current entity and the current user'))
-    
-    require_group = SubjectRelation('EGroup', cardinality='**',
-                                    description=_('group in which a user should be to be '
-                                                  'allowed to pass this transition'))
-    transition_of = SubjectRelation('EEType', cardinality='+*',
-                                    description=_('entity types which may use this transition'),
-                                    constraints=[RQLConstraint('O final FALSE')])
-    destination_state = SubjectRelation('State', cardinality='?*',
-                                        constraints=[RQLConstraint('S transition_of ET, O state_of ET')],
-                                        description=_('destination state for this transition'))
-
-
-class TrInfo(MetaEntityType):
-    from_state = SubjectRelation('State', cardinality='?*')
-    to_state = SubjectRelation('State', cardinality='1*')
-    comment_format = String(meta=True, internationalizable=True, maxsize=50,
-                            default='text/rest', constraints=[format_constraint])
-    comment = String(fulltextindexed=True)
-    # get actor and date time using owned_by and creation_date
-
-
-class from_state(MetaRelationType):
-    inlined = True
-class to_state(MetaRelationType):
-    inlined = True
-class wf_info_for(MetaRelationType):
-    """link a transition information to its object"""
-    permissions = {
-        'read':   ('managers', 'users', 'guests',),# RRQLExpression('U has_read_permission O')),
-        'add':    (), # handled automatically, no one should add one explicitly
-        'delete': ('managers',), # RRQLExpression('U has_delete_permission O')
-        }
-    inlined = True
-    composite = 'object'
-    fulltext_container = composite
-    
-class state_of(MetaRelationType):
-    """link a state to one or more entity type"""
-class transition_of(MetaRelationType):
-    """link a transition to one or more entity type"""
-class condition(MetaRelationType):
-    """link a transition to one or more rql expression allowing to go through
-    this transition
-    """
-    
-class initial_state(MetaRelationType):
-    """indicate which state should be used by default when an entity using
-    states is created
-    """
-    inlined = True
-
-class destination_state(MetaRelationType):
-    """destination state of a transition"""
-    inlined = True
-    
-class allowed_transition(MetaRelationType):
-    """allowed transition from this state"""
-
-class in_state(UserRelationType):
-    """indicate the current state of an entity"""
-    meta = True
-    # not inlined intentionnaly since when using ldap sources, user'state
-    # has to be stored outside the EUser table
-    
-    # add/delete perms given to managers/users, after what most of the job
-    # is done by workflow enforcment
-    
-
-class EProperty(EntityType):
->>>>>>> 6371ec84
     """used for cubicweb configuration. Once a property has been created you
     can't change the key.
     """
@@ -310,6 +198,7 @@
     """generic relation to link one entity to another"""
     symetric = True
 
+
 class CWCache(MetaEntityType):
     """a simple cache entity characterized by a name and
     a validity date.
@@ -326,10 +215,6 @@
         'delete': ('managers',),
         }
 
-<<<<<<< HEAD
-    name = String(required=True, unique=True, indexed=True,
-=======
     name = String(required=True, unique=True, indexed=True,  maxsize=128,
->>>>>>> 6371ec84
                   description=_('name of the cache'))
     timestamp = Datetime(default='NOW')