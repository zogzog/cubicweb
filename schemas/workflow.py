"""workflow related schemas

:organization: Logilab
:copyright: 2001-2009 LOGILAB S.A. (Paris, FRANCE), license is LGPL v2.
:contact: http://www.logilab.fr/ -- mailto:contact@logilab.fr
:license: GNU Lesser General Public License, v2.1 - http://www.gnu.org/licenses
"""
__docformat__ = "restructuredtext en"
_ = unicode

from yams.buildobjs import (EntityType, RelationType, SubjectRelation,
                            ObjectRelation, RichString, String)
from cubicweb.schema import RQLConstraint, RQLUniqueConstraint
from cubicweb.schemas import (META_ETYPE_PERMS, META_RTYPE_PERMS,
                              HOOKS_RTYPE_PERMS)

class Workflow(EntityType):
    __permissions__ = META_ETYPE_PERMS

    name = String(required=True, indexed=True, internationalizable=True,
                  maxsize=256)
    description = RichString(fulltextindexed=True, default_format='text/rest',
                             description=_('semantic description of this workflow'))

    workflow_of = SubjectRelation('CWEType', cardinality='+*',
                                  description=_('entity types which may use this workflow'),
                                  constraints=[RQLConstraint('O final FALSE')])

    initial_state = SubjectRelation('State', cardinality='?*',
                                   constraints=[RQLConstraint('O state_of S')],
                                   description=_('initial state for this workflow'))


class default_workflow(RelationType):
    """default workflow for an entity type"""
    __permissions__ = META_RTYPE_PERMS

    subject = 'CWEType'
    object = 'Workflow'
    cardinality = '?*'
    constraints = [RQLConstraint('S final FALSE, O workflow_of S')]


class State(EntityType):
    """used to associate simple states to an entity type and/or to define
    workflows
    """
    __permissions__ = META_ETYPE_PERMS

    name = String(required=True, indexed=True, internationalizable=True,
                  maxsize=256)
    description = RichString(fulltextindexed=True, default_format='text/rest',
                             description=_('semantic description of this state'))

    # XXX should be on BaseTransition w/ AND/OR selectors when we will
    # implements #345274
    allowed_transition = SubjectRelation('BaseTransition', cardinality='**',
                                         constraints=[RQLConstraint('S state_of WF, O transition_of WF')],
                                         description=_('allowed transitions from this state'))
    state_of = SubjectRelation('Workflow', cardinality='1*', composite='object',
                               description=_('workflow to which this state belongs'),
                               constraints=[RQLUniqueConstraint('S name N, Y state_of O, Y name N')])


class BaseTransition(EntityType):
    """abstract base class for transitions"""
    __permissions__ = META_ETYPE_PERMS

    name = String(required=True, indexed=True, internationalizable=True,
                  maxsize=256)
    type = String(vocabulary=(_('normal'), _('auto')), default='normal')
    description = RichString(fulltextindexed=True,
                         description=_('semantic description of this transition'))
    condition = SubjectRelation('RQLExpression', cardinality='*?', composite='subject',
                                description=_('a RQL expression which should return some results, '
                                              'else the transition won\'t be available. '
                                              'This query may use X and U variables '
                                              'that will respectivly represents '
                                              'the current entity and the current user'))

    require_group = SubjectRelation('CWGroup', cardinality='**',
                                    description=_('group in which a user should be to be '
                                                  'allowed to pass this transition'))
    transition_of = SubjectRelation('Workflow', cardinality='1*', composite='object',
                                    description=_('workflow to which this transition belongs'),
                                    constraints=[RQLUniqueConstraint('S name N, Y transition_of O, Y name N')])


class Transition(BaseTransition):
    """use to define a transition from one or multiple states to a destination
    states in workflow's definitions.
    """
    __specializes_schema__ = True

    destination_state = SubjectRelation(
        'State', cardinality='1*',
        constraints=[RQLConstraint('S transition_of WF, O state_of WF')],
        description=_('destination state for this transition'))


class WorkflowTransition(BaseTransition):
    """special transition allowing to go through a sub-workflow"""
    __specializes_schema__ = True

    subworkflow = SubjectRelation('Workflow', cardinality='1*',
                                  constraints=[RQLConstraint('S transition_of WF, WF workflow_of ET, O workflow_of ET')])
    # XXX use exit_of and inline it
    subworkflow_exit = SubjectRelation('SubWorkflowExitPoint', cardinality='*1',
                                       composite='subject')


class SubWorkflowExitPoint(EntityType):
    """define how we get out from a sub-workflow"""
    subworkflow_state = SubjectRelation(
        'State', cardinality='1*',
        constraints=[RQLConstraint('T subworkflow_exit S, T subworkflow WF, O state_of WF')],
        description=_('subworkflow state'))
    destination_state = SubjectRelation(
        'State', cardinality='?*',
        constraints=[RQLConstraint('T subworkflow_exit S, T transition_of WF, O state_of WF')],
        description=_('destination state. No destination state means that transition '
                      'should go back to the state from which we\'ve entered the '
                      'subworkflow.'))


class TrInfo(EntityType):
    """workflow history item"""
    # 'add' security actually done by hooks
    __permissions__ = {
        'read':   ('managers', 'users', 'guests',), # XXX U has_read_permission O ?
        'add':    ('managers', 'users', 'guests',),
        'delete': (), # XXX should we allow managers to delete TrInfo?
        'update': ('managers', 'owners',),
    }

    from_state = SubjectRelation('State', cardinality='1*')
    to_state = SubjectRelation('State', cardinality='1*')
    # make by_transition optional because we want to allow managers to set
    # entity into an arbitrary state without having to respect wf transition
    by_transition = SubjectRelation('BaseTransition', cardinality='?*')
    comment = RichString(fulltextindexed=True)
    # get actor and date time using owned_by and creation_date

class from_state(RelationType):
    __permissions__ = HOOKS_RTYPE_PERMS.copy()
    inlined = True

class to_state(RelationType):
    __permissions__ = {
        'read':   ('managers', 'users', 'guests',),
        'add':    ('managers',),
        'delete': (),
    }
    inlined = True

class by_transition(RelationType):
    # 'add' security actually done by hooks
    __permissions__ = {
        'read':   ('managers', 'users', 'guests',),
        'add':    ('managers', 'users', 'guests',),
        'delete': (),
    }
    inlined = True

class workflow_of(RelationType):
    """link a workflow to one or more entity type"""
    __permissions__ = META_RTYPE_PERMS

class state_of(RelationType):
    """link a state to one or more workflow"""
<<<<<<< HEAD
    permissions = META_RTYPE_PERMS
    inlined = True

class transition_of(RelationType):
    """link a transition to one or more workflow"""
    permissions = META_RTYPE_PERMS
    inlined = True
=======
    __permissions__ = META_RTYPE_PERMS

class transition_of(RelationType):
    """link a transition to one or more workflow"""
    __permissions__ = META_RTYPE_PERMS
>>>>>>> 9dd9fe6d

class subworkflow(RelationType):
    """link a transition to one or more workflow"""
    __permissions__ = META_RTYPE_PERMS
    inlined = True

class exit_point(RelationType):
    """link a transition to one or more workflow"""
    __permissions__ = META_RTYPE_PERMS

class subworkflow_state(RelationType):
    """link a transition to one or more workflow"""
    __permissions__ = META_RTYPE_PERMS
    inlined = True

class initial_state(RelationType):
    """indicate which state should be used by default when an entity using
    states is created
    """
    __permissions__ = META_RTYPE_PERMS
    inlined = True

class destination_state(RelationType):
    """destination state of a transition"""
    __permissions__ = META_RTYPE_PERMS
    inlined = True

class allowed_transition(RelationType):
    """allowed transition from this state"""
    __permissions__ = META_RTYPE_PERMS


# "abstract" relations, set by WorkflowableEntityType ##########################

class custom_workflow(RelationType):
    """allow to set a specific workflow for an entity"""
    __permissions__ = META_RTYPE_PERMS

    cardinality = '?*'
    constraints = [RQLConstraint('S is ET, O workflow_of ET')]
    object = 'Workflow'


class wf_info_for(RelationType):
    """link a transition information to its object"""
    # 'add' security actually done by hooks
    __permissions__ = {
        'read':   ('managers', 'users', 'guests',),
        'add':    ('managers', 'users', 'guests',),
        'delete': (),
    }
    inlined = True

    cardinality = '1*'
    composite = 'object'
    fulltext_container = composite
    subject = 'TrInfo'


class in_state(RelationType):
    """indicate the current state of an entity"""
    __permissions__ = HOOKS_RTYPE_PERMS

    # not inlined intentionnaly since when using ldap sources, user'state
    # has to be stored outside the CWUser table
    inlined = False

    cardinality = '1*'
    constraints = [RQLConstraint('S is ET, O state_of WF, WF workflow_of ET')]
    object = 'State'<|MERGE_RESOLUTION|>--- conflicted
+++ resolved
@@ -168,21 +168,13 @@
 
 class state_of(RelationType):
     """link a state to one or more workflow"""
-<<<<<<< HEAD
+    __permissions__ = META_RTYPE_PERMS
+    inlined = True
+
+class transition_of(RelationType):
+    """link a transition to one or more workflow"""
     permissions = META_RTYPE_PERMS
     inlined = True
-
-class transition_of(RelationType):
-    """link a transition to one or more workflow"""
-    permissions = META_RTYPE_PERMS
-    inlined = True
-=======
-    __permissions__ = META_RTYPE_PERMS
-
-class transition_of(RelationType):
-    """link a transition to one or more workflow"""
-    __permissions__ = META_RTYPE_PERMS
->>>>>>> 9dd9fe6d
 
 class subworkflow(RelationType):
     """link a transition to one or more workflow"""
