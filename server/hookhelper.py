"""helper functions for application hooks

:organization: Logilab
:copyright: 2001-2009 LOGILAB S.A. (Paris, FRANCE), license is LGPL v2.
:contact: http://www.logilab.fr/ -- mailto:contact@logilab.fr
:license: GNU Lesser General Public License, v2.1 - http://www.gnu.org/licenses
"""
__docformat__ = "restructuredtext en"

from logilab.common.deprecation import deprecated, class_moved

from cubicweb import RepositoryError

def entity_oldnewvalue(entity, attr):
    """returns the couple (old attr value, new attr value)

<<<<<<< HEAD
@deprecated('[3.6] entity_name is deprecated, use entity.name')
def entity_name(session, eid):
    """return the "name" attribute of the entity with the given eid"""
    return session.entity_from_eid(eid).name
=======
    NOTE: will only work in a before_update_entity hook
    """
    # get new value and remove from local dict to force a db query to
    # fetch old value
    newvalue = entity.pop(attr, None)
    oldvalue = getattr(entity, attr)
    if newvalue is not None:
        entity[attr] = newvalue
    return oldvalue, newvalue
>>>>>>> 9dd9fe6d

@deprecated('[3.6] rproperty is deprecated, use session.schema_rproperty')
def rproperty(session, rtype, eidfrom, eidto, rprop):
<<<<<<< HEAD
    return session.rproperty(rtype, eidfrom, eidto, rprop)
=======
    rschema = session.repo.schema[rtype]
    subjtype = session.describe(eidfrom)[0]
    objtype = session.describe(eidto)[0]
    return getattr(rschema.rdef(subjtype, objtype), rprop)

def check_internal_entity(session, eid, internal_names):
    """check that the entity's name is not in the internal_names list.
    raise a RepositoryError if so, else return the entity's name
    """
    name = session.entity_from_eid(eid).name
    if name in internal_names:
        raise RepositoryError('%s entity can\'t be deleted' % name)
    return name

def get_user_sessions(repo, ueid):
    for session in repo._sessions.values():
        if ueid == session.user.eid:
            yield session


# mail related ################################################################

class SendMailOp(SingleLastOperation):
    def __init__(self, session, msg=None, recipients=None, **kwargs):
        # may not specify msg yet, as
        # `cubicweb.sobjects.supervision.SupervisionMailOp`
        if msg is not None:
            assert recipients
            self.to_send = [(msg, recipients)]
        else:
            assert recipients is None
            self.to_send = []
        super(SendMailOp, self).__init__(session, **kwargs)

    def register(self, session):
        previous = super(SendMailOp, self).register(session)
        if previous:
            self.to_send = previous.to_send + self.to_send

    def commit_event(self):
        self.repo.threaded_task(self.sendmails)

    def sendmails(self):
        self.config.sendmails(self.to_send)


# state related ###############################################################
>>>>>>> 9dd9fe6d

from cubicweb.server.hook import SendMailOp
SendMailOp = class_moved(SendMailOp)<|MERGE_RESOLUTION|>--- conflicted
+++ resolved
@@ -13,13 +13,6 @@
 
 def entity_oldnewvalue(entity, attr):
     """returns the couple (old attr value, new attr value)
-
-<<<<<<< HEAD
-@deprecated('[3.6] entity_name is deprecated, use entity.name')
-def entity_name(session, eid):
-    """return the "name" attribute of the entity with the given eid"""
-    return session.entity_from_eid(eid).name
-=======
     NOTE: will only work in a before_update_entity hook
     """
     # get new value and remove from local dict to force a db query to
@@ -29,61 +22,15 @@
     if newvalue is not None:
         entity[attr] = newvalue
     return oldvalue, newvalue
->>>>>>> 9dd9fe6d
+
+@deprecated('[3.6] entity_name is deprecated, use entity.name')
+def entity_name(session, eid):
+    """return the "name" attribute of the entity with the given eid"""
+    return session.entity_from_eid(eid).name
 
 @deprecated('[3.6] rproperty is deprecated, use session.schema_rproperty')
 def rproperty(session, rtype, eidfrom, eidto, rprop):
-<<<<<<< HEAD
     return session.rproperty(rtype, eidfrom, eidto, rprop)
-=======
-    rschema = session.repo.schema[rtype]
-    subjtype = session.describe(eidfrom)[0]
-    objtype = session.describe(eidto)[0]
-    return getattr(rschema.rdef(subjtype, objtype), rprop)
-
-def check_internal_entity(session, eid, internal_names):
-    """check that the entity's name is not in the internal_names list.
-    raise a RepositoryError if so, else return the entity's name
-    """
-    name = session.entity_from_eid(eid).name
-    if name in internal_names:
-        raise RepositoryError('%s entity can\'t be deleted' % name)
-    return name
-
-def get_user_sessions(repo, ueid):
-    for session in repo._sessions.values():
-        if ueid == session.user.eid:
-            yield session
-
-
-# mail related ################################################################
-
-class SendMailOp(SingleLastOperation):
-    def __init__(self, session, msg=None, recipients=None, **kwargs):
-        # may not specify msg yet, as
-        # `cubicweb.sobjects.supervision.SupervisionMailOp`
-        if msg is not None:
-            assert recipients
-            self.to_send = [(msg, recipients)]
-        else:
-            assert recipients is None
-            self.to_send = []
-        super(SendMailOp, self).__init__(session, **kwargs)
-
-    def register(self, session):
-        previous = super(SendMailOp, self).register(session)
-        if previous:
-            self.to_send = previous.to_send + self.to_send
-
-    def commit_event(self):
-        self.repo.threaded_task(self.sendmails)
-
-    def sendmails(self):
-        self.config.sendmails(self.to_send)
-
-
-# state related ###############################################################
->>>>>>> 9dd9fe6d
 
 from cubicweb.server.hook import SendMailOp
 SendMailOp = class_moved(SendMailOp)