"""a class implementing basic actions used in migration scripts.

The following schema actions are supported for now:
* add/drop/rename attribute
* add/drop entity/relation type
* rename entity type

The following data actions are supported for now:
* add an entity
* execute raw RQL queries


:organization: Logilab
:copyright: 2001-2009 LOGILAB S.A. (Paris, FRANCE), all rights reserved.
:contact: http://www.logilab.fr/ -- mailto:contact@logilab.fr
"""
__docformat__ = "restructuredtext en"

import sys
import os
from os.path import join, exists
from datetime import datetime

from logilab.common.deprecation import deprecated_function, obsolete
from logilab.common.decorators import cached
from logilab.common.adbh import get_adv_func_helper

from yams.constraints import SizeConstraint
from yams.schema2sql import eschema2sql, rschema2sql

from cubicweb import AuthenticationError, ETYPE_NAME_MAP
from cubicweb.schema import CubicWebRelationSchema
from cubicweb.dbapi import get_repository, repo_connect
from cubicweb.common.migration import MigrationHelper, yes

try:
    from cubicweb.server import schemaserial as ss
    from cubicweb.server.utils import manager_userpasswd
    from cubicweb.server.sqlutils import sqlexec, SQL_PREFIX
except ImportError: # LAX
    pass

<<<<<<< HEAD
=======
def set_sql_prefix(prefix):
    """3.1.5 migration function: allow to unset/reset SQL_PREFIX"""
    for module in ('checkintegrity', 'migractions', 'schemahooks',
                   'sources.rql2sql', 'sources.native'):
        try:
            sys.modules['cubicweb.server.%s' % module].SQL_PREFIX = prefix
            print 'changed SQL_PREFIX for %s' % module
        except KeyError:
            pass
        
def update_database(repo):
    """3.1.3 migration function: update database schema by adding SQL_PREFIX to
    entity type tables and columns
    """
    pool = repo._get_pool()
    source = repo.system_source
    sqlcu = pool['system']
    for etype in repo.schema.entities():
        if etype.is_final():
            continue
        try:
            sqlcu.execute('ALTER TABLE %s RENAME TO cw_%s' % (etype, etype))
            print 'renamed %s table' % etype
        except:
            pass
        for rschema in etype.subject_relations():
            if rschema == 'has_text':
                continue
            if rschema.is_final() or rschema.inlined:
                sqlcu.execute('ALTER TABLE cw_%s RENAME %s TO cw_%s'
                              % (etype, rschema, rschema))
                print 'renamed %s.%s column' % (etype, rschema)
    pool.commit()
    repo._free_pool(pool)

>>>>>>> 6371ec84
        
class ServerMigrationHelper(MigrationHelper):
    """specific migration helper for server side  migration scripts,
    providind actions related to schema/data migration
    """

    def __init__(self, config, schema, interactive=True,
                 repo=None, cnx=None, verbosity=1, connect=True):
        MigrationHelper.__init__(self, config, interactive, verbosity)
        if not interactive:
            assert cnx
            assert repo
        if cnx is not None:
            assert repo
            self._cnx = cnx
            self.repo = repo
        elif connect:
            self.repo_connect()
        if not schema:
            schema = config.load_schema(expand_cubes=True)
        self.fs_schema = schema
        self._synchronized = set()

    @cached
    def repo_connect(self):
        self.repo = get_repository(method='inmemory', config=self.config)
        return self.repo
    
    def shutdown(self):
        if self.repo is not None:
            self.repo.shutdown()
        
    def rewrite_vcconfiguration(self):
        """write current installed versions (of cubicweb software
        and of each used cube) into the database
        """
        self.cmd_set_property('system.version.cubicweb', self.config.cubicweb_version())
        for pkg in self.config.cubes():
            pkgversion = self.config.cube_version(pkg)
            self.cmd_set_property('system.version.%s' % pkg.lower(), pkgversion)
        self.commit()
        
    def backup_database(self, backupfile=None, askconfirm=True):
        config = self.config
        source = config.sources()['system']
        helper = get_adv_func_helper(source['db-driver'])
        date = datetime.now().strftime('%Y-%m-%d_%H:%M:%S')
        app = config.appid
        backupfile = backupfile or join(config.backup_dir(),
                                        '%s-%s.dump' % (app, date))
        if exists(backupfile):
            if not self.confirm('a backup already exists for %s, overwrite it?' % app):
                return
        elif askconfirm and not self.confirm('backup %s database?' % app):
            return
        cmd = helper.backup_command(source['db-name'], source.get('db-host'),
                                    source.get('db-user'), backupfile,
                                    keepownership=False)
        while True:
            print cmd
            if os.system(cmd):
                print 'error while backuping the base'
                answer = self.confirm('continue anyway?',
                                      shell=False, abort=False, retry=True)
                if not answer:
                    raise SystemExit(1)
                if answer == 1: # 1: continue, 2: retry
                    break
            else:
                from cubicweb.toolsutils import restrict_perms_to_user
                print 'database backup:', backupfile
                restrict_perms_to_user(backupfile, self.info)
                break
        
    def restore_database(self, backupfile, drop=True):
        config = self.config
        source = config.sources()['system']
        helper = get_adv_func_helper(source['db-driver'])
        app = config.appid
        if not exists(backupfile):
            raise Exception("backup file %s doesn't exist" % backupfile)
        if self.confirm('restore %s database from %s ?' % (app, backupfile)):
            for cmd in helper.restore_commands(source['db-name'], source.get('db-host'),
                                               source.get('db-user'), backupfile,
                                               source['db-encoding'],
                                               keepownership=False, drop=drop):
                while True:
                    print cmd
                    if os.system(cmd):
                        print 'error while restoring the base'
                        answer = self.confirm('continue anyway?',
                                              shell=False, abort=False, retry=True)
                        if not answer:
                            raise SystemExit(1)
                        if answer == 1: # 1: continue, 2: retry
                            break
                    else:
                        break
            print 'database restored'
        
    def migrate(self, vcconf, toupgrade, options):
        if not options.fs_only:
            if options.backup_db is None:
                self.backup_database()
            elif options.backup_db:
                self.backup_database(askconfirm=False)
        super(ServerMigrationHelper, self).migrate(vcconf, toupgrade, options)
    
    def process_script(self, migrscript, funcname=None, *args, **kwargs):
        """execute a migration script
        in interactive mode,  display the migration script path, ask for
        confirmation and execute it if confirmed
        """
        if migrscript.endswith('.sql'):
            if self.execscript_confirm(migrscript):
                sqlexec(open(migrscript).read(), self.session.system_sql)
        else:
            return super(ServerMigrationHelper, self).process_script(
                migrscript, funcname, *args, **kwargs)
        
    @property
    def cnx(self):
        """lazy connection"""
        try:
            return self._cnx
        except AttributeError:
            sourcescfg = self.repo.config.sources()
            try:
                login = sourcescfg['admin']['login']
                pwd = sourcescfg['admin']['password']
            except KeyError:
                login, pwd = manager_userpasswd()
            while True:
                try:
                    self._cnx = repo_connect(self.repo, login, pwd)
                    if not 'managers' in self._cnx.user(self.session).groups:
                        print 'migration need an account in the managers group'
                    else:
                        break
                except AuthenticationError:
                    print 'wrong user/password'
                except (KeyboardInterrupt, EOFError):
                    print 'aborting...'
                    sys.exit(0)
                try:
                    login, pwd = manager_userpasswd()
                except (KeyboardInterrupt, EOFError):
                    print 'aborting...'
                    sys.exit(0)
            return self._cnx

    @property
    def session(self):
        return self.repo._get_session(self.cnx.sessionid)
    
    @property
    @cached
    def rqlcursor(self):
        """lazy rql cursor"""
        # should not give session as cnx.cursor(), else we may try to execute
        # some query while no pool is set on the session (eg on entity attribute
        # access for instance)
        return self.cnx.cursor()
    
    def commit(self):
        if hasattr(self, '_cnx'):
            self._cnx.commit()
            
    def rollback(self):
        if hasattr(self, '_cnx'):
            self._cnx.rollback()
                   
    def rqlexecall(self, rqliter, cachekey=None, ask_confirm=True):
        for rql, kwargs in rqliter:
            self.rqlexec(rql, kwargs, cachekey, ask_confirm)

    @cached
    def _create_context(self):
        """return a dictionary to use as migration script execution context"""
        context = super(ServerMigrationHelper, self)._create_context()
        context.update({'checkpoint': self.checkpoint,
                        'sql': self.sqlexec,
                        'rql': self.rqlexec,
                        'rqliter': self.rqliter,
                        'schema': self.repo.schema,
                        'fsschema': self.fs_schema,
                        'session' : self.session,
                        'repo' : self.repo,
                        'synchronize_schema': deprecated_function(self.sync_schema_props_perms),
                        'synchronize_eschema': deprecated_function(self.sync_schema_props_perms),
                        'synchronize_rschema': deprecated_function(self.sync_schema_props_perms),
                        })
        return context

    @cached
    def group_mapping(self):
        """cached group mapping"""
        return ss.group_mapping(self.rqlcursor)
        
    def exec_event_script(self, event, cubepath=None, funcname=None,
                          *args, **kwargs):            
        if cubepath:
            apc = join(cubepath, 'migration', '%s.py' % event)
        else:
            apc = join(self.config.migration_scripts_dir(), '%s.py' % event)
        if exists(apc):
            if self.config.free_wheel:
                from cubicweb.server.hooks import setowner_after_add_entity
                self.repo.hm.unregister_hook(setowner_after_add_entity,
                                             'after_add_entity', '')
                self.deactivate_verification_hooks()
            self.info('executing %s', apc)
            confirm = self.confirm
            execscript_confirm = self.execscript_confirm
            self.confirm = yes
            self.execscript_confirm = yes
            try:
                return self.process_script(apc, funcname, *args, **kwargs)
            finally:
                self.confirm = confirm
                self.execscript_confirm = execscript_confirm
                if self.config.free_wheel:
                    self.repo.hm.register_hook(setowner_after_add_entity,
                                               'after_add_entity', '')
                    self.reactivate_verification_hooks()
    
    # schema synchronization internals ########################################
    
    def _synchronize_permissions(self, ertype):
        """permission synchronization for an entity or relation type"""
        if ertype in ('eid', 'has_text', 'identity'):
            return
        newrschema = self.fs_schema[ertype]
        teid = self.repo.schema[ertype].eid
        if 'update' in newrschema.ACTIONS or newrschema.is_final():
            # entity type
            exprtype = u'ERQLExpression'
        else:
            # relation type
            exprtype = u'RRQLExpression'
        assert teid, ertype
        gm = self.group_mapping()
        confirm = self.verbosity >= 2
        # * remove possibly deprecated permission (eg in the persistent schema
        #   but not in the new schema)
        # * synchronize existing expressions
        # * add new groups/expressions
        for action in newrschema.ACTIONS:
            perm = '%s_permission' % action
            # handle groups
            newgroups = list(newrschema.get_groups(action))
            for geid, gname in self.rqlexec('Any G, GN WHERE T %s G, G name GN, '
                                            'T eid %%(x)s' % perm, {'x': teid}, 'x',
                                            ask_confirm=False):
                if not gname in newgroups:
                    if not confirm or self.confirm('remove %s permission of %s to %s?'
                                                   % (action, ertype, gname)):
                        self.rqlexec('DELETE T %s G WHERE G eid %%(x)s, T eid %s'
                                     % (perm, teid),
                                     {'x': geid}, 'x', ask_confirm=False)
                else:
                    newgroups.remove(gname)
            for gname in newgroups:
                if not confirm or self.confirm('grant %s permission of %s to %s?'
                                               % (action, ertype, gname)):
                    self.rqlexec('SET T %s G WHERE G eid %%(x)s, T eid %s'
                                 % (perm, teid),
                                 {'x': gm[gname]}, 'x', ask_confirm=False)
            # handle rql expressions
            newexprs = dict((expr.expression, expr) for expr in newrschema.get_rqlexprs(action))
            for expreid, expression in self.rqlexec('Any E, EX WHERE T %s E, E expression EX, '
                                                    'T eid %s' % (perm, teid),
                                                    ask_confirm=False):
                if not expression in newexprs:
                    if not confirm or self.confirm('remove %s expression for %s permission of %s?'
                                                   % (expression, action, ertype)):
                        # deleting the relation will delete the expression entity
                        self.rqlexec('DELETE T %s E WHERE E eid %%(x)s, T eid %s'
                                     % (perm, teid),
                                     {'x': expreid}, 'x', ask_confirm=False)
                else:
                    newexprs.pop(expression)
            for expression in newexprs.values():
                expr = expression.expression
                if not confirm or self.confirm('add %s expression for %s permission of %s?'
                                               % (expr, action, ertype)):
                    self.rqlexec('INSERT RQLExpression X: X exprtype %%(exprtype)s, '
                                 'X expression %%(expr)s, X mainvars %%(vars)s, T %s X '
                                 'WHERE T eid %%(x)s' % perm,
                                 {'expr': expr, 'exprtype': exprtype,
                                  'vars': expression.mainvars, 'x': teid}, 'x',
                                 ask_confirm=False)
        
    def _synchronize_rschema(self, rtype, syncrdefs=True, syncperms=True):
        """synchronize properties of the persistent relation schema against its
        current definition:
        
        * description
        * symetric, meta
        * inlined
        * relation definitions if `syncrdefs`
        * permissions if `syncperms`
        
        physical schema changes should be handled by repository's schema hooks
        """
        rtype = str(rtype)
        if rtype in self._synchronized:
            return
        self._synchronized.add(rtype)
        rschema = self.fs_schema.rschema(rtype)
        self.rqlexecall(ss.updaterschema2rql(rschema),
                        ask_confirm=self.verbosity>=2)
        reporschema = self.repo.schema.rschema(rtype)
        if syncrdefs:
            for subj, obj in rschema.iter_rdefs():
                if not reporschema.has_rdef(subj, obj):
                    continue
                self._synchronize_rdef_schema(subj, rschema, obj)
        if syncperms:
            self._synchronize_permissions(rtype)
                
    def _synchronize_eschema(self, etype, syncperms=True):
        """synchronize properties of the persistent entity schema against
        its current definition:
        
        * description
        * internationalizable, fulltextindexed, indexed, meta
        * relations from/to this entity
        * permissions if `syncperms`
        """
        etype = str(etype)
        if etype in self._synchronized:
            return
        self._synchronized.add(etype)
        repoeschema = self.repo.schema.eschema(etype)
        try:
            eschema = self.fs_schema.eschema(etype)
        except KeyError:
            return
        repospschema = repoeschema.specializes()
        espschema = eschema.specializes()
        if repospschema and not espschema:
            self.rqlexec('DELETE X specializes Y WHERE X is CWEType, X name %(x)s',
                         {'x': str(repoeschema)})
        elif not repospschema and espschema:
            self.rqlexec('SET X specializes Y WHERE X is CWEType, X name %(x)s, '
                         'Y is CWEType, Y name %(y)s',
                         {'x': str(repoeschema), 'y': str(espschema)})
        self.rqlexecall(ss.updateeschema2rql(eschema),
                        ask_confirm=self.verbosity >= 2)
        for rschema, targettypes, x in eschema.relation_definitions(True):
            if x == 'subject':
                if not rschema in repoeschema.subject_relations():
                    continue
                subjtypes, objtypes = [etype], targettypes
            else: # x == 'object'
                if not rschema in repoeschema.object_relations():
                    continue
                subjtypes, objtypes = targettypes, [etype]
            self._synchronize_rschema(rschema, syncperms=syncperms,
                                      syncrdefs=False)
            reporschema = self.repo.schema.rschema(rschema)
            for subj in subjtypes:
                for obj in objtypes:
                    if not reporschema.has_rdef(subj, obj):
                        continue
                    self._synchronize_rdef_schema(subj, rschema, obj)
        if syncperms:
            self._synchronize_permissions(etype)

    def _synchronize_rdef_schema(self, subjtype, rtype, objtype):
        """synchronize properties of the persistent relation definition schema
        against its current definition:
        * order and other properties
        * constraints
        """
        subjtype, objtype = str(subjtype), str(objtype)
        rschema = self.fs_schema.rschema(rtype)
        reporschema = self.repo.schema.rschema(rschema)
        if (subjtype, rschema, objtype) in self._synchronized:
            return
        self._synchronized.add((subjtype, rschema, objtype))
        if rschema.symetric:
            self._synchronized.add((objtype, rschema, subjtype))
        confirm = self.verbosity >= 2
        # properties
        self.rqlexecall(ss.updaterdef2rql(rschema, subjtype, objtype),
                        ask_confirm=confirm)
        # constraints
        newconstraints = list(rschema.rproperty(subjtype, objtype, 'constraints'))
        # 1. remove old constraints and update constraints of the same type
        # NOTE: don't use rschema.constraint_by_type because it may be
        #       out of sync with newconstraints when multiple
        #       constraints of the same type are used
        for cstr in reporschema.rproperty(subjtype, objtype, 'constraints'):
            for newcstr in newconstraints:
                if newcstr.type() == cstr.type():
                    break
            else:
                newcstr = None
            if newcstr is None:
                self.rqlexec('DELETE X constrained_by C WHERE C eid %(x)s',
                             {'x': cstr.eid}, 'x',
                             ask_confirm=confirm)
                self.rqlexec('DELETE CWConstraint C WHERE C eid %(x)s',
                             {'x': cstr.eid}, 'x',
                             ask_confirm=confirm)
            else:
                newconstraints.remove(newcstr)
                values = {'x': cstr.eid,
                          'v': unicode(newcstr.serialize())}
                self.rqlexec('SET X value %(v)s WHERE X eid %(x)s',
                             values, 'x', ask_confirm=confirm)
        # 2. add new constraints
        for newcstr in newconstraints:
            self.rqlexecall(ss.constraint2rql(rschema, subjtype, objtype,
                                              newcstr),
                            ask_confirm=confirm)
            
    # base actions ############################################################

    def checkpoint(self):
        """checkpoint action"""
        if self.confirm('commit now ?', shell=False):
            self.commit()

    def cmd_add_cube(self, cube, update_database=True):
        self.cmd_add_cubes( (cube,), update_database)
    
    def cmd_add_cubes(self, cubes, update_database=True):
        """update_database is telling if the database schema should be updated
        or if only the relevant eproperty should be inserted (for the case where
        a cube has been extracted from an existing application, so the
        cube schema is already in there)
        """
        newcubes = super(ServerMigrationHelper, self).cmd_add_cubes(cubes)
        if not newcubes:
            return
        for pack in newcubes:
            self.cmd_set_property('system.version.'+pack,
                                  self.config.cube_version(pack))
        if not update_database:
            self.commit()
            return
        newcubes_schema = self.config.load_schema(construction_mode='non-strict')
        new = set()
        # execute pre-create files
        for pack in reversed(newcubes):
            self.exec_event_script('precreate', self.config.cube_dir(pack))
        # add new entity and relation types
        for rschema in newcubes_schema.relations():
            if not rschema in self.repo.schema:
                self.cmd_add_relation_type(rschema.type)
                new.add(rschema.type)
        for eschema in newcubes_schema.entities():
            if not eschema in self.repo.schema:
                self.cmd_add_entity_type(eschema.type)
                new.add(eschema.type)
        # check if attributes has been added to existing entities
        for rschema in newcubes_schema.relations():
            existingschema = self.repo.schema.rschema(rschema.type)
            for (fromtype, totype) in rschema.iter_rdefs():
                if existingschema.has_rdef(fromtype, totype):
                    continue
                # check we should actually add the relation definition
                if not (fromtype in new or totype in new or rschema in new):
                    continue
                self.cmd_add_relation_definition(str(fromtype), rschema.type, 
                                                 str(totype))
        # execute post-create files
        for pack in reversed(newcubes):
            self.exec_event_script('postcreate', self.config.cube_dir(pack))
            self.commit()        
                
    def cmd_remove_cube(self, cube):
        removedcubes = super(ServerMigrationHelper, self).cmd_remove_cube(cube)
        if not removedcubes:
            return
        fsschema = self.fs_schema
        removedcubes_schema = self.config.load_schema(construction_mode='non-strict')
        reposchema = self.repo.schema
        # execute pre-remove files
        for pack in reversed(removedcubes):
            self.exec_event_script('preremove', self.config.cube_dir(pack))
        # remove cubes'entity and relation types
        for rschema in fsschema.relations():
            if not rschema in removedcubes_schema and rschema in reposchema:
                self.cmd_drop_relation_type(rschema.type)
        for eschema in fsschema.entities():
            if not eschema in removedcubes_schema and eschema in reposchema:
                self.cmd_drop_entity_type(eschema.type)
        for rschema in fsschema.relations():
            if rschema in removedcubes_schema and rschema in reposchema: 
                # check if attributes/relations has been added to entities from 
                # other cubes
                for fromtype, totype in rschema.iter_rdefs():
                    if not removedcubes_schema[rschema.type].has_rdef(fromtype, totype) and \
                           reposchema[rschema.type].has_rdef(fromtype, totype):
                        self.cmd_drop_relation_definition(
                            str(fromtype), rschema.type, str(totype))
        # execute post-remove files
        for pack in reversed(removedcubes):
            self.exec_event_script('postremove', self.config.cube_dir(pack))
            self.rqlexec('DELETE CWProperty X WHERE X pkey %(pk)s',
                         {'pk': u'system.version.'+pack}, ask_confirm=False)
            self.commit()
            
    # schema migration actions ################################################
    
    def cmd_add_attribute(self, etype, attrname, attrtype=None, commit=True):
        """add a new attribute on the given entity type"""
        if attrtype is None:
            rschema = self.fs_schema.rschema(attrname)
            attrtype = rschema.objects(etype)[0]
        self.cmd_add_relation_definition(etype, attrname, attrtype, commit=commit)
        
    def cmd_drop_attribute(self, etype, attrname, commit=True):
        """drop an existing attribute from the given entity type
        
        `attrname` is a string giving the name of the attribute to drop
        """
        rschema = self.repo.schema.rschema(attrname)
        attrtype = rschema.objects(etype)[0]
        self.cmd_drop_relation_definition(etype, attrname, attrtype, commit=commit)

    def cmd_rename_attribute(self, etype, oldname, newname, commit=True):
        """rename an existing attribute of the given entity type
        
        `oldname` is a string giving the name of the existing attribute
        `newname` is a string giving the name of the renamed attribute
        """
        eschema = self.fs_schema.eschema(etype)
        attrtype = eschema.destination(newname)
        # have to commit this first step anyway to get the definition
        # actually in the schema
        self.cmd_add_attribute(etype, newname, attrtype, commit=True)
        # skipp NULL values if the attribute is required
        rql = 'SET X %s VAL WHERE X is %s, X %s VAL' % (newname, etype, oldname)
        card = eschema.rproperty(newname, 'cardinality')[0]
        if card == '1':
            rql += ', NOT X %s NULL' % oldname
        self.rqlexec(rql, ask_confirm=self.verbosity>=2)
        self.cmd_drop_attribute(etype, oldname, commit=commit)
            
    def cmd_add_entity_type(self, etype, auto=True, commit=True):
        """register a new entity type
        
        in auto mode, automatically register entity's relation where the
        targeted type is known
        """
        applschema = self.repo.schema
        if etype in applschema:
            eschema = applschema[etype]
            if eschema.is_final():
                applschema.del_entity_type(etype)
        else:
            eschema = self.fs_schema.eschema(etype)
        confirm = self.verbosity >= 2
        # register the entity into CWEType
        self.rqlexecall(ss.eschema2rql(eschema), ask_confirm=confirm)
        # add specializes relation if needed
        self.rqlexecall(ss.eschemaspecialize2rql(eschema), ask_confirm=confirm)
        # register groups / permissions for the entity
        self.rqlexecall(ss.erperms2rql(eschema, self.group_mapping()),
                        ask_confirm=confirm)
        # register entity's attributes
        for rschema, attrschema in eschema.attribute_definitions():
            # ignore those meta relations, they will be automatically added
            if rschema.type in ('eid', 'creation_date', 'modification_date'):
                continue
            if not rschema.type in applschema:
                # need to add the relation type and to commit to get it
                # actually in the schema
                self.cmd_add_relation_type(rschema.type, False, commit=True)
            # register relation definition
            self.rqlexecall(ss.rdef2rql(rschema, etype, attrschema.type),
                            ask_confirm=confirm)
        if auto:
            # we have commit here to get relation types actually in the schema
            self.commit()
            added = []
            for rschema in eschema.subject_relations():
                # attribute relation have already been processed and
                # 'owned_by'/'created_by' will be automatically added
                if rschema.final or rschema.type in ('owned_by', 'created_by', 'is', 'is_instance_of'): 
                    continue
                rtypeadded = rschema.type in applschema
                for targetschema in rschema.objects(etype):
                    # ignore relations where the targeted type is not in the
                    # current application schema
                    targettype = targetschema.type
                    if not targettype in applschema and targettype != etype:
                        continue
                    if not rtypeadded:
                        # need to add the relation type and to commit to get it
                        # actually in the schema
                        added.append(rschema.type)
                        self.cmd_add_relation_type(rschema.type, False, commit=True)
                        rtypeadded = True
                    # register relation definition
                    # remember this two avoid adding twice non symetric relation
                    # such as "Emailthread forked_from Emailthread"
                    added.append((etype, rschema.type, targettype))
                    self.rqlexecall(ss.rdef2rql(rschema, etype, targettype),
                                    ask_confirm=confirm)
            for rschema in eschema.object_relations():
                rtypeadded = rschema.type in applschema or rschema.type in added
                for targetschema in rschema.subjects(etype):
                    # ignore relations where the targeted type is not in the
                    # current application schema
                    targettype = targetschema.type
                    # don't check targettype != etype since in this case the
                    # relation has already been added as a subject relation
                    if not targettype in applschema:
                        continue
                    if not rtypeadded:
                        # need to add the relation type and to commit to get it
                        # actually in the schema
                        self.cmd_add_relation_type(rschema.type, False, commit=True)
                        rtypeadded = True
                    elif (targettype, rschema.type, etype) in added:
                        continue
                    # register relation definition
                    self.rqlexecall(ss.rdef2rql(rschema, targettype, etype),
                                    ask_confirm=confirm)
        if commit:
            self.commit()
                
    def cmd_drop_entity_type(self, etype, commit=True):
        """unregister an existing entity type
        
        This will trigger deletion of necessary relation types and definitions
        """
        # XXX what if we delete an entity type which is specialized by other types
        # unregister the entity from CWEType
        self.rqlexec('DELETE CWEType X WHERE X name %(etype)s', {'etype': etype},
                     ask_confirm=self.verbosity>=2)
        if commit:
            self.commit()

    def cmd_rename_entity_type(self, oldname, newname, commit=True):
        """rename an existing entity type in the persistent schema
        
        `oldname` is a string giving the name of the existing entity type
        `newname` is a string giving the name of the renamed entity type
        """
        self.rqlexec('SET ET name %(newname)s WHERE ET is CWEType, ET name %(oldname)s',
                     {'newname' : unicode(newname), 'oldname' : oldname})
        if commit:
            self.commit()
        
    def cmd_add_relation_type(self, rtype, addrdef=True, commit=True):
        """register a new relation type named `rtype`, as described in the
        schema description file.

        `addrdef` is a boolean value; when True, it will also add all relations
        of the type just added found in the schema definition file. Note that it
        implies an intermediate "commit" which commits the relation type
        creation (but not the relation definitions themselves, for which
        committing depends on the `commit` argument value).
        
        """
        rschema = self.fs_schema.rschema(rtype)
        # register the relation into CWRType and insert necessary relation
        # definitions
        self.rqlexecall(ss.rschema2rql(rschema, addrdef=False),
                        ask_confirm=self.verbosity>=2)
        # register groups / permissions for the relation
        self.rqlexecall(ss.erperms2rql(rschema, self.group_mapping()),
                        ask_confirm=self.verbosity>=2)
        if addrdef:
            self.commit()
            self.rqlexecall(ss.rdef2rql(rschema),
                            ask_confirm=self.verbosity>=2)
        if commit:
            self.commit()
        
    def cmd_drop_relation_type(self, rtype, commit=True):
        """unregister an existing relation type"""
        # unregister the relation from CWRType
        self.rqlexec('DELETE CWRType X WHERE X name %r' % rtype,
                     ask_confirm=self.verbosity>=2)
        if commit:
            self.commit()
        
    def cmd_rename_relation(self, oldname, newname, commit=True):
        """rename an existing relation
        
        `oldname` is a string giving the name of the existing relation
        `newname` is a string giving the name of the renamed relation
        """
        self.cmd_add_relation_type(newname, commit=True)
        self.rqlexec('SET X %s Y WHERE X %s Y' % (newname, oldname),
                     ask_confirm=self.verbosity>=2)
        self.cmd_drop_relation_type(oldname, commit=commit)

    def cmd_add_relation_definition(self, subjtype, rtype, objtype, commit=True):
        """register a new relation definition, from its definition found in the
        schema definition file
        """
        rschema = self.fs_schema.rschema(rtype)
        if not rtype in self.repo.schema:
            self.cmd_add_relation_type(rtype, addrdef=False, commit=True)
        self.rqlexecall(ss.rdef2rql(rschema, subjtype, objtype),
                        ask_confirm=self.verbosity>=2)
        if commit:
            self.commit()
        
    def cmd_drop_relation_definition(self, subjtype, rtype, objtype, commit=True):
        """unregister an existing relation definition"""
        rschema = self.repo.schema.rschema(rtype)
        # unregister the definition from CWAttribute or CWRelation
        if rschema.is_final():
            etype = 'CWAttribute'
        else:
            etype = 'CWRelation'
        rql = ('DELETE %s X WHERE X from_entity FE, FE name "%s",'
               'X relation_type RT, RT name "%s", X to_entity TE, TE name "%s"')
        self.rqlexec(rql % (etype, subjtype, rtype, objtype),
                     ask_confirm=self.verbosity>=2)
        if commit:
            self.commit()
        
    def cmd_sync_schema_props_perms(self, ertype=None, syncperms=True,
                                    syncprops=True, syncrdefs=True, commit=True):
        """synchronize the persistent schema against the current definition
        schema.
        
        It will synch common stuff between the definition schema and the
        actual persistent schema, it won't add/remove any entity or relation.
        """
        assert syncperms or syncprops, 'nothing to do'
        if ertype is not None:
            if isinstance(ertype, (tuple, list)):
                assert len(ertype) == 3, 'not a relation definition'
                assert syncprops, 'can\'t update permission for a relation definition'
                self._synchronize_rdef_schema(*ertype)
            elif syncprops:
                erschema = self.repo.schema[ertype]
                if isinstance(erschema, CubicWebRelationSchema):
                    self._synchronize_rschema(erschema, syncperms=syncperms,
                                              syncrdefs=syncrdefs)
                else:
                    self._synchronize_eschema(erschema, syncperms=syncperms)
            else:
                self._synchronize_permissions(ertype)
        else:
            for etype in self.repo.schema.entities():
                if syncprops:
                    self._synchronize_eschema(etype, syncperms=syncperms)
                else:
                    self._synchronize_permissions(etype)
        if commit:
            self.commit()
                
    def cmd_change_relation_props(self, subjtype, rtype, objtype,
                                  commit=True, **kwargs):
        """change some properties of a relation definition

        you usually want to use sync_schema_props_perms instead.
        """
        assert kwargs
        restriction = []
        if subjtype and subjtype != 'Any':
            restriction.append('X from_entity FE, FE name "%s"' % subjtype)
        if objtype and objtype != 'Any':
            restriction.append('X to_entity TE, TE name "%s"' % objtype)
        if rtype and rtype != 'Any':
            restriction.append('X relation_type RT, RT name "%s"' % rtype)
        assert restriction
        values = []
        for k, v in kwargs.items():
            values.append('X %s %%(%s)s' % (k, k))
            if isinstance(v, str):
                kwargs[k] = unicode(v)
        rql = 'SET %s WHERE %s' % (','.join(values), ','.join(restriction))
        self.rqlexec(rql, kwargs, ask_confirm=self.verbosity>=2)
        if commit:
            self.commit()

    def cmd_set_size_constraint(self, etype, rtype, size, commit=True):
        """set change size constraint of a string attribute

        if size is None any size constraint will be removed.
        
        you usually want to use sync_schema_props_perms instead.        
        """
        oldvalue = None
        for constr in self.repo.schema.eschema(etype).constraints(rtype):
            if isinstance(constr, SizeConstraint):
                oldvalue = constr.max
        if oldvalue == size:
            return
        if oldvalue is None and not size is None:
            ceid = self.rqlexec('INSERT CWConstraint C: C value %(v)s, C cstrtype CT '
                                'WHERE CT name "SizeConstraint"',
                                {'v': SizeConstraint(size).serialize()},
                                ask_confirm=self.verbosity>=2)[0][0]
            self.rqlexec('SET X constrained_by C WHERE X from_entity S, X relation_type R, '
                         'S name "%s", R name "%s", C eid %s' % (etype, rtype, ceid),
                         ask_confirm=self.verbosity>=2)
        elif not oldvalue is None:
            if not size is None:
                self.rqlexec('SET C value %%(v)s WHERE X from_entity S, X relation_type R,'
                             'X constrained_by C, C cstrtype CT, CT name "SizeConstraint",'
                             'S name "%s", R name "%s"' % (etype, rtype),
                             {'v': unicode(SizeConstraint(size).serialize())},
                             ask_confirm=self.verbosity>=2)
            else:
                self.rqlexec('DELETE X constrained_by C WHERE X from_entity S, X relation_type R,'
                             'X constrained_by C, C cstrtype CT, CT name "SizeConstraint",'
                             'S name "%s", R name "%s"' % (etype, rtype),
                             ask_confirm=self.verbosity>=2)
                # cleanup unused constraints
                self.rqlexec('DELETE CWConstraint C WHERE NOT X constrained_by C')
        if commit:
            self.commit()

    @obsolete('use sync_schema_props_perms(ertype, syncprops=False)')
    def cmd_synchronize_permissions(self, ertype, commit=True):
        self.cmd_sync_schema_props_perms(ertype, syncprops=False, commit=commit)
    
    # Workflows handling ######################################################
    
    def cmd_add_state(self, name, stateof, initial=False, commit=False, **kwargs):
        """method to ease workflow definition: add a state for one or more
        entity type(s)
        """
        stateeid = self.cmd_add_entity('State', name=name, **kwargs)
        if not isinstance(stateof, (list, tuple)):
            stateof = (stateof,)
        for etype in stateof:
            # XXX ensure etype validity
            self.rqlexec('SET X state_of Y WHERE X eid %(x)s, Y name %(et)s',
                         {'x': stateeid, 'et': etype}, 'x', ask_confirm=False)
            if initial:
                self.rqlexec('SET ET initial_state S WHERE ET name %(et)s, S eid %(x)s',
                             {'x': stateeid, 'et': etype}, 'x', ask_confirm=False)
        if commit:
            self.commit()
        return stateeid
    
    def cmd_add_transition(self, name, transitionof, fromstates, tostate,
                           requiredgroups=(), conditions=(), commit=False, **kwargs):
        """method to ease workflow definition: add a transition for one or more
        entity type(s), from one or more state and to a single state
        """
        treid = self.cmd_add_entity('Transition', name=name, **kwargs)
        if not isinstance(transitionof, (list, tuple)):
            transitionof = (transitionof,)
        for etype in transitionof:
            # XXX ensure etype validity
            self.rqlexec('SET X transition_of Y WHERE X eid %(x)s, Y name %(et)s',
                         {'x': treid, 'et': etype}, 'x', ask_confirm=False)
        for stateeid in fromstates:
            self.rqlexec('SET X allowed_transition Y WHERE X eid %(x)s, Y eid %(y)s',
                         {'x': stateeid, 'y': treid}, 'x', ask_confirm=False)
        self.rqlexec('SET X destination_state Y WHERE X eid %(x)s, Y eid %(y)s',
                     {'x': treid, 'y': tostate}, 'x', ask_confirm=False)
        self.cmd_set_transition_permissions(treid, requiredgroups, conditions,
                                            reset=False)
        if commit:
            self.commit()
        return treid

    def cmd_set_transition_permissions(self, treid,
                                       requiredgroups=(), conditions=(),
                                       reset=True, commit=False):
        """set or add (if `reset` is False) groups and conditions for a
        transition
        """
        if reset:
            self.rqlexec('DELETE T require_group G WHERE T eid %(x)s',
                         {'x': treid}, 'x', ask_confirm=False)
            self.rqlexec('DELETE T condition R WHERE T eid %(x)s',
                         {'x': treid}, 'x', ask_confirm=False)
        for gname in requiredgroups:
            ### XXX ensure gname validity
            self.rqlexec('SET T require_group G WHERE T eid %(x)s, G name %(gn)s',
                         {'x': treid, 'gn': gname}, 'x', ask_confirm=False)
        if isinstance(conditions, basestring):
            conditions = (conditions,)
        for expr in conditions:
            if isinstance(expr, str):
                expr = unicode(expr)
            self.rqlexec('INSERT RQLExpression X: X exprtype "ERQLExpression", '
                         'X expression %(expr)s, T condition X '
                         'WHERE T eid %(x)s',
                         {'x': treid, 'expr': expr}, 'x', ask_confirm=False)
        if commit:
            self.commit()

    def cmd_set_state(self, eid, statename, commit=False):
        self.session.set_pool() # ensure pool is set
        entity = self.session.eid_rset(eid).get_entity(0, 0)
        entity.change_state(entity.wf_state(statename).eid)
        if commit:
            self.commit()
        
    # CWProperty handling ######################################################

    def cmd_property_value(self, pkey):
        rql = 'Any V WHERE X is CWProperty, X pkey %(k)s, X value V'
        rset = self.rqlexec(rql, {'k': pkey}, ask_confirm=False)
        return rset[0][0]

    def cmd_set_property(self, pkey, value):
        value = unicode(value)
        try:
            prop = self.rqlexec('CWProperty X WHERE X pkey %(k)s', {'k': pkey},
                                ask_confirm=False).get_entity(0, 0)
        except:
            self.cmd_add_entity('CWProperty', pkey=unicode(pkey), value=value)
        else:
            self.rqlexec('SET X value %(v)s WHERE X pkey %(k)s',
                         {'k': pkey, 'v': value}, ask_confirm=False)

    # other data migration commands ###########################################
        
    def cmd_add_entity(self, etype, *args, **kwargs):
        """add a new entity of the given type"""
        rql = 'INSERT %s X' % etype
        relations = []
        restrictions = []
        for rtype, rvar in args:
            relations.append('X %s %s' % (rtype, rvar))
            restrictions.append('%s eid %s' % (rvar, kwargs.pop(rvar)))
        commit = kwargs.pop('commit', False)
        for attr in kwargs:
            relations.append('X %s %%(%s)s' % (attr, attr))
        if relations:
            rql = '%s: %s' % (rql, ', '.join(relations))
        if restrictions:
            rql = '%s WHERE %s' % (rql, ', '.join(restrictions))
        eid = self.rqlexec(rql, kwargs, ask_confirm=self.verbosity>=2).rows[0][0]
        if commit:
            self.commit()
        return eid
    
    def sqlexec(self, sql, args=None, ask_confirm=True):
        """execute the given sql if confirmed
        
        should only be used for low level stuff undoable with existing higher
        level actions
        """
        if not ask_confirm or self.confirm('execute sql: %s ?' % sql):
            self.session.set_pool() # ensure pool is set
            try:
                cu = self.session.system_sql(sql, args)
            except:
                ex = sys.exc_info()[1]
                if self.confirm('error: %s\nabort?' % ex):
                    raise
                return
            try:
                return cu.fetchall()
            except:
                # no result to fetch
                return
    
    def rqlexec(self, rql, kwargs=None, cachekey=None, ask_confirm=True):
        """rql action"""
        if not isinstance(rql, (tuple, list)):
            rql = ( (rql, kwargs), )
        res = None
        for rql, kwargs in rql:
            if kwargs:
                msg = '%s (%s)' % (rql, kwargs)
            else:
                msg = rql
            if not ask_confirm or self.confirm('execute rql: %s ?' % msg):
                try:
                    res = self.rqlcursor.execute(rql, kwargs, cachekey)
                except Exception, ex:
                    if self.confirm('error: %s\nabort?' % ex):
                        raise
        return res

    def rqliter(self, rql, kwargs=None, ask_confirm=True):
        return ForRqlIterator(self, rql, None, ask_confirm)

    def cmd_deactivate_verification_hooks(self):
        self.repo.hm.deactivate_verification_hooks()

    def cmd_reactivate_verification_hooks(self):
        self.repo.hm.reactivate_verification_hooks()
        
    # broken db commands ######################################################

    def cmd_change_attribute_type(self, etype, attr, newtype, commit=True):
        """low level method to change the type of an entity attribute. This is
        a quick hack which has some drawback:
        * only works when the old type can be changed to the new type by the
          underlying rdbms (eg using ALTER TABLE)
        * the actual schema won't be updated until next startup
        """
        rschema = self.repo.schema.rschema(attr)
        oldtype = rschema.objects(etype)[0]
        rdefeid = rschema.rproperty(etype, oldtype, 'eid')
        sql = ("UPDATE CWAttribute "
               "SET to_entity=(SELECT eid FROM CWEType WHERE name='%s')"
               "WHERE eid=%s") % (newtype, rdefeid)
        self.sqlexec(sql, ask_confirm=False)
        dbhelper = self.repo.system_source.dbhelper
        sqltype = dbhelper.TYPE_MAPPING[newtype]
        sql = 'ALTER TABLE %s ALTER COLUMN %s TYPE %s' % (etype, attr, sqltype)
        self.sqlexec(sql, ask_confirm=False)
        if commit:
            self.commit()
        
    def cmd_add_entity_type_table(self, etype, commit=True):
        """low level method to create the sql table for an existing entity.
        This may be useful on accidental desync between the repository schema
        and a sql database
        """
        dbhelper = self.repo.system_source.dbhelper
        tablesql = eschema2sql(dbhelper, self.repo.schema.eschema(etype),
                               prefix=SQL_PREFIX)
        for sql in tablesql.split(';'):
            if sql.strip():
                self.sqlexec(sql)
        if commit:
            self.commit()
            
    def cmd_add_relation_type_table(self, rtype, commit=True):
        """low level method to create the sql table for an existing relation.
        This may be useful on accidental desync between the repository schema
        and a sql database
        """
        dbhelper = self.repo.system_source.dbhelper
        tablesql = rschema2sql(dbhelper, self.repo.schema.rschema(rtype))
        for sql in tablesql.split(';'):
            if sql.strip():
                self.sqlexec(sql)
        if commit:
            self.commit()
            

class ForRqlIterator:
    """specific rql iterator to make the loop skipable"""
    def __init__(self, helper, rql, kwargs, ask_confirm):
        self._h = helper
        self.rql = rql
        self.kwargs = kwargs
        self.ask_confirm = ask_confirm
        self._rsetit = None
        
    def __iter__(self):
        return self
    
    def next(self):
        if self._rsetit is not None:
            return self._rsetit.next()
        rql, kwargs = self.rql, self.kwargs
        if kwargs:
            msg = '%s (%s)' % (rql, kwargs)
        else:
            msg = rql
        if self.ask_confirm:
            if not self._h.confirm('execute rql: %s ?' % msg):
                raise StopIteration
        try:
            rset = self._h.rqlcursor.execute(rql, kwargs)
        except Exception, ex:
            if self._h.confirm('error: %s\nabort?' % ex):
                raise
            else:
                raise StopIteration
        self._rsetit = iter(rset)
        return self._rsetit.next()<|MERGE_RESOLUTION|>--- conflicted
+++ resolved
@@ -40,45 +40,7 @@
 except ImportError: # LAX
     pass
 
-<<<<<<< HEAD
-=======
-def set_sql_prefix(prefix):
-    """3.1.5 migration function: allow to unset/reset SQL_PREFIX"""
-    for module in ('checkintegrity', 'migractions', 'schemahooks',
-                   'sources.rql2sql', 'sources.native'):
-        try:
-            sys.modules['cubicweb.server.%s' % module].SQL_PREFIX = prefix
-            print 'changed SQL_PREFIX for %s' % module
-        except KeyError:
-            pass
-        
-def update_database(repo):
-    """3.1.3 migration function: update database schema by adding SQL_PREFIX to
-    entity type tables and columns
-    """
-    pool = repo._get_pool()
-    source = repo.system_source
-    sqlcu = pool['system']
-    for etype in repo.schema.entities():
-        if etype.is_final():
-            continue
-        try:
-            sqlcu.execute('ALTER TABLE %s RENAME TO cw_%s' % (etype, etype))
-            print 'renamed %s table' % etype
-        except:
-            pass
-        for rschema in etype.subject_relations():
-            if rschema == 'has_text':
-                continue
-            if rschema.is_final() or rschema.inlined:
-                sqlcu.execute('ALTER TABLE cw_%s RENAME %s TO cw_%s'
-                              % (etype, rschema, rschema))
-                print 'renamed %s.%s column' % (etype, rschema)
-    pool.commit()
-    repo._free_pool(pool)
-
->>>>>>> 6371ec84
-        
+
 class ServerMigrationHelper(MigrationHelper):
     """specific migration helper for server side  migration scripts,
     providind actions related to schema/data migration
@@ -105,11 +67,11 @@
     def repo_connect(self):
         self.repo = get_repository(method='inmemory', config=self.config)
         return self.repo
-    
+
     def shutdown(self):
         if self.repo is not None:
             self.repo.shutdown()
-        
+
     def rewrite_vcconfiguration(self):
         """write current installed versions (of cubicweb software
         and of each used cube) into the database
@@ -119,7 +81,7 @@
             pkgversion = self.config.cube_version(pkg)
             self.cmd_set_property('system.version.%s' % pkg.lower(), pkgversion)
         self.commit()
-        
+
     def backup_database(self, backupfile=None, askconfirm=True):
         config = self.config
         source = config.sources()['system']
@@ -151,7 +113,7 @@
                 print 'database backup:', backupfile
                 restrict_perms_to_user(backupfile, self.info)
                 break
-        
+
     def restore_database(self, backupfile, drop=True):
         config = self.config
         source = config.sources()['system']
@@ -177,7 +139,7 @@
                     else:
                         break
             print 'database restored'
-        
+
     def migrate(self, vcconf, toupgrade, options):
         if not options.fs_only:
             if options.backup_db is None:
@@ -185,7 +147,7 @@
             elif options.backup_db:
                 self.backup_database(askconfirm=False)
         super(ServerMigrationHelper, self).migrate(vcconf, toupgrade, options)
-    
+
     def process_script(self, migrscript, funcname=None, *args, **kwargs):
         """execute a migration script
         in interactive mode,  display the migration script path, ask for
@@ -197,7 +159,7 @@
         else:
             return super(ServerMigrationHelper, self).process_script(
                 migrscript, funcname, *args, **kwargs)
-        
+
     @property
     def cnx(self):
         """lazy connection"""
@@ -232,7 +194,7 @@
     @property
     def session(self):
         return self.repo._get_session(self.cnx.sessionid)
-    
+
     @property
     @cached
     def rqlcursor(self):
@@ -241,15 +203,15 @@
         # some query while no pool is set on the session (eg on entity attribute
         # access for instance)
         return self.cnx.cursor()
-    
+
     def commit(self):
         if hasattr(self, '_cnx'):
             self._cnx.commit()
-            
+
     def rollback(self):
         if hasattr(self, '_cnx'):
             self._cnx.rollback()
-                   
+
     def rqlexecall(self, rqliter, cachekey=None, ask_confirm=True):
         for rql, kwargs in rqliter:
             self.rqlexec(rql, kwargs, cachekey, ask_confirm)
@@ -276,9 +238,9 @@
     def group_mapping(self):
         """cached group mapping"""
         return ss.group_mapping(self.rqlcursor)
-        
+
     def exec_event_script(self, event, cubepath=None, funcname=None,
-                          *args, **kwargs):            
+                          *args, **kwargs):
         if cubepath:
             apc = join(cubepath, 'migration', '%s.py' % event)
         else:
@@ -303,9 +265,9 @@
                     self.repo.hm.register_hook(setowner_after_add_entity,
                                                'after_add_entity', '')
                     self.reactivate_verification_hooks()
-    
+
     # schema synchronization internals ########################################
-    
+
     def _synchronize_permissions(self, ertype):
         """permission synchronization for an entity or relation type"""
         if ertype in ('eid', 'has_text', 'identity'):
@@ -370,17 +332,17 @@
                                  {'expr': expr, 'exprtype': exprtype,
                                   'vars': expression.mainvars, 'x': teid}, 'x',
                                  ask_confirm=False)
-        
+
     def _synchronize_rschema(self, rtype, syncrdefs=True, syncperms=True):
         """synchronize properties of the persistent relation schema against its
         current definition:
-        
+
         * description
         * symetric, meta
         * inlined
         * relation definitions if `syncrdefs`
         * permissions if `syncperms`
-        
+
         physical schema changes should be handled by repository's schema hooks
         """
         rtype = str(rtype)
@@ -398,11 +360,11 @@
                 self._synchronize_rdef_schema(subj, rschema, obj)
         if syncperms:
             self._synchronize_permissions(rtype)
-                
+
     def _synchronize_eschema(self, etype, syncperms=True):
         """synchronize properties of the persistent entity schema against
         its current definition:
-        
+
         * description
         * internationalizable, fulltextindexed, indexed, meta
         * relations from/to this entity
@@ -496,7 +458,7 @@
             self.rqlexecall(ss.constraint2rql(rschema, subjtype, objtype,
                                               newcstr),
                             ask_confirm=confirm)
-            
+
     # base actions ############################################################
 
     def checkpoint(self):
@@ -506,7 +468,7 @@
 
     def cmd_add_cube(self, cube, update_database=True):
         self.cmd_add_cubes( (cube,), update_database)
-    
+
     def cmd_add_cubes(self, cubes, update_database=True):
         """update_database is telling if the database schema should be updated
         or if only the relevant eproperty should be inserted (for the case where
@@ -545,13 +507,13 @@
                 # check we should actually add the relation definition
                 if not (fromtype in new or totype in new or rschema in new):
                     continue
-                self.cmd_add_relation_definition(str(fromtype), rschema.type, 
+                self.cmd_add_relation_definition(str(fromtype), rschema.type,
                                                  str(totype))
         # execute post-create files
         for pack in reversed(newcubes):
             self.exec_event_script('postcreate', self.config.cube_dir(pack))
-            self.commit()        
-                
+            self.commit()
+
     def cmd_remove_cube(self, cube):
         removedcubes = super(ServerMigrationHelper, self).cmd_remove_cube(cube)
         if not removedcubes:
@@ -570,8 +532,8 @@
             if not eschema in removedcubes_schema and eschema in reposchema:
                 self.cmd_drop_entity_type(eschema.type)
         for rschema in fsschema.relations():
-            if rschema in removedcubes_schema and rschema in reposchema: 
-                # check if attributes/relations has been added to entities from 
+            if rschema in removedcubes_schema and rschema in reposchema:
+                # check if attributes/relations has been added to entities from
                 # other cubes
                 for fromtype, totype in rschema.iter_rdefs():
                     if not removedcubes_schema[rschema.type].has_rdef(fromtype, totype) and \
@@ -584,19 +546,19 @@
             self.rqlexec('DELETE CWProperty X WHERE X pkey %(pk)s',
                          {'pk': u'system.version.'+pack}, ask_confirm=False)
             self.commit()
-            
+
     # schema migration actions ################################################
-    
+
     def cmd_add_attribute(self, etype, attrname, attrtype=None, commit=True):
         """add a new attribute on the given entity type"""
         if attrtype is None:
             rschema = self.fs_schema.rschema(attrname)
             attrtype = rschema.objects(etype)[0]
         self.cmd_add_relation_definition(etype, attrname, attrtype, commit=commit)
-        
+
     def cmd_drop_attribute(self, etype, attrname, commit=True):
         """drop an existing attribute from the given entity type
-        
+
         `attrname` is a string giving the name of the attribute to drop
         """
         rschema = self.repo.schema.rschema(attrname)
@@ -605,7 +567,7 @@
 
     def cmd_rename_attribute(self, etype, oldname, newname, commit=True):
         """rename an existing attribute of the given entity type
-        
+
         `oldname` is a string giving the name of the existing attribute
         `newname` is a string giving the name of the renamed attribute
         """
@@ -621,10 +583,10 @@
             rql += ', NOT X %s NULL' % oldname
         self.rqlexec(rql, ask_confirm=self.verbosity>=2)
         self.cmd_drop_attribute(etype, oldname, commit=commit)
-            
+
     def cmd_add_entity_type(self, etype, auto=True, commit=True):
         """register a new entity type
-        
+
         in auto mode, automatically register entity's relation where the
         targeted type is known
         """
@@ -662,7 +624,7 @@
             for rschema in eschema.subject_relations():
                 # attribute relation have already been processed and
                 # 'owned_by'/'created_by' will be automatically added
-                if rschema.final or rschema.type in ('owned_by', 'created_by', 'is', 'is_instance_of'): 
+                if rschema.final or rschema.type in ('owned_by', 'created_by', 'is', 'is_instance_of'):
                     continue
                 rtypeadded = rschema.type in applschema
                 for targetschema in rschema.objects(etype):
@@ -705,10 +667,10 @@
                                     ask_confirm=confirm)
         if commit:
             self.commit()
-                
+
     def cmd_drop_entity_type(self, etype, commit=True):
         """unregister an existing entity type
-        
+
         This will trigger deletion of necessary relation types and definitions
         """
         # XXX what if we delete an entity type which is specialized by other types
@@ -720,7 +682,7 @@
 
     def cmd_rename_entity_type(self, oldname, newname, commit=True):
         """rename an existing entity type in the persistent schema
-        
+
         `oldname` is a string giving the name of the existing entity type
         `newname` is a string giving the name of the renamed entity type
         """
@@ -728,7 +690,7 @@
                      {'newname' : unicode(newname), 'oldname' : oldname})
         if commit:
             self.commit()
-        
+
     def cmd_add_relation_type(self, rtype, addrdef=True, commit=True):
         """register a new relation type named `rtype`, as described in the
         schema description file.
@@ -738,7 +700,7 @@
         implies an intermediate "commit" which commits the relation type
         creation (but not the relation definitions themselves, for which
         committing depends on the `commit` argument value).
-        
+
         """
         rschema = self.fs_schema.rschema(rtype)
         # register the relation into CWRType and insert necessary relation
@@ -754,7 +716,7 @@
                             ask_confirm=self.verbosity>=2)
         if commit:
             self.commit()
-        
+
     def cmd_drop_relation_type(self, rtype, commit=True):
         """unregister an existing relation type"""
         # unregister the relation from CWRType
@@ -762,10 +724,10 @@
                      ask_confirm=self.verbosity>=2)
         if commit:
             self.commit()
-        
+
     def cmd_rename_relation(self, oldname, newname, commit=True):
         """rename an existing relation
-        
+
         `oldname` is a string giving the name of the existing relation
         `newname` is a string giving the name of the renamed relation
         """
@@ -785,7 +747,7 @@
                         ask_confirm=self.verbosity>=2)
         if commit:
             self.commit()
-        
+
     def cmd_drop_relation_definition(self, subjtype, rtype, objtype, commit=True):
         """unregister an existing relation definition"""
         rschema = self.repo.schema.rschema(rtype)
@@ -800,12 +762,12 @@
                      ask_confirm=self.verbosity>=2)
         if commit:
             self.commit()
-        
+
     def cmd_sync_schema_props_perms(self, ertype=None, syncperms=True,
                                     syncprops=True, syncrdefs=True, commit=True):
         """synchronize the persistent schema against the current definition
         schema.
-        
+
         It will synch common stuff between the definition schema and the
         actual persistent schema, it won't add/remove any entity or relation.
         """
@@ -832,7 +794,7 @@
                     self._synchronize_permissions(etype)
         if commit:
             self.commit()
-                
+
     def cmd_change_relation_props(self, subjtype, rtype, objtype,
                                   commit=True, **kwargs):
         """change some properties of a relation definition
@@ -862,8 +824,8 @@
         """set change size constraint of a string attribute
 
         if size is None any size constraint will be removed.
-        
-        you usually want to use sync_schema_props_perms instead.        
+
+        you usually want to use sync_schema_props_perms instead.
         """
         oldvalue = None
         for constr in self.repo.schema.eschema(etype).constraints(rtype):
@@ -899,9 +861,9 @@
     @obsolete('use sync_schema_props_perms(ertype, syncprops=False)')
     def cmd_synchronize_permissions(self, ertype, commit=True):
         self.cmd_sync_schema_props_perms(ertype, syncprops=False, commit=commit)
-    
+
     # Workflows handling ######################################################
-    
+
     def cmd_add_state(self, name, stateof, initial=False, commit=False, **kwargs):
         """method to ease workflow definition: add a state for one or more
         entity type(s)
@@ -919,7 +881,7 @@
         if commit:
             self.commit()
         return stateeid
-    
+
     def cmd_add_transition(self, name, transitionof, fromstates, tostate,
                            requiredgroups=(), conditions=(), commit=False, **kwargs):
         """method to ease workflow definition: add a transition for one or more
@@ -976,7 +938,7 @@
         entity.change_state(entity.wf_state(statename).eid)
         if commit:
             self.commit()
-        
+
     # CWProperty handling ######################################################
 
     def cmd_property_value(self, pkey):
@@ -996,7 +958,7 @@
                          {'k': pkey, 'v': value}, ask_confirm=False)
 
     # other data migration commands ###########################################
-        
+
     def cmd_add_entity(self, etype, *args, **kwargs):
         """add a new entity of the given type"""
         rql = 'INSERT %s X' % etype
@@ -1016,10 +978,10 @@
         if commit:
             self.commit()
         return eid
-    
+
     def sqlexec(self, sql, args=None, ask_confirm=True):
         """execute the given sql if confirmed
-        
+
         should only be used for low level stuff undoable with existing higher
         level actions
         """
@@ -1037,7 +999,7 @@
             except:
                 # no result to fetch
                 return
-    
+
     def rqlexec(self, rql, kwargs=None, cachekey=None, ask_confirm=True):
         """rql action"""
         if not isinstance(rql, (tuple, list)):
@@ -1064,7 +1026,7 @@
 
     def cmd_reactivate_verification_hooks(self):
         self.repo.hm.reactivate_verification_hooks()
-        
+
     # broken db commands ######################################################
 
     def cmd_change_attribute_type(self, etype, attr, newtype, commit=True):
@@ -1087,7 +1049,7 @@
         self.sqlexec(sql, ask_confirm=False)
         if commit:
             self.commit()
-        
+
     def cmd_add_entity_type_table(self, etype, commit=True):
         """low level method to create the sql table for an existing entity.
         This may be useful on accidental desync between the repository schema
@@ -1101,7 +1063,7 @@
                 self.sqlexec(sql)
         if commit:
             self.commit()
-            
+
     def cmd_add_relation_type_table(self, rtype, commit=True):
         """low level method to create the sql table for an existing relation.
         This may be useful on accidental desync between the repository schema
@@ -1114,7 +1076,7 @@
                 self.sqlexec(sql)
         if commit:
             self.commit()
-            
+
 
 class ForRqlIterator:
     """specific rql iterator to make the loop skipable"""
@@ -1124,10 +1086,10 @@
         self.kwargs = kwargs
         self.ask_confirm = ask_confirm
         self._rsetit = None
-        
+
     def __iter__(self):
         return self
-    
+
     def next(self):
         if self._rsetit is not None:
             return self._rsetit.next()
