--- conflicted
+++ resolved
@@ -103,10 +103,6 @@
         # no config on shell to a remote instance
         if config is not None and (cnx or connect):
             repo = self.repo
-<<<<<<< HEAD
-            self.session.set_shared_data('rebuild-infered', False)
-=======
->>>>>>> ae1d5d2e
             # register a hook to clear our group_mapping cache and the
             # self._synchronized set when some group is added or updated
             ClearGroupMap.mih = self
@@ -290,53 +286,6 @@
         repo.hm.call_hooks('server_restore', repo=repo, timestamp=backupfile)
         print '-> database restored.'
 
-<<<<<<< HEAD
-=======
-    @property
-    def cnx(self):
-        """lazy connection"""
-        try:
-            return self._cnx
-        except AttributeError:
-            sourcescfg = self.repo.config.sources()
-            try:
-                login = sourcescfg['admin']['login']
-                pwd = sourcescfg['admin']['password']
-            except KeyError:
-                login, pwd = manager_userpasswd()
-            while True:
-                try:
-                    self._cnx = _repo_connect(self.repo, login, password=pwd)
-                    if not 'managers' in self._cnx.user(self.session).groups:
-                        print 'migration need an account in the managers group'
-                    else:
-                        break
-                except AuthenticationError:
-                    print 'wrong user/password'
-                except (KeyboardInterrupt, EOFError):
-                    print 'aborting...'
-                    sys.exit(0)
-                try:
-                    login, pwd = manager_userpasswd()
-                except (KeyboardInterrupt, EOFError):
-                    print 'aborting...'
-                    sys.exit(0)
-            self.session.keep_cnxset_mode('transaction')
-            return self._cnx
-
-    @property
-    def session(self):
-        if self.config is not None:
-            session = self.repo._get_session(self.cnx.sessionid)
-            if session.cnxset is None:
-                session.read_security = False
-                session.write_security = False
-            session.set_cnxset()
-            return session
-        # no access to session on remote instance
-        return None
-
->>>>>>> ae1d5d2e
     def commit(self):
         if hasattr(self, 'cnx'):
             self.cnx.commit(free_cnxset=False)
