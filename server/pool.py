"""CubicWeb server connections pool : the repository has a limited number of
connections pools, each of them dealing with a set of connections on each source
used by the repository. A connections pools (`ConnectionsPool`) is an
abstraction for a group of connection to each source.


:organization: Logilab
:copyright: 2001-2009 LOGILAB S.A. (Paris, FRANCE), license is LGPL v2.
:contact: http://www.logilab.fr/ -- mailto:contact@logilab.fr
:license: GNU Lesser General Public License, v2.1 - http://www.gnu.org/licenses
"""
__docformat__ = "restructuredtext en"

import sys

class ConnectionsPool(object):
    """handle connections on a set of sources, at some point associated to a
    user session
    """

    def __init__(self, sources):
        # dictionnary of (source, connection), indexed by sources'uri
        self.source_cnxs = {}
        for source in sources:
            self.source_cnxs[source.uri] = (source, source.get_connection())
        if not 'system' in self.source_cnxs:
            self.source_cnxs['system'] = self.source_cnxs[sources[0].uri]
        self._cursors = {}

    def __getitem__(self, uri):
        """subscription notation provide access to sources'cursors"""
        try:
            cursor = self._cursors[uri]
        except KeyError:
            cursor = self.source_cnxs[uri][1].cursor()
            if cursor is not None:
                # None possible on sources without cursor support such as ldap
                self._cursors[uri] = cursor
        return cursor

    def commit(self):
        """commit the current transaction for this user"""
        # FIXME: what happends if a commit fail
        # would need a two phases commit or like, but I don't know how to do
        # this using the db-api...
        for source, cnx in self.source_cnxs.values():
            # let exception propagates
            cnx.commit()

    def rollback(self):
        """rollback the current transaction for this user"""
        for source, cnx in self.source_cnxs.values():
            # catch exceptions, rollback other sources anyway
            try:
                cnx.rollback()
            except:
                source.critical('rollback error', exc_info=sys.exc_info())

    def close(self, i_know_what_i_do=False):
        """close all connections in the pool"""
        if i_know_what_i_do is not True: # unexpected closing safety belt
            raise RuntimeError('pool shouldn\'t be closed')
        for cu in self._cursors.values():
            try:
                cu.close()
            except:
                continue
        for _, cnx in self.source_cnxs.values():
            try:
                cnx.close()
            except:
                continue

    # internals ###############################################################

    def pool_set(self):
        """pool is being set"""
        self.check_connections()

    def pool_reset(self):
        """pool is being reseted"""
        for source, cnx in self.source_cnxs.values():
            source.pool_reset(cnx)

    def sources(self):
        """return the source objects handled by this pool"""
        # implementation details of flying insert requires the system source
        # first
        yield self.source_cnxs['system'][0]
        for uri, (source, cursor) in self.source_cnxs.items():
            if uri == 'system':
                continue
            yield source
        #return [source_cnx[0] for source_cnx in self.source_cnxs.values()]

    def source(self, uid):
        """return the source object with the given uri"""
        return self.source_cnxs[uid][0]

    def connection(self, uid):
        """return the connection on the source object with the given uri"""
        return self.source_cnxs[uid][1]

    def reconnect(self, source=None):
        """reopen a connection for this source or all sources if none specified
        """
        if source is None:
            sources = self.sources()
        else:
            sources = (source,)
        for source in sources:
            source.info('trying to reconnect')
            self.source_cnxs[source.uri] = (source, source.get_connection())
            self._cursors.pop(source.uri, None)

    def check_connections(self):
        for source, cnx in self.source_cnxs.itervalues():
            newcnx = source.check_connection(cnx)
            if newcnx is not None:
                self.reset_connection(source, newcnx)

    def reset_connection(self, source, cnx):
        self.source_cnxs[source.uri] = (source, cnx)
        self._cursors.pop(source.uri, None)

<<<<<<< HEAD
from cubicweb.server.hook import (Operation, LateOperation, SingleOperation,
                                  SingleLastOperation)
from logilab.common.deprecation import class_moved, class_renamed
Operation = class_moved(Operation)
PreCommitOperation = class_renamed('PreCommitOperation', Operation)
LateOperation = class_moved(LateOperation)
SingleOperation = class_moved(SingleOperation)
SingleLastOperation = class_moved(SingleLastOperation)
=======

class Operation(object):
    """an operation is triggered on connections pool events related to
    commit / rollback transations. Possible events are:

    precommit:
      the pool is preparing to commit. You shouldn't do anything things which
      has to be reverted if the commit fail at this point, but you can freely
      do any heavy computation or raise an exception if the commit can't go.
      You can add some new operation during this phase but their precommit
      event won't be triggered

    commit:
      the pool is preparing to commit. You should avoid to do to expensive
      stuff or something that may cause an exception in this event

    revertcommit:
      if an operation failed while commited, this event is triggered for
      all operations which had their commit event already to let them
      revert things (including the operation which made fail the commit)

    rollback:
      the transaction has been either rollbacked either
      * intentionaly
      * a precommit event failed, all operations are rollbacked
      * a commit event failed, all operations which are not been triggered for
        commit are rollbacked

    order of operations may be important, and is controlled according to:
    * operation's class
    """

    def __init__(self, session, **kwargs):
        self.session = session
        self.user = session.user
        self.repo = session.repo
        self.schema = session.repo.schema
        self.config = session.repo.config
        self.__dict__.update(kwargs)
        self.register(session)
        # execution information
        self.processed = None # 'precommit', 'commit'
        self.failed = False

    def register(self, session):
        session.add_operation(self, self.insert_index())

    def insert_index(self):
        """return the index of  the lastest instance which is not a
        LateOperation instance
        """
        # faster by inspecting operation in reverse order for heavy transactions
        i = None
        for i, op in enumerate(reversed(self.session.pending_operations)):
            if isinstance(op, (LateOperation, SingleLastOperation)):
                continue
            return -i or None
        if i is None:
            return None
        return -(i + 1)

    def handle_event(self, event):
        """delegate event handling to the operation"""
        getattr(self, event)()

    def precommit_event(self):
        """the observed connections pool is preparing a commit"""

    def revertprecommit_event(self):
        """an error went when pre-commiting this operation or a later one

        should revert pre-commit's changes but take care, they may have not
        been all considered if it's this operation which failed
        """

    def commit_event(self):
        """the observed connections pool is commiting"""
        raise NotImplementedError()

    def revertcommit_event(self):
        """an error went when commiting this operation or a later one

        should revert commit's changes but take care, they may have not
        been all considered if it's this operation which failed
        """

    def rollback_event(self):
        """the observed connections pool has been rollbacked

        do nothing by default, the operation will just be removed from the pool
        operation list
        """

    def postcommit_event(self):
        """the observed connections pool has committed"""


class PreCommitOperation(Operation):
    """base class for operation only defining a precommit operation
    """

    def precommit_event(self):
        """the observed connections pool is preparing a commit"""
        raise NotImplementedError()

    def commit_event(self):
        """the observed connections pool is commiting"""


class LateOperation(Operation):
    """special operation which should be called after all possible (ie non late)
    operations
    """
    def insert_index(self):
        """return the index of  the lastest instance which is not a
        SingleLastOperation instance
        """
        # faster by inspecting operation in reverse order for heavy transactions
        i = None
        for i, op in enumerate(reversed(self.session.pending_operations)):
            if isinstance(op, SingleLastOperation):
                continue
            return -i or None
        if i is None:
            return None
        return -(i + 1)


class SingleOperation(Operation):
    """special operation which should be called once"""
    def register(self, session):
        """override register to handle cases where this operation has already
        been added
        """
        operations = session.pending_operations
        index = self.equivalent_index(operations)
        if index is not None:
            equivalent = operations.pop(index)
        else:
            equivalent = None
        session.add_operation(self, self.insert_index())
        return equivalent

    def equivalent_index(self, operations):
        """return the index of the equivalent operation if any"""
        for i, op in enumerate(reversed(operations)):
            if op.__class__ is self.__class__:
                return -(i+1)
        return None


class SingleLastOperation(SingleOperation):
    """special operation which should be called once and after all other
    operations
    """
    def insert_index(self):
        return None

from logging import getLogger
from cubicweb import set_log_methods
set_log_methods(Operation, getLogger('cubicweb.session'))
>>>>>>> 3411e4b8
<|MERGE_RESOLUTION|>--- conflicted
+++ resolved
@@ -123,7 +123,7 @@
         self.source_cnxs[source.uri] = (source, cnx)
         self._cursors.pop(source.uri, None)
 
-<<<<<<< HEAD
+
 from cubicweb.server.hook import (Operation, LateOperation, SingleOperation,
                                   SingleLastOperation)
 from logilab.common.deprecation import class_moved, class_renamed
@@ -131,167 +131,4 @@
 PreCommitOperation = class_renamed('PreCommitOperation', Operation)
 LateOperation = class_moved(LateOperation)
 SingleOperation = class_moved(SingleOperation)
-SingleLastOperation = class_moved(SingleLastOperation)
-=======
-
-class Operation(object):
-    """an operation is triggered on connections pool events related to
-    commit / rollback transations. Possible events are:
-
-    precommit:
-      the pool is preparing to commit. You shouldn't do anything things which
-      has to be reverted if the commit fail at this point, but you can freely
-      do any heavy computation or raise an exception if the commit can't go.
-      You can add some new operation during this phase but their precommit
-      event won't be triggered
-
-    commit:
-      the pool is preparing to commit. You should avoid to do to expensive
-      stuff or something that may cause an exception in this event
-
-    revertcommit:
-      if an operation failed while commited, this event is triggered for
-      all operations which had their commit event already to let them
-      revert things (including the operation which made fail the commit)
-
-    rollback:
-      the transaction has been either rollbacked either
-      * intentionaly
-      * a precommit event failed, all operations are rollbacked
-      * a commit event failed, all operations which are not been triggered for
-        commit are rollbacked
-
-    order of operations may be important, and is controlled according to:
-    * operation's class
-    """
-
-    def __init__(self, session, **kwargs):
-        self.session = session
-        self.user = session.user
-        self.repo = session.repo
-        self.schema = session.repo.schema
-        self.config = session.repo.config
-        self.__dict__.update(kwargs)
-        self.register(session)
-        # execution information
-        self.processed = None # 'precommit', 'commit'
-        self.failed = False
-
-    def register(self, session):
-        session.add_operation(self, self.insert_index())
-
-    def insert_index(self):
-        """return the index of  the lastest instance which is not a
-        LateOperation instance
-        """
-        # faster by inspecting operation in reverse order for heavy transactions
-        i = None
-        for i, op in enumerate(reversed(self.session.pending_operations)):
-            if isinstance(op, (LateOperation, SingleLastOperation)):
-                continue
-            return -i or None
-        if i is None:
-            return None
-        return -(i + 1)
-
-    def handle_event(self, event):
-        """delegate event handling to the operation"""
-        getattr(self, event)()
-
-    def precommit_event(self):
-        """the observed connections pool is preparing a commit"""
-
-    def revertprecommit_event(self):
-        """an error went when pre-commiting this operation or a later one
-
-        should revert pre-commit's changes but take care, they may have not
-        been all considered if it's this operation which failed
-        """
-
-    def commit_event(self):
-        """the observed connections pool is commiting"""
-        raise NotImplementedError()
-
-    def revertcommit_event(self):
-        """an error went when commiting this operation or a later one
-
-        should revert commit's changes but take care, they may have not
-        been all considered if it's this operation which failed
-        """
-
-    def rollback_event(self):
-        """the observed connections pool has been rollbacked
-
-        do nothing by default, the operation will just be removed from the pool
-        operation list
-        """
-
-    def postcommit_event(self):
-        """the observed connections pool has committed"""
-
-
-class PreCommitOperation(Operation):
-    """base class for operation only defining a precommit operation
-    """
-
-    def precommit_event(self):
-        """the observed connections pool is preparing a commit"""
-        raise NotImplementedError()
-
-    def commit_event(self):
-        """the observed connections pool is commiting"""
-
-
-class LateOperation(Operation):
-    """special operation which should be called after all possible (ie non late)
-    operations
-    """
-    def insert_index(self):
-        """return the index of  the lastest instance which is not a
-        SingleLastOperation instance
-        """
-        # faster by inspecting operation in reverse order for heavy transactions
-        i = None
-        for i, op in enumerate(reversed(self.session.pending_operations)):
-            if isinstance(op, SingleLastOperation):
-                continue
-            return -i or None
-        if i is None:
-            return None
-        return -(i + 1)
-
-
-class SingleOperation(Operation):
-    """special operation which should be called once"""
-    def register(self, session):
-        """override register to handle cases where this operation has already
-        been added
-        """
-        operations = session.pending_operations
-        index = self.equivalent_index(operations)
-        if index is not None:
-            equivalent = operations.pop(index)
-        else:
-            equivalent = None
-        session.add_operation(self, self.insert_index())
-        return equivalent
-
-    def equivalent_index(self, operations):
-        """return the index of the equivalent operation if any"""
-        for i, op in enumerate(reversed(operations)):
-            if op.__class__ is self.__class__:
-                return -(i+1)
-        return None
-
-
-class SingleLastOperation(SingleOperation):
-    """special operation which should be called once and after all other
-    operations
-    """
-    def insert_index(self):
-        return None
-
-from logging import getLogger
-from cubicweb import set_log_methods
-set_log_methods(Operation, getLogger('cubicweb.session'))
->>>>>>> 3411e4b8
+SingleLastOperation = class_moved(SingleLastOperation)