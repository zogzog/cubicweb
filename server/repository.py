# copyright 2003-2010 LOGILAB S.A. (Paris, FRANCE), all rights reserved.
# contact http://www.logilab.fr/ -- mailto:contact@logilab.fr
#
# This file is part of CubicWeb.
#
# CubicWeb is free software: you can redistribute it and/or modify it under the
# terms of the GNU Lesser General Public License as published by the Free
# Software Foundation, either version 2.1 of the License, or (at your option)
# any later version.
#
# CubicWeb is distributed in the hope that it will be useful, but WITHOUT
# ANY WARRANTY; without even the implied warranty of MERCHANTABILITY or FITNESS
# FOR A PARTICULAR PURPOSE.  See the GNU Lesser General Public License for more
# details.
#
# You should have received a copy of the GNU Lesser General Public License along
# with CubicWeb.  If not, see <http://www.gnu.org/licenses/>.
"""Defines the central class for the CubicWeb RQL server: the repository.

The repository is an abstraction allowing execution of rql queries against
data sources. Most of the work is actually done in helper classes. The
repository mainly:

* brings these classes all together to provide a single access
  point to a cubicweb instance.
* handles session management
* provides method for pyro registration, to call if pyro is enabled
"""

from __future__ import with_statement

__docformat__ = "restructuredtext en"

import sys
import threading
import Queue
from os.path import join
from datetime import datetime
from time import time, localtime, strftime

from logilab.common.decorators import cached
from logilab.common.compat import any
from logilab.common import flatten

from yams import BadSchemaDefinition
from yams.schema import role_name
from rql import RQLSyntaxError

from cubicweb import (CW_SOFTWARE_ROOT, CW_MIGRATION_MAP, QueryError,
                      UnknownEid, AuthenticationError, ExecutionError,
                      ETypeNotSupportedBySources, MultiSourcesError,
                      BadConnectionId, Unauthorized, ValidationError,
                      RepositoryError, typed_eid, onevent)
from cubicweb import cwvreg, schema, server
from cubicweb.server import utils, hook, pool, querier, sources
from cubicweb.server.session import Session, InternalSession, InternalManager, \
     security_enabled


def del_existing_rel_if_needed(session, eidfrom, rtype, eidto):
    """delete existing relation when adding a new one if card is 1 or ?

    have to be done once the new relation has been inserted to avoid having
    an entity without a relation for some time

    this kind of behaviour has to be done in the repository so we don't have
    hooks order hazardness
    """
    # skip that for internal session or if integrity explicitly disabled
    #
    # XXX we should imo rely on the orm to first fetch existing entity if any
    # then delete it.
    if session.is_internal_session \
           or not session.is_hook_category_activated('activeintegrity'):
        return
    card = session.schema_rproperty(rtype, eidfrom, eidto, 'cardinality')
    # one may be tented to check for neweids but this may cause more than one
    # relation even with '1?'  cardinality if thoses relations are added in the
    # same transaction where the entity is being created. This never occurs from
    # the web interface but may occurs during test or dbapi connection (though
    # not expected for this).  So: don't do it, we pretend to ensure repository
    # consistency.
    #
    # XXX we don't want read permissions to be applied but we want delete
    # permission to be checked
    rschema = session.repo.schema.rschema(rtype)
    if card[0] in '1?':
        if not rschema.inlined: # inlined relations will be implicitly deleted
            with security_enabled(session, read=False):
                session.execute('DELETE X %s Y WHERE X eid %%(x)s, '
                                'NOT Y eid %%(y)s' % rtype,
                                {'x': eidfrom, 'y': eidto})
    if card[1] in '1?':
        with security_enabled(session, read=False):
            session.execute('DELETE X %sY WHERE Y eid %%(y)s, '
                            'NOT X eid %%(x)s' % rtype,
                            {'x': eidfrom, 'y': eidto})


class Repository(object):
    """a repository provides access to a set of persistent storages for
    entities and relations

    XXX protect pyro access
    """

    def __init__(self, config, vreg=None, debug=False):
        self.config = config
        if vreg is None:
            vreg = cwvreg.CubicWebVRegistry(config, debug)
        self.vreg = vreg
        self.pyro_registered = False
        self.info('starting repository from %s', self.config.apphome)
        # dictionary of opened sessions
        self._sessions = {}
        # list of functions to be called at regular interval
        self._looping_tasks = []
        # list of running threads
        self._running_threads = []
        # initial schema, should be build or replaced latter
        self.schema = schema.CubicWebSchema(config.appid)
        self.vreg.schema = self.schema # until actual schema is loaded...
        # querier helper, need to be created after sources initialization
        self.querier = querier.QuerierHelper(self, self.schema)
        # sources
        self.sources = []
        self.sources_by_uri = {}
        # FIXME: store additional sources info in the system database ?
        # FIXME: sources should be ordered (add_entity priority)
        for uri, source_config in config.sources().items():
            if uri == 'admin':
                # not an actual source
                continue
            source = self.get_source(uri, source_config)
            self.sources_by_uri[uri] = source
            self.sources.append(source)
        self.system_source = self.sources_by_uri['system']
        # ensure system source is the first one
        self.sources.remove(self.system_source)
        self.sources.insert(0, self.system_source)
        # cache eid -> type / source
        self._type_source_cache = {}
        # cache (extid, source uri) -> eid
        self._extid_cache = {}
        # open some connections pools
        if config.open_connections_pools:
            self.open_connections_pools()
        @onevent('after-registry-reload', self)
        def fix_user_classes(self):
            usercls = self.vreg['etypes'].etype_class('CWUser')
            for session in self._sessions.values():
                if not isinstance(session.user, InternalManager):
                    session.user.__class__ = usercls

    def _bootstrap_hook_registry(self):
        """called during bootstrap since we need the metadata hooks"""
        hooksdirectory = join(CW_SOFTWARE_ROOT, 'hooks')
        self.vreg.init_registration([hooksdirectory])
        self.vreg.load_file(join(hooksdirectory, 'metadata.py'),
                            'cubicweb.hooks.metadata')

    def open_connections_pools(self):
        config = self.config
        self._available_pools = Queue.Queue()
        self._available_pools.put_nowait(pool.ConnectionsPool(self.sources))
        if config.quick_start:
            # quick start, usually only to get a minimal repository to get cubes
            # information (eg dump/restore/...)
            config._cubes = ()
            # only load hooks and entity classes in the registry
            config.cube_appobject_path = set(('hooks', 'entities'))
            config.cubicweb_appobject_path = set(('hooks', 'entities'))
            self.set_schema(config.load_schema())
            config['connections-pool-size'] = 1
            # will be reinitialized later from cubes found in the database
            config._cubes = None
        elif config.creating:
            # repository creation
            config.bootstrap_cubes()
            self.set_schema(config.load_schema(), resetvreg=False)
            # need to load the Any and CWUser entity types
            etdirectory = join(CW_SOFTWARE_ROOT, 'entities')
            self.vreg.init_registration([etdirectory])
            for modname in ('__init__', 'authobjs', 'wfobjs'):
                self.vreg.load_file(join(etdirectory, '%s.py' % modname),
                                    'cubicweb.entities.%s' % modname)
            self._bootstrap_hook_registry()
        elif config.read_instance_schema:
            # normal start: load the instance schema from the database
            self.fill_schema()
        else:
            # test start: use the file system schema (quicker)
            self.warning("set fs instance'schema")
            config.bootstrap_cubes()
            self.set_schema(config.load_schema())
        if not config.creating:
            if 'CWProperty' in self.schema:
                self.vreg.init_properties(self.properties())
            # call source's init method to complete their initialisation if
            # needed (for instance looking for persistent configuration using an
            # internal session, which is not possible until pools have been
            # initialized)
            for source in self.sources:
                source.init()
        else:
            # call init_creating so for instance native source can configurate
            # tsearch according to postgres version
            for source in self.sources:
                source.init_creating()
        # close initialization pool and reopen fresh ones for proper
        # initialization now that we know cubes
        self._get_pool().close(True)
        # list of available pools (we can't iterated on Queue instance)
        self.pools = []
        for i in xrange(config['connections-pool-size']):
            self.pools.append(pool.ConnectionsPool(self.sources))
            self._available_pools.put_nowait(self.pools[-1])
        self._shutting_down = False
        if config.quick_start:
            config.init_cubes(self.get_cubes())
        self.hm = hook.HooksManager(self.vreg)

    # internals ###############################################################

    def get_source(self, uri, source_config):
        source_config['uri'] = uri
        return sources.get_source(source_config, self.schema, self)

    def set_schema(self, schema, resetvreg=True, rebuildinfered=True):
        if rebuildinfered:
            schema.rebuild_infered_relations()
        self.info('set schema %s %#x', schema.name, id(schema))
        if resetvreg:
            if self.config._cubes is None:
                self.config.init_cubes(self.get_cubes())
            # full reload of all appobjects
            self.vreg.reset()
            self.vreg.set_schema(schema)
        else:
            self.vreg._set_schema(schema)
        self.querier.set_schema(schema)
        for source in self.sources:
            source.set_schema(schema)
        self.schema = schema

    def fill_schema(self):
        """lod schema from the repository"""
        from cubicweb.server.schemaserial import deserialize_schema
        self.info('loading schema from the repository')
        appschema = schema.CubicWebSchema(self.config.appid)
        self.set_schema(self.config.load_bootstrap_schema(), resetvreg=False)
        self.debug('deserializing db schema into %s %#x', appschema.name, id(appschema))
        session = self.internal_session()
        try:
            try:
                deserialize_schema(appschema, session)
            except BadSchemaDefinition:
                raise
            except Exception, ex:
                import traceback
                traceback.print_exc()
                raise Exception('Is the database initialised ? (cause: %s)' %
                                (ex.args and ex.args[0].strip() or 'unknown')), \
                                None, sys.exc_info()[-1]
        finally:
            session.close()
        self.set_schema(appschema)

    def start_looping_tasks(self):
        if not (self.config.creating or self.config.repairing
                or self.config.quick_start):
            # call instance level initialisation hooks
            self.hm.call_hooks('server_startup', repo=self)
            # register a task to cleanup expired session
            self.looping_task(self.config['session-time']/3., self.clean_sessions)
        assert isinstance(self._looping_tasks, list), 'already started'
        for i, (interval, func, args) in enumerate(self._looping_tasks):
            self._looping_tasks[i] = task = utils.LoopTask(interval, func, args)
            self.info('starting task %s with interval %.2fs', task.name,
                      interval)
            task.start()
        # ensure no tasks will be further added
        self._looping_tasks = tuple(self._looping_tasks)

    def looping_task(self, interval, func, *args):
        """register a function to be called every `interval` seconds.

        looping tasks can only be registered during repository initialization,
        once done this method will fail.
        """
        try:
            self._looping_tasks.append( (interval, func, args) )
        except AttributeError:
            raise RuntimeError("can't add looping task once the repository is started")

    def threaded_task(self, func):
        """start function in a separated thread"""
        t = utils.RepoThread(func, self._running_threads)
        t.start()

    #@locked
    def _get_pool(self):
        try:
            return self._available_pools.get(True, timeout=5)
        except Queue.Empty:
            raise Exception('no pool available after 5 secs, probably either a '
                            'bug in code (too many uncommited/rollbacked '
                            'connections) or too much load on the server (in '
                            'which case you can try to set a bigger '
                            'connections pools size)')

    def _free_pool(self, pool):
        self._available_pools.put_nowait(pool)

    def pinfo(self):
        # XXX: session.pool is accessed from a local storage, would be interesting
        #      to see if there is a pool set in any thread specific data)
        return '%s: %s (%s)' % (self._available_pools.qsize(),
                                ','.join(session.user.login for session in self._sessions.values()
                                         if session.pool),
                                threading.currentThread())
    def shutdown(self):
        """called on server stop event to properly close opened sessions and
        connections
        """
        assert not self._shutting_down, 'already shutting down'
        self._shutting_down = True
        if isinstance(self._looping_tasks, tuple): # if tasks have been started
            for looptask in self._looping_tasks:
                self.info('canceling task %s...', looptask.name)
                looptask.cancel()
                looptask.join()
                self.info('task %s finished', looptask.name)
        for thread in self._running_threads:
            self.info('waiting thread %s...', thread.getName())
            thread.join()
            self.info('thread %s finished', thread.getName())
        if not (self.config.creating or self.config.repairing
                or self.config.quick_start):
            self.hm.call_hooks('server_shutdown', repo=self)
        self.close_sessions()
        while not self._available_pools.empty():
            pool = self._available_pools.get_nowait()
            try:
                pool.close(True)
            except:
                self.exception('error while closing %s' % pool)
                continue
        if self.pyro_registered:
            pyro_unregister(self.config)
        hits, misses = self.querier.cache_hit, self.querier.cache_miss
        try:
            self.info('rqlt st cache hit/miss: %s/%s (%s%% hits)', hits, misses,
                      (hits * 100) / (hits + misses))
            hits, misses = self.system_source.cache_hit, self.system_source.cache_miss
            self.info('sql cache hit/miss: %s/%s (%s%% hits)', hits, misses,
                      (hits * 100) / (hits + misses))
            nocache  = self.system_source.no_cache
            self.info('sql cache usage: %s/%s (%s%%)', hits+ misses, nocache,
                      ((hits + misses) * 100) / (hits + misses + nocache))
        except ZeroDivisionError:
            pass

<<<<<<< HEAD
=======
    def stats(self): # XXX restrict to managers session?
        import threading
        results = {}
        querier = self.querier
        source = self.system_source
        for size, maxsize, hits, misses, title in (
            (len(querier._rql_cache), self.config['rql-cache-size'],
            querier.cache_hit, querier.cache_miss, 'rqlt_st'),
            (len(source._cache), self.config['rql-cache-size'],
            source.cache_hit, source.cache_miss, 'sql'),
            ):
            results['%s_cache_size' % title] =  '%s / %s' % (size, maxsize)
            results['%s_cache_hit' % title] =  hits
            results['%s_cache_miss' % title] = misses
            results['%s_cache_hit_percent' % title] = (hits * 100) / (hits + misses)
        results['sql_no_cache'] = self.system_source.no_cache
        results['nb_open_sessions'] = len(self._sessions)
        results['nb_active_threads'] = threading.activeCount()
        results['looping_tasks'] = ', '.join(str(t) for t in self._looping_tasks)
        results['available_pools'] = self._available_pools.qsize()
        results['threads'] = ', '.join(sorted(str(t) for t in threading.enumerate()))
        return results

>>>>>>> 538dcba0
    def _login_from_email(self, login):
        session = self.internal_session()
        try:
            rset = session.execute('Any L WHERE U login L, U primary_email M, '
                                   'M address %(login)s', {'login': login},
                                   build_descr=False)
            if rset.rowcount == 1:
                login = rset[0][0]
        finally:
            session.close()
        return login

    def authenticate_user(self, session, login, **kwargs):
        """validate login / password, raise AuthenticationError on failure
        return associated CWUser instance on success
        """
        if self.vreg.config['allow-email-login'] and '@' in login:
            login = self._login_from_email(login)
        for source in self.sources:
            if source.support_entity('CWUser'):
                try:
                    eid = source.authenticate(session, login, **kwargs)
                    break
                except AuthenticationError:
                    continue
        else:
            raise AuthenticationError('authentication failed with all sources')
        cwuser = self._build_user(session, eid)
        if self.config.consider_user_state and \
               not cwuser.state in cwuser.AUTHENTICABLE_STATES:
            raise AuthenticationError('user is not in authenticable state')
        return cwuser

    def _build_user(self, session, eid):
        """return a CWUser entity for user with the given eid"""
        cls = self.vreg['etypes'].etype_class('CWUser')
        rql = cls.fetch_rql(session.user, ['X eid %(x)s'])
        rset = session.execute(rql, {'x': eid})
        assert len(rset) == 1, rset
        cwuser = rset.get_entity(0, 0)
        # pylint: disable-msg=W0104
        # prefetch / cache cwuser's groups and properties. This is especially
        # useful for internal sessions to avoid security insertions
        cwuser.groups
        cwuser.properties
        return cwuser

    # public (dbapi) interface ################################################

    def stats(self): # XXX restrict to managers session?
        results = {}
        querier = self.querier
        source = self.system_source
        for size, maxsize, hits, misses, title in (
            (len(querier._rql_cache), self.config['rql-cache-size'],
            querier.cache_hit, querier.cache_miss, 'rqlt_st'),
            (len(source._cache), self.config['rql-cache-size'],
            source.cache_hit, source.cache_miss, 'sql'),
            ):
            results['%s_cache_size' % title] =  '%s / %s' % (size, maxsize)
            results['%s_cache_hit' % title] =  hits
            results['%s_cache_miss' % title] = misses
            results['%s_cache_hit_percent' % title] = (hits * 100) / (hits + misses)
        results['sql_no_cache'] = self.system_source.no_cache
        results['nb_open_sessions'] = len(self._sessions)
        results['nb_active_threads'] = threading.activeCount()
        results['looping_tasks'] = ', '.join(str(t) for t in self._looping_tasks)
        results['available_pools'] = self._available_pools.qsize()
        return results

    def get_schema(self):
        """return the instance schema. This is a public method, not
        requiring a session id
        """
        try:
            # necessary to support pickling used by pyro
            self.schema.__hashmode__ = 'pickle'
            return self.schema
        finally:
            self.schema.__hashmode__ = None

    def get_cubes(self):
        """return the list of cubes used by this instance. This is a
        public method, not requiring a session id.
        """
        versions = self.get_versions(not (self.config.creating
                                          or self.config.repairing
                                          or self.config.quick_start
                                          or self.config.mode == 'test'))
        cubes = list(versions)
        cubes.remove('cubicweb')
        return cubes

    @cached
    def get_versions(self, checkversions=False):
        """return the a dictionary containing cubes used by this instance
        as key with their version as value, including cubicweb version. This is a
        public method, not requiring a session id.
        """
        from logilab.common.changelog import Version
        vcconf = {}
        session = self.internal_session()
        try:
            for pk, version in session.execute(
                'Any K,V WHERE P is CWProperty, P value V, P pkey K, '
                'P pkey ~="system.version.%"', build_descr=False):
                cube = pk.split('.')[-1]
                # XXX cubicweb migration
                if cube in CW_MIGRATION_MAP:
                    cube = CW_MIGRATION_MAP[cube]
                version = Version(version)
                vcconf[cube] = version
                if checkversions:
                    if cube != 'cubicweb':
                        fsversion = self.config.cube_version(cube)
                    else:
                        fsversion = self.config.cubicweb_version()
                    if version < fsversion:
                        msg = ('instance has %s version %s but %s '
                               'is installed. Run "cubicweb-ctl upgrade".')
                        raise ExecutionError(msg % (cube, version, fsversion))
        finally:
            session.close()
        return vcconf

    @cached
    def source_defs(self):
        sources = self.config.sources().copy()
        # remove manager information
        sources.pop('admin', None)
        # remove sensitive information
        for uri, sourcedef in sources.iteritems():
            sourcedef = sourcedef.copy()
            self.sources_by_uri[uri].remove_sensitive_information(sourcedef)
            sources[uri] = sourcedef
        return sources

    def properties(self):
        """return a result set containing system wide properties"""
        session = self.internal_session()
        try:
            return session.execute('Any K,V WHERE P is CWProperty,'
                                   'P pkey K, P value V, NOT P for_user U',
                                   build_descr=False)
        finally:
            session.close()

    # XXX protect this method: anonymous should be allowed and registration
    # plugged
    def register_user(self, login, password, email=None, **kwargs):
        """check a user with the given login exists, if not create it with the
        given password. This method is designed to be used for anonymous
        registration on public web site.
        """
        session = self.internal_session()
        # for consistency, keep same error as unique check hook (although not required)
        errmsg = session._('the value "%s" is already used, use another one')
        try:
            if (session.execute('CWUser X WHERE X login %(login)s', {'login': login},
                                build_descr=False)
                or session.execute('CWUser X WHERE X use_email C, C address %(login)s',
                                   {'login': login}, build_descr=False)):
                qname = role_name('login', 'subject')
                raise ValidationError(None, {qname: errmsg % login})
            # we have to create the user
            user = self.vreg['etypes'].etype_class('CWUser')(session)
            if isinstance(password, unicode):
                # password should *always* be utf8 encoded
                password = password.encode('UTF8')
            kwargs['login'] = login
            kwargs['upassword'] = password
            user.update(kwargs)
            self.glob_add_entity(session, user)
            session.execute('SET X in_group G WHERE X eid %(x)s, G name "users"',
                            {'x': user.eid})
            if email or '@' in login:
                d = {'login': login, 'email': email or login}
                if session.execute('EmailAddress X WHERE X address %(email)s', d,
                                   build_descr=False):
                    qname = role_name('address', 'subject')
                    raise ValidationError(None, {qname: errmsg % d['email']})
                session.execute('INSERT EmailAddress X: X address %(email)s, '
                                'U primary_email X, U use_email X '
                                'WHERE U login %(login)s', d, build_descr=False)
            session.commit()
        finally:
            session.close()
        return True

    def connect(self, login, **kwargs):
        """open a connection for a given user

        base_url may be needed to send mails
        cnxtype indicate if this is a pyro connection or a in-memory connection

        raise `AuthenticationError` if the authentication failed
        raise `ConnectionError` if we can't open a connection
        """
        # use an internal connection
        session = self.internal_session()
        # try to get a user object
        cnxprops = kwargs.pop('cnxprops', None)
        try:
            user = self.authenticate_user(session, login, **kwargs)
        finally:
            session.close()
        session = Session(user, self, cnxprops)
        user._cw = user.cw_rset.req = session
        user.clear_related_cache()
        self._sessions[session.id] = session
        self.info('opened %s', session)
        self.hm.call_hooks('session_open', session)
        # commit session at this point in case write operation has been done
        # during `session_open` hooks
        session.commit()
        return session.id

    def execute(self, sessionid, rqlstring, args=None, build_descr=True):
        """execute a RQL query

        * rqlstring should be an unicode string or a plain ascii string
        * args the optional parameters used in the query
        * build_descr is a flag indicating if the description should be
          built on select queries
        """
        session = self._get_session(sessionid, setpool=True)
        try:
            try:
                return self.querier.execute(session, rqlstring, args,
                                            build_descr)
            except (Unauthorized, RQLSyntaxError):
                raise
            except ValidationError, ex:
                # need ValidationError normalization here so error may pass
                # through pyro
                if hasattr(ex.entity, 'eid'):
                    ex.entity = ex.entity.eid # error raised by yams
                    args = list(ex.args)
                    args[0] = ex.entity
                    ex.args = tuple(args)
                raise
            except:
                # FIXME: check error to catch internal errors
                self.exception('unexpected error while executing %s with %s', rqlstring, args)
                raise
        finally:
            session.reset_pool()

    def describe(self, sessionid, eid):
        """return a tuple (type, source, extid) for the entity with id <eid>"""
        session = self._get_session(sessionid, setpool=True)
        try:
            return self.type_and_source_from_eid(eid, session)
        finally:
            session.reset_pool()

    def check_session(self, sessionid):
        """raise `BadConnectionId` if the connection is no more valid"""
        self._get_session(sessionid, setpool=False)

    def get_shared_data(self, sessionid, key, default=None, pop=False):
        """return the session's data dictionary"""
        session = self._get_session(sessionid, setpool=False)
        return session.get_shared_data(key, default, pop)

    def set_shared_data(self, sessionid, key, value, querydata=False):
        """set value associated to `key` in shared data

        if `querydata` is true, the value will be added to the repository
        session's query data which are cleared on commit/rollback of the current
        transaction, and won't be available through the connexion, only on the
        repository side.
        """
        session = self._get_session(sessionid, setpool=False)
        session.set_shared_data(key, value, querydata)

    def commit(self, sessionid):
        """commit transaction for the session with the given id"""
        self.debug('begin commit for session %s', sessionid)
        try:
            return self._get_session(sessionid).commit()
        except (ValidationError, Unauthorized):
            raise
        except:
            self.exception('unexpected error')
            raise

    def rollback(self, sessionid):
        """commit transaction for the session with the given id"""
        self.debug('begin rollback for session %s', sessionid)
        try:
            self._get_session(sessionid).rollback()
        except:
            self.exception('unexpected error')
            raise

    def close(self, sessionid, checkshuttingdown=True):
        """close the session with the given id"""
        session = self._get_session(sessionid, setpool=True,
                                    checkshuttingdown=checkshuttingdown)
        # operation uncommited before close are rollbacked before hook is called
        session.rollback()
        self.hm.call_hooks('session_close', session)
        # commit session at this point in case write operation has been done
        # during `session_close` hooks
        session.commit()
        session.close()
        del self._sessions[sessionid]
        self.info('closed session %s for user %s', sessionid, session.user.login)

    def user_info(self, sessionid, props=None):
        """this method should be used by client to:
        * check session id validity
        * update user information on each user's request (i.e. groups and
          custom properties)
        """
        session = self._get_session(sessionid, setpool=False)
        if props is not None:
            self.set_session_props(sessionid, props)
        user = session.user
        return user.eid, user.login, user.groups, user.properties

    def set_session_props(self, sessionid, props):
        """this method should be used by client to:
        * check session id validity
        * update user information on each user's request (i.e. groups and
          custom properties)
        """
        session = self._get_session(sessionid, setpool=False)
        for prop, value in props.items():
            session.change_property(prop, value)

    def undoable_transactions(self, sessionid, ueid=None, **actionfilters):
        """See :class:`cubicweb.dbapi.Connection.undoable_transactions`"""
        session = self._get_session(sessionid, setpool=True)
        try:
            return self.system_source.undoable_transactions(session, ueid,
                                                            **actionfilters)
        finally:
            session.reset_pool()

    def transaction_info(self, sessionid, txuuid):
        """See :class:`cubicweb.dbapi.Connection.transaction_info`"""
        session = self._get_session(sessionid, setpool=True)
        try:
            return self.system_source.tx_info(session, txuuid)
        finally:
            session.reset_pool()

    def transaction_actions(self, sessionid, txuuid, public=True):
        """See :class:`cubicweb.dbapi.Connection.transaction_actions`"""
        session = self._get_session(sessionid, setpool=True)
        try:
            return self.system_source.tx_actions(session, txuuid, public)
        finally:
            session.reset_pool()

    def undo_transaction(self, sessionid, txuuid):
        """See :class:`cubicweb.dbapi.Connection.undo_transaction`"""
        session = self._get_session(sessionid, setpool=True)
        try:
            return self.system_source.undo_transaction(session, txuuid)
        finally:
            session.reset_pool()

    # public (inter-repository) interface #####################################

    def entities_modified_since(self, etypes, mtime):
        """function designed to be called from an external repository which
        is using this one as a rql source for synchronization, and return a
        3-uple containing :
        * the local date
        * list of (etype, eid) of entities of the given types which have been
          modified since the given timestamp (actually entities whose full text
          index content has changed)
        * list of (etype, eid) of entities of the given types which have been
          deleted since the given timestamp
        """
        session = self.internal_session()
        updatetime = datetime.now()
        try:
            modentities, delentities = self.system_source.modified_entities(
                session, etypes, mtime)
            return updatetime, modentities, delentities
        finally:
            session.close()

    # session handling ########################################################

    def close_sessions(self):
        """close every opened sessions"""
        for sessionid in self._sessions.keys():
            try:
                self.close(sessionid, checkshuttingdown=False)
            except:
                self.exception('error while closing session %s' % sessionid)

    def clean_sessions(self):
        """close sessions not used since an amount of time specified in the
        configuration
        """
        mintime = time() - self.config['session-time']
        self.debug('cleaning session unused since %s',
                   strftime('%T', localtime(mintime)))
        nbclosed = 0
        for session in self._sessions.values():
            if session.timestamp < mintime:
                self.close(session.id)
                nbclosed += 1
        return nbclosed

    def internal_session(self, cnxprops=None):
        """return a dbapi like connection/cursor using internal user which
        have every rights on the repository. You'll *have to* commit/rollback
        or close (rollback implicitly) the session once the job's done, else
        you'll leak connections pool up to the time where no more pool is
        available, causing irremediable freeze...
        """
        session = InternalSession(self, cnxprops)
        session.set_pool()
        return session

    def _get_session(self, sessionid, setpool=False, checkshuttingdown=True):
        """return the user associated to the given session identifier"""
        if checkshuttingdown and self._shutting_down:
            raise Exception('Repository is shutting down')
        try:
            session = self._sessions[sessionid]
        except KeyError:
            raise BadConnectionId('No such session %s' % sessionid)
        if setpool:
            session.set_pool()
        return session

    # data sources handling ###################################################
    # * correspondance between eid and (type, source)
    # * correspondance between eid and local id (i.e. specific to a given source)

    def type_and_source_from_eid(self, eid, session=None):
        """return a tuple (type, source, extid) for the entity with id <eid>"""
        try:
            eid = typed_eid(eid)
        except ValueError:
            raise UnknownEid(eid)
        try:
            return self._type_source_cache[eid]
        except KeyError:
            if session is None:
                session = self.internal_session()
                reset_pool = True
            else:
                reset_pool = False
            try:
                etype, uri, extid = self.system_source.eid_type_source(session,
                                                                       eid)
            finally:
                if reset_pool:
                    session.reset_pool()
        self._type_source_cache[eid] = (etype, uri, extid)
        if uri != 'system':
            self._extid_cache[(extid, uri)] = eid
        return etype, uri, extid

    def clear_caches(self, eids):
        etcache = self._type_source_cache
        extidcache = self._extid_cache
        rqlcache = self.querier._rql_cache
        for eid in eids:
            try:
                etype, uri, extid = etcache.pop(typed_eid(eid)) # may be a string in some cases
                rqlcache.pop('%s X WHERE X eid %s' % (etype, eid), None)
                extidcache.pop((extid, uri), None)
            except KeyError:
                etype = None
            rqlcache.pop('Any X WHERE X eid %s' % eid, None)
            for source in self.sources:
                source.clear_eid_cache(eid, etype)

    def type_from_eid(self, eid, session=None):
        """return the type of the entity with id <eid>"""
        return self.type_and_source_from_eid(eid, session)[0]

    def source_from_eid(self, eid, session=None):
        """return the source for the given entity's eid"""
        return self.sources_by_uri[self.type_and_source_from_eid(eid, session)[1]]

    def querier_cache_key(self, session, rql, args, eidkeys):
        cachekey = [rql]
        for key in sorted(eidkeys):
            try:
                etype = self.type_from_eid(args[key], session)
            except KeyError:
                raise QueryError('bad cache key %s (no value)' % key)
            except TypeError:
                raise QueryError('bad cache key %s (value: %r)' % (
                    key, args[key]))
            cachekey.append(etype)
            # ensure eid is correctly typed in args
            args[key] = typed_eid(args[key])
        return tuple(cachekey)

    def eid2extid(self, source, eid, session=None):
        """get local id from an eid"""
        etype, uri, extid = self.type_and_source_from_eid(eid, session)
        if source.uri != uri:
            # eid not from the given source
            raise UnknownEid(eid)
        return extid

    def extid2eid(self, source, extid, etype, session=None, insert=True,
                  recreate=False):
        """get eid from a local id. An eid is attributed if no record is found"""
        cachekey = (extid, source.uri)
        self.debug('repo extid2eid %s %s %s %s', source, extid, etype, insert)
        try:
            return self._extid_cache[cachekey]
        except KeyError:
            pass
        reset_pool = False
        if session is None:
            session = self.internal_session()
            reset_pool = True
        eid = self.system_source.extid2eid(session, source, extid)
        if eid is not None:
            self._extid_cache[cachekey] = eid
            self._type_source_cache[eid] = (etype, source.uri, extid)
            # XXX used with extlite (eg vcsfile), probably not needed anymore
            if recreate:
                entity = source.before_entity_insertion(session, extid, etype, eid)
                entity._cw_recreating = True
                if source.should_call_hooks:
                    self.hm.call_hooks('before_add_entity', session, entity=entity)
                # XXX add fti op ?
                source.after_entity_insertion(session, extid, entity)
                if source.should_call_hooks:
                    self.hm.call_hooks('after_add_entity', session, entity=entity)
            if reset_pool:
                session.reset_pool()
            return eid
        if not insert:
            return
        # no link between extid and eid, create one using an internal session
        # since the current session user may not have required permissions to
        # do necessary stuff and we don't want to commit user session.
        #
        # Moreover, even if session is already an internal session but is
        # processing a commit, we have to use another one
        if not session.is_internal_session:
            session = self.internal_session()
            reset_pool = True
        try:
            eid = self.system_source.create_eid(session)
            self._extid_cache[cachekey] = eid
            self._type_source_cache[eid] = (etype, source.uri, extid)
            entity = source.before_entity_insertion(session, extid, etype, eid)
            entity.edited_attributes = set(entity)
            if source.should_call_hooks:
                self.hm.call_hooks('before_add_entity', session, entity=entity)
            # XXX call add_info with complete=False ?
            self.add_info(session, entity, source, extid)
            source.after_entity_insertion(session, extid, entity)
            if source.should_call_hooks:
                self.hm.call_hooks('after_add_entity', session, entity=entity)
            else:
                # minimal meta-data
                session.execute('SET X is E WHERE X eid %(x)s, E name %(name)s',
                                {'x': entity.eid, 'name': entity.__regid__})
            session.commit(reset_pool)
            return eid
        except:
            session.rollback(reset_pool)
            raise

    def add_info(self, session, entity, source, extid=None, complete=True):
        """add type and source info for an eid into the system table,
        and index the entity with the full text index
        """
        # begin by inserting eid/type/source/extid into the entities table
        hook.set_operation(session, 'neweids', entity.eid,
                           hook.CleanupNewEidsCacheOp)
        self.system_source.add_info(session, entity, source, extid, complete)

    def delete_info(self, session, entity, sourceuri, extid):
        """called by external source when some entity known by the system source
        has been deleted in the external source
        """
        # mark eid as being deleted in session info and setup cache update
        # operation
        hook.set_operation(session, 'pendingeids', entity.eid,
                           hook.CleanupDeletedEidsCacheOp)
        self._delete_info(session, entity, sourceuri, extid)

    def _delete_info(self, session, entity, sourceuri, extid):
                     # attributes=None, relations=None):
        """delete system information on deletion of an entity:
        * delete all remaining relations from/to this entity
        * call delete info on the system source which will transfer record from
          the entities table to the deleted_entities table
        """
        pendingrtypes = session.transaction_data.get('pendingrtypes', ())
        # delete remaining relations: if user can delete the entity, he can
        # delete all its relations without security checking
        with security_enabled(session, read=False, write=False):
            eid = entity.eid
            for rschema, _, role in entity.e_schema.relation_definitions():
                rtype = rschema.type
                if rtype in schema.VIRTUAL_RTYPES or rtype in pendingrtypes:
                    continue
                if role == 'subject':
                    # don't skip inlined relation so they are regularly
                    # deleted and so hooks are correctly called
                    rql = 'DELETE X %s Y WHERE X eid %%(x)s' % rtype
                else:
                    rql = 'DELETE Y %s X WHERE X eid %%(x)s' % rtype
                session.execute(rql, {'x': eid}, build_descr=False)
        self.system_source.delete_info(session, entity, sourceuri, extid)

    def locate_relation_source(self, session, subject, rtype, object):
        subjsource = self.source_from_eid(subject, session)
        objsource = self.source_from_eid(object, session)
        if not subjsource is objsource:
            source = self.system_source
            if not (subjsource.may_cross_relation(rtype)
                    and objsource.may_cross_relation(rtype)):
                raise MultiSourcesError(
                    "relation %s can't be crossed among sources"
                    % rtype)
        elif not subjsource.support_relation(rtype):
            source = self.system_source
        else:
            source = subjsource
        if not source.support_relation(rtype, True):
            raise MultiSourcesError(
                "source %s doesn't support write of %s relation"
                % (source.uri, rtype))
        return source

    def locate_etype_source(self, etype):
        for source in self.sources:
            if source.support_entity(etype, 1):
                return source
        else:
            raise ETypeNotSupportedBySources(etype)

    def init_entity_caches(self, session, entity, source):
        """add entity to session entities cache and repo's extid cache.
        Return entity's ext id if the source isn't the system source.
        """
        session.set_entity_cache(entity)
        suri = source.uri
        if suri == 'system':
            extid = None
        else:
            extid = source.get_extid(entity)
            self._extid_cache[(str(extid), suri)] = entity.eid
        self._type_source_cache[entity.eid] = (entity.__regid__, suri, extid)
        return extid

    def glob_add_entity(self, session, entity):
        """add an entity to the repository

        the entity eid should originaly be None and a unique eid is assigned to
        the entity instance
        """
        # init edited_attributes before calling before_add_entity hooks
        entity._is_saved = False # entity has an eid but is not yet saved
        entity.edited_attributes = set(entity)
        entity_ = entity.pre_add_hook()
        # XXX kill that transmutation feature !
        if not entity_ is entity:
            entity.__class__ = entity_.__class__
            entity.__dict__.update(entity_.__dict__)
        eschema = entity.e_schema
        source = self.locate_etype_source(entity.__regid__)
        # allocate an eid to the entity before calling hooks
        entity.set_eid(self.system_source.create_eid(session))
        # set caches asap
        extid = self.init_entity_caches(session, entity, source)
        if server.DEBUG & server.DBG_REPO:
            print 'ADD entity', entity.__regid__, entity.eid, dict(entity)
        relations = []
        if source.should_call_hooks:
            self.hm.call_hooks('before_add_entity', session, entity=entity)
        # XXX use entity.keys here since edited_attributes is not updated for
        # inline relations XXX not true, right? (see edited_attributes
        # affectation above)
        for attr in entity.iterkeys():
            rschema = eschema.subjrels[attr]
            if not rschema.final: # inlined relation
                relations.append((attr, entity[attr]))
        entity.set_defaults()
        if session.is_hook_category_activated('integrity'):
            entity.check(creation=True)
        source.add_entity(session, entity)
        self.add_info(session, entity, source, extid, complete=False)
        entity._is_saved = True # entity has an eid and is saved
        # prefill entity relation caches
        for rschema in eschema.subject_relations():
            rtype = str(rschema)
            if rtype in schema.VIRTUAL_RTYPES:
                continue
            if rschema.final:
                entity.setdefault(rtype, None)
            else:
                entity.set_related_cache(rtype, 'subject', session.empty_rset())
        for rschema in eschema.object_relations():
            rtype = str(rschema)
            if rtype in schema.VIRTUAL_RTYPES:
                continue
            entity.set_related_cache(rtype, 'object', session.empty_rset())
        # set inline relation cache before call to after_add_entity
        for attr, value in relations:
            session.update_rel_cache_add(entity.eid, attr, value)
        # trigger after_add_entity after after_add_relation
        if source.should_call_hooks:
            self.hm.call_hooks('after_add_entity', session, entity=entity)
            # call hooks for inlined relations
            for attr, value in relations:
                self.hm.call_hooks('before_add_relation', session,
                                    eidfrom=entity.eid, rtype=attr, eidto=value)
                self.hm.call_hooks('after_add_relation', session,
                                    eidfrom=entity.eid, rtype=attr, eidto=value)
        return entity.eid

    def glob_update_entity(self, session, entity, edited_attributes):
        """replace an entity in the repository
        the type and the eid of an entity must not be changed
        """
        if server.DEBUG & server.DBG_REPO:
            print 'UPDATE entity', entity.__regid__, entity.eid, \
                  dict(entity), edited_attributes
        hm = self.hm
        eschema = entity.e_schema
        session.set_entity_cache(entity)
        orig_edited_attributes = getattr(entity, 'edited_attributes', None)
        entity.edited_attributes = edited_attributes
        try:
            if session.is_hook_category_activated('integrity'):
                entity.check()
            only_inline_rels, need_fti_update = True, False
            relations = []
            source = self.source_from_eid(entity.eid, session)
            for attr in list(edited_attributes):
                if attr == 'eid':
                    continue
                rschema = eschema.subjrels[attr]
                if rschema.final:
                    if getattr(eschema.rdef(attr), 'fulltextindexed', False):
                        need_fti_update = True
                    only_inline_rels = False
                else:
                    # inlined relation
                    previous_value = entity.related(attr) or None
                    if previous_value is not None:
                        previous_value = previous_value[0][0] # got a result set
                        if previous_value == entity[attr]:
                            previous_value = None
                        elif source.should_call_hooks:
                            hm.call_hooks('before_delete_relation', session,
                                          eidfrom=entity.eid, rtype=attr,
                                          eidto=previous_value)
                    relations.append((attr, entity[attr], previous_value))
            if source.should_call_hooks:
                # call hooks for inlined relations
                for attr, value, _ in relations:
                    hm.call_hooks('before_add_relation', session,
                                  eidfrom=entity.eid, rtype=attr, eidto=value)
                if not only_inline_rels:
                    hm.call_hooks('before_update_entity', session, entity=entity)
            source.update_entity(session, entity)
            self.system_source.update_info(session, entity, need_fti_update)
            if source.should_call_hooks:
                if not only_inline_rels:
                    hm.call_hooks('after_update_entity', session, entity=entity)
                for attr, value, prevvalue in relations:
                    # if the relation is already cached, update existant cache
                    relcache = entity.relation_cached(attr, 'subject')
                    if prevvalue is not None:
                        hm.call_hooks('after_delete_relation', session,
                                      eidfrom=entity.eid, rtype=attr, eidto=prevvalue)
                        if relcache is not None:
                            session.update_rel_cache_del(entity.eid, attr, prevvalue)
                    del_existing_rel_if_needed(session, entity.eid, attr, value)
                    if relcache is not None:
                        session.update_rel_cache_add(entity.eid, attr, value)
                    else:
                        entity.set_related_cache(attr, 'subject',
                                                 session.eid_rset(value))
                    hm.call_hooks('after_add_relation', session,
                                  eidfrom=entity.eid, rtype=attr, eidto=value)
        finally:
            if orig_edited_attributes is not None:
                entity.edited_attributes = orig_edited_attributes

    def glob_delete_entity(self, session, eid):
        """delete an entity and all related entities from the repository"""
        entity = session.entity_from_eid(eid)
        etype, sourceuri, extid = self.type_and_source_from_eid(eid, session)
        if server.DEBUG & server.DBG_REPO:
            print 'DELETE entity', etype, eid
        source = self.sources_by_uri[sourceuri]
        if source.should_call_hooks:
            self.hm.call_hooks('before_delete_entity', session, entity=entity)
        self._delete_info(session, entity, sourceuri, extid)
        source.delete_entity(session, entity)
        if source.should_call_hooks:
            self.hm.call_hooks('after_delete_entity', session, entity=entity)
        # don't clear cache here this is done in a hook on commit

    def glob_add_relation(self, session, subject, rtype, object):
        """add a relation to the repository"""
        if server.DEBUG & server.DBG_REPO:
            print 'ADD relation', subject, rtype, object
        source = self.locate_relation_source(session, subject, rtype, object)
        if source.should_call_hooks:
            del_existing_rel_if_needed(session, subject, rtype, object)
            self.hm.call_hooks('before_add_relation', session,
                               eidfrom=subject, rtype=rtype, eidto=object)
        source.add_relation(session, subject, rtype, object)
        rschema = self.schema.rschema(rtype)
        session.update_rel_cache_add(subject, rtype, object, rschema.symmetric)
        if source.should_call_hooks:
            self.hm.call_hooks('after_add_relation', session,
                               eidfrom=subject, rtype=rtype, eidto=object)

    def glob_delete_relation(self, session, subject, rtype, object):
        """delete a relation from the repository"""
        if server.DEBUG & server.DBG_REPO:
            print 'DELETE relation', subject, rtype, object
        source = self.locate_relation_source(session, subject, rtype, object)
        if source.should_call_hooks:
            self.hm.call_hooks('before_delete_relation', session,
                               eidfrom=subject, rtype=rtype, eidto=object)
        source.delete_relation(session, subject, rtype, object)
        rschema = self.schema.rschema(rtype)
        session.update_rel_cache_del(subject, rtype, object, rschema.symmetric)
        if rschema.symmetric:
            # on symmetric relation, we can't now in which sense it's
            # stored so try to delete both
            source.delete_relation(session, object, rtype, subject)
        if source.should_call_hooks:
            self.hm.call_hooks('after_delete_relation', session,
                               eidfrom=subject, rtype=rtype, eidto=object)


    # pyro handling ###########################################################

    def pyro_register(self, host=''):
        """register the repository as a pyro object"""
        import tempfile
        from logilab.common.pyro_ext import register_object, config
        config.PYRO_STORAGE = tempfile.gettempdir() # XXX until lgc > 0.45.1 is out
        appid = self.config['pyro-instance-id'] or self.config.appid
        daemon = register_object(self, appid, self.config['pyro-ns-group'],
                                 self.config['pyro-host'],
                                 self.config['pyro-ns-host'])
        msg = 'repository registered as a pyro object using group %s and id %s'
        self.info(msg, self.config['pyro-ns-group'], appid)
        self.pyro_registered = True
        return daemon

    # multi-sources planner helpers ###########################################

    @cached
    def rel_type_sources(self, rtype):
        return [source for source in self.sources
                if source.support_relation(rtype)
                or rtype in source.dont_cross_relations]

    @cached
    def can_cross_relation(self, rtype):
        return [source for source in self.sources
                if source.support_relation(rtype)
                and rtype in source.cross_relations]

    @cached
    def is_multi_sources_relation(self, rtype):
        return any(source for source in self.sources
                   if not source is self.system_source
                   and source.support_relation(rtype))


def pyro_unregister(config):
    """unregister the repository from the pyro name server"""
    from logilab.common.pyro_ext import ns_unregister
    appid = config['pyro-instance-id'] or config.appid
    ns_unregister(appid, config['pyro-ns-group'], config['pyro-ns-host'])


from logging import getLogger
from cubicweb import set_log_methods
set_log_methods(Repository, getLogger('cubicweb.repository'))<|MERGE_RESOLUTION|>--- conflicted
+++ resolved
@@ -361,10 +361,56 @@
         except ZeroDivisionError:
             pass
 
-<<<<<<< HEAD
-=======
+    def _login_from_email(self, login):
+        session = self.internal_session()
+        try:
+            rset = session.execute('Any L WHERE U login L, U primary_email M, '
+                                   'M address %(login)s', {'login': login},
+                                   build_descr=False)
+            if rset.rowcount == 1:
+                login = rset[0][0]
+        finally:
+            session.close()
+        return login
+
+    def authenticate_user(self, session, login, **kwargs):
+        """validate login / password, raise AuthenticationError on failure
+        return associated CWUser instance on success
+        """
+        if self.vreg.config['allow-email-login'] and '@' in login:
+            login = self._login_from_email(login)
+        for source in self.sources:
+            if source.support_entity('CWUser'):
+                try:
+                    eid = source.authenticate(session, login, **kwargs)
+                    break
+                except AuthenticationError:
+                    continue
+        else:
+            raise AuthenticationError('authentication failed with all sources')
+        cwuser = self._build_user(session, eid)
+        if self.config.consider_user_state and \
+               not cwuser.state in cwuser.AUTHENTICABLE_STATES:
+            raise AuthenticationError('user is not in authenticable state')
+        return cwuser
+
+    def _build_user(self, session, eid):
+        """return a CWUser entity for user with the given eid"""
+        cls = self.vreg['etypes'].etype_class('CWUser')
+        rql = cls.fetch_rql(session.user, ['X eid %(x)s'])
+        rset = session.execute(rql, {'x': eid})
+        assert len(rset) == 1, rset
+        cwuser = rset.get_entity(0, 0)
+        # pylint: disable-msg=W0104
+        # prefetch / cache cwuser's groups and properties. This is especially
+        # useful for internal sessions to avoid security insertions
+        cwuser.groups
+        cwuser.properties
+        return cwuser
+
+    # public (dbapi) interface ################################################
+
     def stats(self): # XXX restrict to managers session?
-        import threading
         results = {}
         querier = self.querier
         source = self.system_source
@@ -384,77 +430,6 @@
         results['looping_tasks'] = ', '.join(str(t) for t in self._looping_tasks)
         results['available_pools'] = self._available_pools.qsize()
         results['threads'] = ', '.join(sorted(str(t) for t in threading.enumerate()))
-        return results
-
->>>>>>> 538dcba0
-    def _login_from_email(self, login):
-        session = self.internal_session()
-        try:
-            rset = session.execute('Any L WHERE U login L, U primary_email M, '
-                                   'M address %(login)s', {'login': login},
-                                   build_descr=False)
-            if rset.rowcount == 1:
-                login = rset[0][0]
-        finally:
-            session.close()
-        return login
-
-    def authenticate_user(self, session, login, **kwargs):
-        """validate login / password, raise AuthenticationError on failure
-        return associated CWUser instance on success
-        """
-        if self.vreg.config['allow-email-login'] and '@' in login:
-            login = self._login_from_email(login)
-        for source in self.sources:
-            if source.support_entity('CWUser'):
-                try:
-                    eid = source.authenticate(session, login, **kwargs)
-                    break
-                except AuthenticationError:
-                    continue
-        else:
-            raise AuthenticationError('authentication failed with all sources')
-        cwuser = self._build_user(session, eid)
-        if self.config.consider_user_state and \
-               not cwuser.state in cwuser.AUTHENTICABLE_STATES:
-            raise AuthenticationError('user is not in authenticable state')
-        return cwuser
-
-    def _build_user(self, session, eid):
-        """return a CWUser entity for user with the given eid"""
-        cls = self.vreg['etypes'].etype_class('CWUser')
-        rql = cls.fetch_rql(session.user, ['X eid %(x)s'])
-        rset = session.execute(rql, {'x': eid})
-        assert len(rset) == 1, rset
-        cwuser = rset.get_entity(0, 0)
-        # pylint: disable-msg=W0104
-        # prefetch / cache cwuser's groups and properties. This is especially
-        # useful for internal sessions to avoid security insertions
-        cwuser.groups
-        cwuser.properties
-        return cwuser
-
-    # public (dbapi) interface ################################################
-
-    def stats(self): # XXX restrict to managers session?
-        results = {}
-        querier = self.querier
-        source = self.system_source
-        for size, maxsize, hits, misses, title in (
-            (len(querier._rql_cache), self.config['rql-cache-size'],
-            querier.cache_hit, querier.cache_miss, 'rqlt_st'),
-            (len(source._cache), self.config['rql-cache-size'],
-            source.cache_hit, source.cache_miss, 'sql'),
-            ):
-            results['%s_cache_size' % title] =  '%s / %s' % (size, maxsize)
-            results['%s_cache_hit' % title] =  hits
-            results['%s_cache_miss' % title] = misses
-            results['%s_cache_hit_percent' % title] = (hits * 100) / (hits + misses)
-        results['sql_no_cache'] = self.system_source.no_cache
-        results['nb_open_sessions'] = len(self._sessions)
-        results['nb_active_threads'] = threading.activeCount()
-        results['looping_tasks'] = ', '.join(str(t) for t in self._looping_tasks)
-        results['available_pools'] = self._available_pools.qsize()
         return results
 
     def get_schema(self):
@@ -900,7 +875,6 @@
                   recreate=False):
         """get eid from a local id. An eid is attributed if no record is found"""
         cachekey = (extid, source.uri)
-        self.debug('repo extid2eid %s %s %s %s', source, extid, etype, insert)
         try:
             return self._extid_cache[cachekey]
         except KeyError:
