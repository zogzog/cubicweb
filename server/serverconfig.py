# copyright 2003-2010 LOGILAB S.A. (Paris, FRANCE), all rights reserved.
# contact http://www.logilab.fr/ -- mailto:contact@logilab.fr
#
# This file is part of CubicWeb.
#
# CubicWeb is free software: you can redistribute it and/or modify it under the
# terms of the GNU Lesser General Public License as published by the Free
# Software Foundation, either version 2.1 of the License, or (at your option)
# any later version.
#
# CubicWeb is distributed in the hope that it will be useful, but WITHOUT
# ANY WARRANTY; without even the implied warranty of MERCHANTABILITY or FITNESS
# FOR A PARTICULAR PURPOSE.  See the GNU Lesser General Public License for more
# details.
#
# You should have received a copy of the GNU Lesser General Public License along
# with CubicWeb.  If not, see <http://www.gnu.org/licenses/>.
"""server.serverconfig definition

"""
__docformat__ = "restructuredtext en"

from os.path import join, exists

from logilab.common.configuration import REQUIRED, Method, Configuration, \
     ini_format_section
from logilab.common.decorators import wproperty, cached, clear_cache

from cubicweb.toolsutils import read_config, restrict_perms_to_user
from cubicweb.cwconfig import CubicWebConfiguration, merge_options
from cubicweb.server import SOURCE_TYPES


USER_OPTIONS =  (
    ('login', {'type' : 'string',
               'default': 'admin',
               'help': "cubicweb manager account's login "
               '(this user will be created)',
               'level': 0,
               }),
    ('password', {'type' : 'password',
                  'default': REQUIRED,
                  'help': "cubicweb manager account's password",
                  'level': 0,
                  }),
    )

class SourceConfiguration(Configuration):
    def __init__(self, appid, options):
        self.appid = appid # has to be done before super call
        super(SourceConfiguration, self).__init__(options=options)

    # make Method('default_instance_id') usable in db option defs (in native.py)
    def default_instance_id(self):
        return self.appid

def generate_sources_file(appid, sourcesfile, sourcescfg, keys=None):
    """serialize repository'sources configuration into a INI like file

    the `keys` parameter may be used to sort sections
    """
    if keys is None:
        keys = sourcescfg.keys()
    else:
        for key in sourcescfg:
            if not key in keys:
                keys.append(key)
    stream = open(sourcesfile, 'w')
    for uri in keys:
        sconfig = sourcescfg[uri]
        if isinstance(sconfig, dict):
            # get a Configuration object
            if uri == 'admin':
                options = USER_OPTIONS
            else:
                options = SOURCE_TYPES[sconfig['adapter']].options
            _sconfig = SourceConfiguration(appid, options=options)
            for attr, val in sconfig.items():
                if attr == 'uri':
                    continue
                if attr == 'adapter':
                    _sconfig.adapter = val
                else:
                    _sconfig.set_option(attr, val)
            sconfig = _sconfig
        optsbysect = list(sconfig.options_by_section())
        assert len(optsbysect) == 1, 'all options for a source should be in the same group'
        ini_format_section(stream, uri, optsbysect[0][1])
        if hasattr(sconfig, 'adapter'):
            print >> stream
            print >> stream, '# adapter for this source (YOU SHOULD NOT CHANGE THIS)'
            print >> stream, 'adapter=%s' % sconfig.adapter
        print >> stream


class ServerConfiguration(CubicWebConfiguration):
    """standalone RQL server"""
    name = 'repository'

    cubicweb_appobject_path = CubicWebConfiguration.cubicweb_appobject_path | set(['sobjects', 'hooks'])
    cube_appobject_path = CubicWebConfiguration.cube_appobject_path | set(['sobjects', 'hooks'])

    options = merge_options((
        # ctl configuration
        ('host',
         {'type' : 'string',
          'default': None,
          'help': 'host name if not correctly detectable through gethostname',
          'group': 'main', 'level': 1,
          }),
        ('pid-file',
         {'type' : 'string',
          'default': Method('default_pid_file'),
          'help': 'repository\'s pid file',
          'group': 'main', 'level': 2,
          }),
        ('uid',
         {'type' : 'string',
          'default': None,
          'help': 'if this option is set, use the specified user to start \
the repository rather than the user running the command',
          'group': 'main', 'level': (CubicWebConfiguration.mode == 'installed') and 0 or 1,
          }),
        ('session-time',
         {'type' : 'time',
          'default': '30min',
          'help': 'session expiration time, default to 30 minutes',
<<<<<<< HEAD
          'group': 'main', 'level': 1,
=======
          'group': 'main', 'inputlevel': 3,
>>>>>>> fc80c98d
          }),
        ('connections-pool-size',
         {'type' : 'int',
          'default': 4,
          'help': 'size of the connections pools. Each source supporting multiple \
connections will have this number of opened connections.',
<<<<<<< HEAD
          'group': 'main', 'level': 1,
=======
          'group': 'main', 'inputlevel': 3,
>>>>>>> fc80c98d
          }),
        ('rql-cache-size',
         {'type' : 'int',
          'default': 300,
          'help': 'size of the parsed rql cache size.',
<<<<<<< HEAD
          'group': 'main', 'level': 1,
=======
          'group': 'main', 'inputlevel': 3,
>>>>>>> fc80c98d
          }),
        ('undo-support',
         {'type' : 'string', 'default': '',
          'help': 'string defining actions that will have undo support: \
[C]reate [U]pdate [D]elete entities / [A]dd [R]emove relation. Leave it empty \
for no undo support, set it to CUDAR for full undo support, or to DR for \
support undoing of deletion only.',
<<<<<<< HEAD
          'group': 'main', 'level': 1,
=======
          'group': 'main', 'inputlevel': 3,
>>>>>>> fc80c98d
          }),
        ('keep-transaction-lifetime',
         {'type' : 'int', 'default': 7,
          'help': 'number of days during which transaction records should be \
kept (hence undoable).',
<<<<<<< HEAD
          'group': 'main', 'level': 1,
=======
          'group': 'main', 'inputlevel': 3,
>>>>>>> fc80c98d
          }),
        ('multi-sources-etypes',
         {'type' : 'csv', 'default': (),
          'help': 'defines which entity types from this repository are used \
by some other instances. You should set this properly so those instances to \
detect updates / deletions.',
<<<<<<< HEAD
          'group': 'main', 'level': 1,
=======
          'group': 'main', 'inputlevel': 3,
>>>>>>> fc80c98d
          }),

        ('delay-full-text-indexation',
         {'type' : 'yn', 'default': False,
          'help': 'When full text indexation of entity has a too important cost'
          ' to be done when entity are added/modified by users, activate this '
          'option and setup a job using cubicweb-ctl db-rebuild-fti on your '
          'system (using cron for instance).',
<<<<<<< HEAD
          'group': 'main', 'level': 1,
=======
          'group': 'main', 'inputlevel': 3,
>>>>>>> fc80c98d
          }),

        # email configuration
        ('default-recipients-mode',
         {'type' : 'choice',
          'choices' : ('default-dest-addrs', 'users', 'none'),
          'default': 'default-dest-addrs',
          'help': 'when a notification should be sent with no specific rules \
to find recipients, recipients will be found according to this mode. Available \
modes are "default-dest-addrs" (emails specified in the configuration \
variable with the same name), "users" (every users which has activated \
account with an email set), "none" (no notification).',
<<<<<<< HEAD
          'group': 'email', 'level': 1,
=======
          'group': 'email', 'inputlevel': 2,
>>>>>>> fc80c98d
          }),
        ('default-dest-addrs',
         {'type' : 'csv',
          'default': (),
          'help': 'comma separated list of email addresses that will be used \
as default recipient when an email is sent and the notification has no \
specific recipient rules.',
<<<<<<< HEAD
          'group': 'email', 'level': 1,
=======
          'group': 'email', 'inputlevel': 2,
>>>>>>> fc80c98d
          }),
        ('supervising-addrs',
         {'type' : 'csv',
          'default': (),
          'help': 'comma separated list of email addresses that will be \
notified of every changes.',
          'group': 'email', 'level': 2,
          }),
        # pyro server.serverconfig
        ('pyro-host',
         {'type' : 'string',
          'default': None,
          'help': 'Pyro server host, if not detectable correctly through \
gethostname(). It may contains port information using <host>:<port> notation, \
and if not set, it will be choosen randomly',
<<<<<<< HEAD
          'group': 'pyro', 'level': 2,
=======
          'group': 'pyro', 'inputlevel': 3,
>>>>>>> fc80c98d
          }),
        ) + CubicWebConfiguration.options)

    # should we open connections pools (eg connect to sources). This is usually
    # necessary...
    open_connections_pools = True

    # read the schema from the database
    read_instance_schema = True
    # set to true while creating an instance
    creating = False
    # set this to true to get a minimal repository, for instance to get cubes
    # information on commands such as i18ninstance, db-restore, etc...
    quick_start = False
    # check user's state at login time
    consider_user_state = True

    # should some hooks be deactivated during [pre|post]create script execution
    free_wheel = False

    # list of enables sources when sources restriction is necessary
    # (eg repository initialization at least)
    _enabled_sources = None
    @wproperty
    def enabled_sources(self, sourceuris=None):
        self._enabled_sources = sourceuris
        clear_cache(self, 'sources')

    def bootstrap_cubes(self):
        from logilab.common.textutils import splitstrip
        for line in file(join(self.apphome, 'bootstrap_cubes')):
            line = line.strip()
            if not line or line.startswith('#'):
                continue
            self.init_cubes(self.expand_cubes(splitstrip(line)))
            break
        else:
            # no cubes
            self.init_cubes(())

    def write_bootstrap_cubes_file(self, cubes):
        stream = file(join(self.apphome, 'bootstrap_cubes'), 'w')
        stream.write('# this is a generated file only used for bootstraping\n')
        stream.write('# you should not have to edit this\n')
        stream.write('%s\n' % ','.join(cubes))
        stream.close()

    def sources_file(self):
        return join(self.apphome, 'sources')

    # this method has to be cached since when the server is running using a
    # restricted user, this user usually don't have access to the sources
    # configuration file (#16102)
    @cached
    def read_sources_file(self):
        return read_config(self.sources_file())

    def sources(self):
        """return a dictionnaries containing sources definitions indexed by
        sources'uri
        """
        allsources = self.read_sources_file()
        if self._enabled_sources is None:
            return allsources
        return dict((uri, config) for uri, config in allsources.items()
                    if uri in self._enabled_sources or uri == 'admin')

    def write_sources_file(self, sourcescfg):
        sourcesfile = self.sources_file()
        if exists(sourcesfile):
            import shutil
            shutil.copy(sourcesfile, sourcesfile + '.bak')
        generate_sources_file(self.appid, sourcesfile, sourcescfg,
                              ['admin', 'system'])
        restrict_perms_to_user(sourcesfile)

    def pyro_enabled(self):
        """pyro is always enabled in standalone repository configuration"""
        return True

    def load_schema(self, expand_cubes=False, **kwargs):
        from cubicweb.schema import CubicWebSchemaLoader
        if expand_cubes:
            # in case some new dependencies have been introduced, we have to
            # reinitialize cubes so the full filesystem schema is read
            origcubes = self.cubes()
            self._cubes = None
            self.init_cubes(self.expand_cubes(origcubes))
        schema = CubicWebSchemaLoader().load(self, **kwargs)
        if expand_cubes:
            # restaure original value
            self._cubes = origcubes
        return schema

    def load_bootstrap_schema(self):
        from cubicweb.schema import BootstrapSchemaLoader
        schema = BootstrapSchemaLoader().load(self)
        schema.name = 'bootstrap'
        return schema

    def set_sources_mode(self, sources):
        if 'migration' in sources:
            from cubicweb.server.sources import source_adapter
            assert len(sources) == 1
            enabled_sources = []
            for uri, config in self.sources().iteritems():
                if uri == 'admin':
                    continue
                if source_adapter(config).connect_for_migration:
                    enabled_sources.append(uri)
                else:
                    print 'not connecting to source', uri, 'during migration'
        elif 'all' in sources:
            assert len(sources) == 1
            enabled_sources = None
        else:
            known_sources = self.sources()
            for uri in sources:
                assert uri in known_sources, uri
            enabled_sources = sources
        self._enabled_sources = enabled_sources
        clear_cache(self, 'sources')

    def migration_handler(self, schema=None, interactive=True,
                          cnx=None, repo=None, connect=True, verbosity=None):
        """return a migration handler instance"""
        from cubicweb.server.migractions import ServerMigrationHelper
        if verbosity is None:
            verbosity = getattr(self, 'verbosity', 0)
        return ServerMigrationHelper(self, schema, interactive=interactive,
                                     cnx=cnx, repo=repo, connect=connect,
                                     verbosity=verbosity)<|MERGE_RESOLUTION|>--- conflicted
+++ resolved
@@ -125,32 +125,20 @@
          {'type' : 'time',
           'default': '30min',
           'help': 'session expiration time, default to 30 minutes',
-<<<<<<< HEAD
-          'group': 'main', 'level': 1,
-=======
-          'group': 'main', 'inputlevel': 3,
->>>>>>> fc80c98d
+          'group': 'main', 'level': 3,
           }),
         ('connections-pool-size',
          {'type' : 'int',
           'default': 4,
           'help': 'size of the connections pools. Each source supporting multiple \
 connections will have this number of opened connections.',
-<<<<<<< HEAD
-          'group': 'main', 'level': 1,
-=======
-          'group': 'main', 'inputlevel': 3,
->>>>>>> fc80c98d
+          'group': 'main', 'level': 3,
           }),
         ('rql-cache-size',
          {'type' : 'int',
           'default': 300,
           'help': 'size of the parsed rql cache size.',
-<<<<<<< HEAD
-          'group': 'main', 'level': 1,
-=======
-          'group': 'main', 'inputlevel': 3,
->>>>>>> fc80c98d
+          'group': 'main', 'level': 3,
           }),
         ('undo-support',
          {'type' : 'string', 'default': '',
@@ -158,32 +146,20 @@
 [C]reate [U]pdate [D]elete entities / [A]dd [R]emove relation. Leave it empty \
 for no undo support, set it to CUDAR for full undo support, or to DR for \
 support undoing of deletion only.',
-<<<<<<< HEAD
-          'group': 'main', 'level': 1,
-=======
-          'group': 'main', 'inputlevel': 3,
->>>>>>> fc80c98d
+          'group': 'main', 'level': 3,
           }),
         ('keep-transaction-lifetime',
          {'type' : 'int', 'default': 7,
           'help': 'number of days during which transaction records should be \
 kept (hence undoable).',
-<<<<<<< HEAD
-          'group': 'main', 'level': 1,
-=======
-          'group': 'main', 'inputlevel': 3,
->>>>>>> fc80c98d
+          'group': 'main', 'level': 3,
           }),
         ('multi-sources-etypes',
          {'type' : 'csv', 'default': (),
           'help': 'defines which entity types from this repository are used \
 by some other instances. You should set this properly so those instances to \
 detect updates / deletions.',
-<<<<<<< HEAD
-          'group': 'main', 'level': 1,
-=======
-          'group': 'main', 'inputlevel': 3,
->>>>>>> fc80c98d
+          'group': 'main', 'level': 3,
           }),
 
         ('delay-full-text-indexation',
@@ -192,11 +168,7 @@
           ' to be done when entity are added/modified by users, activate this '
           'option and setup a job using cubicweb-ctl db-rebuild-fti on your '
           'system (using cron for instance).',
-<<<<<<< HEAD
-          'group': 'main', 'level': 1,
-=======
-          'group': 'main', 'inputlevel': 3,
->>>>>>> fc80c98d
+          'group': 'main', 'level': 3,
           }),
 
         # email configuration
@@ -209,11 +181,7 @@
 modes are "default-dest-addrs" (emails specified in the configuration \
 variable with the same name), "users" (every users which has activated \
 account with an email set), "none" (no notification).',
-<<<<<<< HEAD
-          'group': 'email', 'level': 1,
-=======
-          'group': 'email', 'inputlevel': 2,
->>>>>>> fc80c98d
+          'group': 'email', 'level': 2,
           }),
         ('default-dest-addrs',
          {'type' : 'csv',
@@ -221,11 +189,7 @@
           'help': 'comma separated list of email addresses that will be used \
 as default recipient when an email is sent and the notification has no \
 specific recipient rules.',
-<<<<<<< HEAD
-          'group': 'email', 'level': 1,
-=======
-          'group': 'email', 'inputlevel': 2,
->>>>>>> fc80c98d
+          'group': 'email', 'level': 2,
           }),
         ('supervising-addrs',
          {'type' : 'csv',
@@ -241,11 +205,7 @@
           'help': 'Pyro server host, if not detectable correctly through \
 gethostname(). It may contains port information using <host>:<port> notation, \
 and if not set, it will be choosen randomly',
-<<<<<<< HEAD
-          'group': 'pyro', 'level': 2,
-=======
-          'group': 'pyro', 'inputlevel': 3,
->>>>>>> fc80c98d
+          'group': 'pyro', 'level': 3,
           }),
         ) + CubicWebConfiguration.options)
 
