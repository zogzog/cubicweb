"""Repository users' and internal' sessions.

:organization: Logilab
:copyright: 2001-2010 LOGILAB S.A. (Paris, FRANCE), license is LGPL v2.
:contact: http://www.logilab.fr/ -- mailto:contact@logilab.fr
:license: GNU Lesser General Public License, v2.1 - http://www.gnu.org/licenses
"""
from __future__ import with_statement

__docformat__ = "restructuredtext en"

import sys
import threading
from time import time

from logilab.common.deprecation import deprecated
from rql.nodes import VariableRef, Function, ETYPE_PYOBJ_MAP, etype_from_pyobj
from yams import BASE_TYPES

from cubicweb import Binary, UnknownEid
from cubicweb.req import RequestSessionBase
from cubicweb.dbapi import ConnectionProperties
from cubicweb.utils import make_uid
from cubicweb.rqlrewrite import RQLRewriter

ETYPE_PYOBJ_MAP[Binary] = 'Bytes'

def is_final(rqlst, variable, args):
    # try to find if this is a final var or not
    for select in rqlst.children:
        for sol in select.solutions:
            etype = variable.get_type(sol, args)
            if etype is None:
                continue
            if etype in BASE_TYPES:
                return True
            return False

def _make_description(selected, args, solution):
    """return a description for a result set"""
    description = []
    for term in selected:
        description.append(term.get_type(solution, args))
    return description


class hooks_control(object):
    """context manager to control activated hooks categories.

    If mode is session.`HOOKS_DENY_ALL`, given hooks categories will
    be enabled.

    If mode is session.`HOOKS_ALLOW_ALL`, given hooks categories will
    be disabled.
    """
    def __init__(self, session, mode, *categories):
        self.session = session
        self.mode = mode
        self.categories = categories

    def __enter__(self):
        self.oldmode = self.session.set_hooks_mode(self.mode)
        if self.mode is self.session.HOOKS_DENY_ALL:
            self.changes = self.session.enable_hook_categories(*self.categories)
        else:
            self.changes = self.session.disable_hook_categories(*self.categories)

    def __exit__(self, exctype, exc, traceback):
        if self.changes:
            if self.mode is self.session.HOOKS_DENY_ALL:
                self.session.disable_hook_categories(*self.changes)
            else:
                self.session.enable_hook_categories(*self.changes)
        self.session.set_hooks_mode(self.oldmode)

INDENT = ''
class security_enabled(object):
    """context manager to control security w/ session.execute, since by
    default security is disabled on queries executed on the repository
    side.
    """
    def __init__(self, session, read=None, write=None):
        self.session = session
        self.read = read
        self.write = write

    def __enter__(self):
#        global INDENT
        if self.read is not None:
            self.oldread = self.session.set_read_security(self.read)
#            print INDENT + 'read', self.read, self.oldread
        if self.write is not None:
            self.oldwrite = self.session.set_write_security(self.write)
#            print INDENT + 'write', self.write, self.oldwrite
#        INDENT += '  '

    def __exit__(self, exctype, exc, traceback):
#        global INDENT
#        INDENT = INDENT[:-2]
        if self.read is not None:
            self.session.set_read_security(self.oldread)
#            print INDENT + 'reset read to', self.oldread
        if self.write is not None:
            self.session.set_write_security(self.oldwrite)
#            print INDENT + 'reset write to', self.oldwrite



class Session(RequestSessionBase):
    """tie session id, user, connections pool and other session data all
    together
    """

    def __init__(self, user, repo, cnxprops=None, _id=None):
        super(Session, self).__init__(repo.vreg)
        self.id = _id or make_uid(user.login.encode('UTF8'))
        cnxprops = cnxprops or ConnectionProperties('inmemory')
        self.user = user
        self.repo = repo
        self.cnxtype = cnxprops.cnxtype
        self.creation = time()
        self.timestamp = self.creation
        self.is_internal_session = False
        self.default_mode = 'read'
        # short cut to querier .execute method
        self._execute = repo.querier.execute
        # shared data, used to communicate extra information between the client
        # and the rql server
        self.data = {}
        # i18n initialization
        self.set_language(cnxprops.lang)
        # internals
        self._threaddata = threading.local()
        self._threads_in_transaction = set()
        self._closed = False

    def __unicode__(self):
        return '<%ssession %s (%s 0x%x)>' % (
            self.cnxtype, unicode(self.user.login), self.id, id(self))

    def hijack_user(self, user):
        """return a fake request/session using specified user"""
        session = Session(user, self.repo)
        session._threaddata.pool = self.pool
        return session

    def add_relation(self, fromeid, rtype, toeid):
        """provide direct access to the repository method to add a relation.

        This is equivalent to the following rql query:

          SET X rtype Y WHERE X eid  fromeid, T eid toeid

        without read security check but also all the burden of rql execution.
        You may use this in hooks when you know both eids of the relation you
        want to add.
        """
        with security_enabled(self, False, False):
            if self.vreg.schema[rtype].inlined:
                entity = self.entity_from_eid(fromeid)
                entity[rtype] = toeid
                self.repo.glob_update_entity(self, entity, set((rtype,)))
            else:
                self.repo.glob_add_relation(self, fromeid, rtype, toeid)

    def delete_relation(self, fromeid, rtype, toeid):
        """provide direct access to the repository method to delete a relation.

        This is equivalent to the following rql query:

          DELETE X rtype Y WHERE X eid  fromeid, T eid toeid

        without read security check but also all the burden of rql execution.
        You may use this in hooks when you know both eids of the relation you
        want to delete.
        """
        with security_enabled(self, False, False):
            if self.vreg.schema[rtype].inlined:
                entity = self.entity_from_eid(fromeid)
                entity[rtype] = None
                self.repo.glob_update_entity(self, entity, set((rtype,)))
            else:
                self.repo.glob_delete_relation(self, fromeid, rtype, toeid)

    # relations cache handling #################################################

    def update_rel_cache_add(self, subject, rtype, object, symmetric=False):
        self._update_entity_rel_cache_add(subject, rtype, 'subject', object)
        if symmetric:
            self._update_entity_rel_cache_add(object, rtype, 'subject', subject)
        else:
            self._update_entity_rel_cache_add(object, rtype, 'object', subject)

    def update_rel_cache_del(self, subject, rtype, object, symmetric=False):
        self._update_entity_rel_cache_del(subject, rtype, 'subject', object)
        if symmetric:
            self._update_entity_rel_cache_del(object, rtype, 'object', object)
        else:
            self._update_entity_rel_cache_del(object, rtype, 'object', subject)

    def _update_entity_rel_cache_add(self, eid, rtype, role, targeteid):
        try:
            entity = self.entity_cache(eid)
        except KeyError:
            return
        rcache = entity.relation_cached(rtype, role)
        if rcache is not None:
            rset, entities = rcache
            rset = rset.copy()
            entities = list(entities)
            rset.rows.append([targeteid])
            if not isinstance(rset.description, list): # else description not set
                rset.description = list(rset.description)
            rset.description.append([self.describe(targeteid)[0]])
            targetentity = self.entity_from_eid(targeteid)
            if targetentity.cw_rset is None:
                targetentity.cw_rset = rset
                targetentity.cw_row = rset.rowcount
                targetentity.cw_col = 0
            rset.rowcount += 1
            entities.append(targetentity)
            entity._related_cache['%s_%s' % (rtype, role)] = (rset, tuple(entities))

    def _update_entity_rel_cache_del(self, eid, rtype, role, targeteid):
        try:
            entity = self.entity_cache(eid)
        except KeyError:
            return
        rcache = entity.relation_cached(rtype, role)
        if rcache is not None:
            rset, entities = rcache
            for idx, row in enumerate(rset.rows):
                if row[0] == targeteid:
                    break
            else:
                # this may occurs if the cache has been filed by a hook
                # after the database update
                self.debug('cache inconsistency for %s %s %s %s', eid, rtype,
                           role, targeteid)
                return
            rset = rset.copy()
            entities = list(entities)
            del rset.rows[idx]
            if isinstance(rset.description, list): # else description not set
                del rset.description[idx]
            del entities[idx]
            rset.rowcount -= 1
            entity._related_cache['%s_%s' % (rtype, role)] = (rset, tuple(entities))

    # resource accessors ######################################################

    def system_sql(self, sql, args=None, rollback_on_failure=True):
        """return a sql cursor on the system database"""
        if not sql.split(None, 1)[0].upper() == 'SELECT':
            self.mode = 'write'
        return self.pool.source('system').doexec(self, sql, args,
                                                 rollback=rollback_on_failure)

    def set_language(self, language):
        """i18n configuration for translation"""
        vreg = self.vreg
        language = language or self.user.property_value('ui.language')
        try:
            gettext, pgettext = vreg.config.translations[language]
            self._ = self.__ = gettext
            self.pgettext = pgettext
        except KeyError:
            language = vreg.property_value('ui.language')
            try:
                gettext, pgettext = vreg.config.translations[language]
                self._ = self.__ = gettext
                self.pgettext = pgettext
            except KeyError:
                self._ = self.__ = unicode
                self.pgettext = lambda x, y: y
        self.lang = language

    def change_property(self, prop, value):
        assert prop == 'lang' # this is the only one changeable property for now
        self.set_language(value)

    def deleted_in_transaction(self, eid):
        """return True if the entity of the given eid is being deleted in the
        current transaction
        """
        return eid in self.transaction_data.get('pendingeids', ())

    def added_in_transaction(self, eid):
        """return True if the entity of the given eid is being created in the
        current transaction
        """
        return eid in self.transaction_data.get('neweids', ())

    def schema_rproperty(self, rtype, eidfrom, eidto, rprop):
        rschema = self.repo.schema[rtype]
        subjtype = self.describe(eidfrom)[0]
        objtype = self.describe(eidto)[0]
        rdef = rschema.rdef(subjtype, objtype)
        return rdef.get(rprop)

    # security control #########################################################

    DEFAULT_SECURITY = object() # evaluated to true by design

    @property
    def read_security(self):
        """return a boolean telling if read security is activated or not"""
        try:
            return self._threaddata.read_security
        except AttributeError:
            self._threaddata.read_security = self.DEFAULT_SECURITY
            return self._threaddata.read_security

    def set_read_security(self, activated):
        """[de]activate read security, returning the previous value set for
        later restoration.

        you should usually use the `security_enabled` context manager instead
        of this to change security settings.
        """
        oldmode = self.read_security
        self._threaddata.read_security = activated
        # dbapi_query used to detect hooks triggered by a 'dbapi' query (eg not
        # issued on the session). This is tricky since we the execution model of
        # a (write) user query is:
        #
        # repository.execute (security enabled)
        #  \-> querier.execute
        #       \-> repo.glob_xxx (add/update/delete entity/relation)
        #            \-> deactivate security before calling hooks
        #                 \-> WE WANT TO CHECK QUERY NATURE HERE
        #                      \-> potentially, other calls to querier.execute
        #
        # so we can't rely on simply checking session.read_security, but
        # recalling the first transition from DEFAULT_SECURITY to something
        # else (False actually) is not perfect but should be enough
        self._threaddata.dbapi_query = oldmode is self.DEFAULT_SECURITY
        return oldmode

    @property
    def write_security(self):
        """return a boolean telling if write security is activated or not"""
        try:
            return self._threaddata.write_security
        except:
            self._threaddata.write_security = self.DEFAULT_SECURITY
            return self._threaddata.write_security

    def set_write_security(self, activated):
        """[de]activate write security, returning the previous value set for
        later restoration.

        you should usually use the `security_enabled` context manager instead
        of this to change security settings.
        """
        oldmode = self.write_security
        self._threaddata.write_security = activated
        return oldmode

    @property
    def running_dbapi_query(self):
        """return a boolean telling if it's triggered by a db-api query or by
        a session query.

        To be used in hooks, else may have a wrong value.
        """
        return getattr(self._threaddata, 'dbapi_query', True)

    # hooks activation control #################################################
    # all hooks should be activated during normal execution

    HOOKS_ALLOW_ALL = object()
    HOOKS_DENY_ALL = object()

    @property
    def hooks_mode(self):
        return getattr(self._threaddata, 'hooks_mode', self.HOOKS_ALLOW_ALL)

    def set_hooks_mode(self, mode):
        assert mode is self.HOOKS_ALLOW_ALL or mode is self.HOOKS_DENY_ALL
        oldmode = getattr(self._threaddata, 'hooks_mode', self.HOOKS_ALLOW_ALL)
        self._threaddata.hooks_mode = mode
        return oldmode

    @property
    def disabled_hook_categories(self):
        try:
            return getattr(self._threaddata, 'disabled_hook_cats')
        except AttributeError:
            cats = self._threaddata.disabled_hook_cats = set()
            return cats

    @property
    def enabled_hook_categories(self):
        try:
            return getattr(self._threaddata, 'enabled_hook_cats')
        except AttributeError:
            cats = self._threaddata.enabled_hook_cats = set()
            return cats

    def disable_hook_categories(self, *categories):
        """disable the given hook categories:

        - on HOOKS_DENY_ALL mode, ensure those categories are not enabled
        - on HOOKS_ALLOW_ALL mode, ensure those categories are disabled
        """
        changes = set()
        if self.hooks_mode is self.HOOKS_DENY_ALL:
            enablecats = self.enabled_hook_categories
            for category in categories:
                if category in enablecats:
                    enablecats.remove(category)
                    changes.add(category)
        else:
            disablecats = self.disabled_hook_categories
            for category in categories:
                if category not in disablecats:
                    disablecats.add(category)
                    changes.add(category)
        return tuple(changes)

    def enable_hook_categories(self, *categories):
        """enable the given hook categories:

        - on HOOKS_DENY_ALL mode, ensure those categories are enabled
        - on HOOKS_ALLOW_ALL mode, ensure those categories are not disabled
        """
        changes = set()
        if self.hooks_mode is self.HOOKS_DENY_ALL:
            enablecats = self.enabled_hook_categories
            for category in categories:
                if category not in enablecats:
                    enablecats.add(category)
                    changes.add(category)
        else:
            disablecats = self.disabled_hook_categories
            for category in categories:
                if category in self.disabled_hook_categories:
                    disablecats.remove(category)
                    changes.add(category)
        return tuple(changes)

    def is_hook_category_activated(self, category):
        """return a boolean telling if the given category is currently activated
        or not
        """
        if self.hooks_mode is self.HOOKS_DENY_ALL:
            return category in self.enabled_hook_categories
        return category not in self.disabled_hook_categories

    def is_hook_activated(self, hook):
        """return a boolean telling if the given hook class is currently
        activated or not
        """
        return self.is_hook_category_activated(hook.category)

    # connection management ###################################################

    def keep_pool_mode(self, mode):
        """set pool_mode, e.g. how the session will keep its pool:

        * if mode == 'write', the pool is freed after each ready query, but kept
          until the transaction's end (eg commit or rollback) when a write query
          is detected (eg INSERT/SET/DELETE queries)

        * if mode == 'transaction', the pool is only freed after the
          transaction's end

        notice that a repository has a limited set of pools, and a session has to
        wait for a free pool to run any rql query (unless it already has a pool
        set).
        """
        assert mode in ('transaction', 'write')
        if mode == 'transaction':
            self.default_mode = 'transaction'
        else: # mode == 'write'
            self.default_mode = 'read'

    def get_mode(self):
        return getattr(self._threaddata, 'mode', self.default_mode)
    def set_mode(self, value):
        self._threaddata.mode = value
    mode = property(get_mode, set_mode,
                    doc='transaction mode (read/write/transaction), resetted to'
                    ' default_mode on commit / rollback')

    def get_commit_state(self):
        return getattr(self._threaddata, 'commit_state', None)
    def set_commit_state(self, value):
        self._threaddata.commit_state = value
    commit_state = property(get_commit_state, set_commit_state)

    @property
    def pool(self):
        """connections pool, set according to transaction mode for each query"""
        return getattr(self._threaddata, 'pool', None)

    def set_pool(self, checkclosed=True):
        """the session need a pool to execute some queries"""
        if checkclosed and self._closed:
            raise Exception('try to set pool on a closed session')
        if self.pool is None:
            # get pool first to avoid race-condition
            self._threaddata.pool = pool = self.repo._get_pool()
            try:
                pool.pool_set()
            except:
                self._threaddata.pool = None
                self.repo._free_pool(pool)
                raise
            self._threads_in_transaction.add(threading.currentThread())
        return self._threaddata.pool

    def reset_pool(self, ignoremode=False):
        """the session is no longer using its pool, at least for some time"""
        # pool may be none if no operation has been done since last commit
        # or rollback
        if self.pool is not None and (ignoremode or self.mode == 'read'):
            # even in read mode, we must release the current transaction
            pool = self.pool
            try:
                self._threads_in_transaction.remove(threading.currentThread())
            except KeyError:
                pass
            pool.pool_reset()
            del self._threaddata.pool
            # free pool once everything is done to avoid race-condition
            self.repo._free_pool(pool)

    def _touch(self):
        """update latest session usage timestamp and reset mode to read"""
        self.timestamp = time()
        self.local_perm_cache.clear()
        self._threaddata.mode = self.default_mode

    # shared data handling ###################################################

    def get_shared_data(self, key, default=None, pop=False):
        """return value associated to `key` in session data"""
        if pop:
            return self.data.pop(key, default)
        else:
            return self.data.get(key, default)

    def set_shared_data(self, key, value, querydata=False):
        """set value associated to `key` in session data"""
        if querydata:
            self.transaction_data[key] = value
        else:
            self.data[key] = value

    # request interface #######################################################

    @property
    def cursor(self):
        """return a rql cursor"""
        return self

    def set_entity_cache(self, entity):
        # XXX session level caching may be a pb with multiple repository
        #     instances, but 1. this is probably not the only one :$ and 2. it
        #     may be an acceptable risk. Anyway we could activate it or not
        #     according to a configuration option
        try:
            self.transaction_data['ecache'].setdefault(entity.eid, entity)
        except KeyError:
            self.transaction_data['ecache'] = ecache = {}
            ecache[entity.eid] = entity

    def entity_cache(self, eid):
        try:
            return self.transaction_data['ecache'][eid]
        except:
            raise

    def cached_entities(self):
        return self.transaction_data.get('ecache', {}).values()

    def drop_entity_cache(self, eid=None):
        if eid is None:
            self.transaction_data.pop('ecache', None)
        else:
            del self.transaction_data['ecache'][eid]

    def base_url(self):
        url = self.repo.config['base-url']
        if not url:
            try:
                url = self.repo.config.default_base_url()
            except AttributeError: # default_base_url() might not be available
                self.warning('missing base-url definition in server config')
                url = u''
        return url

    def from_controller(self):
        """return the id (string) of the controller issuing the request (no
        sense here, always return 'view')
        """
        return 'view'

    def source_defs(self):
        return self.repo.source_defs()

    def describe(self, eid):
        """return a tuple (type, sourceuri, extid) for the entity with id <eid>"""
        return self.repo.type_and_source_from_eid(eid, self)

    # db-api like interface ###################################################

    def source_from_eid(self, eid):
        """return the source where the entity with id <eid> is located"""
        return self.repo.source_from_eid(eid, self)

    def execute(self, rql, kwargs=None, eid_key=None, build_descr=True):
        """db-api like method directly linked to the querier execute method"""
        rset = self._execute(self, rql, kwargs, eid_key, build_descr)
        rset.req = self
        return rset

    def _clear_thread_data(self):
        """remove everything from the thread local storage, except pool
        which is explicitly removed by reset_pool, and mode which is set anyway
        by _touch
        """
        store = self._threaddata
        for name in ('commit_state', 'transaction_data', 'pending_operations',
                     '_rewriter'):
            try:
                delattr(store, name)
            except AttributeError:
                pass

    def commit(self, reset_pool=True):
        """commit the current session's transaction"""
        if self.pool is None:
            assert not self.pending_operations
            self._clear_thread_data()
            self._touch()
            self.debug('commit session %s done (no db activity)', self.id)
            return
        if self.commit_state:
            return
        # by default, operations are executed with security turned off
        with security_enabled(self, False, False):
            # on rollback, an operation should have the following state
            # information:
            # - processed by the precommit/commit event or not
            # - if processed, is it the failed operation
            try:
                for trstate in ('precommit', 'commit'):
                    processed = []
                    self.commit_state = trstate
                    try:
                        while self.pending_operations:
                            operation = self.pending_operations.pop(0)
                            operation.processed = trstate
                            processed.append(operation)
                            operation.handle_event('%s_event' % trstate)
                        self.pending_operations[:] = processed
                        self.debug('%s session %s done', trstate, self.id)
                    except:
                        self.exception('error while %sing', trstate)
                        # if error on [pre]commit:
                        #
                        # * set .failed = True on the operation causing the failure
                        # * call revert<event>_event on processed operations
                        # * call rollback_event on *all* operations
                        #
                        # that seems more natural than not calling rollback_event
                        # for processed operations, and allow generic rollback
                        # instead of having to implements rollback, revertprecommit
                        # and revertcommit, that will be enough in mont case.
                        operation.failed = True
                        for operation in processed:
                            operation.handle_event('revert%s_event' % trstate)
                        # XXX use slice notation since self.pending_operations is a
                        # read-only property.
                        self.pending_operations[:] = processed + self.pending_operations
                        self.rollback(reset_pool)
                        raise
                self.pool.commit()
                self.commit_state = trstate = 'postcommit'
                while self.pending_operations:
                    operation = self.pending_operations.pop(0)
                    operation.processed = trstate
                    try:
                        operation.handle_event('%s_event' % trstate)
                    except:
                        self.critical('error while %sing', trstate,
                                      exc_info=sys.exc_info())
                self.info('%s session %s done', trstate, self.id)
            finally:
                self._clear_thread_data()
                self._touch()
                if reset_pool:
                    self.reset_pool(ignoremode=True)

    def rollback(self, reset_pool=True):
        """rollback the current session's transaction"""
        if self.pool is None:
            assert not self.pending_operations
            self._clear_thread_data()
            self._touch()
            self.debug('rollback session %s done (no db activity)', self.id)
            return
        # by default, operations are executed with security turned off
        with security_enabled(self, False, False):
            try:
                while self.pending_operations:
                    try:
                        operation = self.pending_operations.pop(0)
                        operation.handle_event('rollback_event')
                    except:
                        self.critical('rollback error', exc_info=sys.exc_info())
                        continue
                self.pool.rollback()
                self.debug('rollback for session %s done', self.id)
            finally:
                self._clear_thread_data()
                self._touch()
                if reset_pool:
                    self.reset_pool(ignoremode=True)

    def close(self):
        """do not close pool on session close, since they are shared now"""
        self._closed = True
        # copy since _threads_in_transaction maybe modified while waiting
        for thread in self._threads_in_transaction.copy():
            if thread is threading.currentThread():
                continue
            self.info('waiting for thread %s', thread)
            # do this loop/break instead of a simple join(10) in case thread is
            # the main thread (in which case it will be removed from
            # self._threads_in_transaction but still be alive...)
            for i in xrange(10):
                thread.join(1)
                if not (thread.isAlive() and
                        thread in self._threads_in_transaction):
                    break
            else:
                self.error('thread %s still alive after 10 seconds, will close '
                           'session anyway', thread)
        self.rollback()
        del self._threaddata

    # transaction data/operations management ##################################

    @property
    def transaction_data(self):
        try:
            return self._threaddata.transaction_data
        except AttributeError:
            self._threaddata.transaction_data = {}
            return self._threaddata.transaction_data

    @property
    def pending_operations(self):
        try:
            return self._threaddata.pending_operations
        except AttributeError:
            self._threaddata.pending_operations = []
            return self._threaddata.pending_operations

    def add_operation(self, operation, index=None):
        """add an observer"""
        assert self.commit_state != 'commit'
        if index is None:
            self.pending_operations.append(operation)
        else:
            self.pending_operations.insert(index, operation)

    # querier helpers #########################################################

    @property
    def rql_rewriter(self):
        # in thread local storage since the rewriter isn't thread safe
        try:
            return self._threaddata._rewriter
        except AttributeError:
            self._threaddata._rewriter = RQLRewriter(self)
            return self._threaddata._rewriter

    def build_description(self, rqlst, args, result):
        """build a description for a given result"""
        if len(rqlst.children) == 1 and len(rqlst.children[0].solutions) == 1:
            # easy, all lines are identical
            selected = rqlst.children[0].selection
            solution = rqlst.children[0].solutions[0]
            description = _make_description(selected, args, solution)
            return [tuple(description)] * len(result)
        # hard, delegate the work :o)
        return self.manual_build_descr(rqlst, args, result)

    def manual_build_descr(self, rqlst, args, result):
        """build a description for a given result by analysing each row

        XXX could probably be done more efficiently during execution of query
        """
        # not so easy, looks for variable which changes from one solution
        # to another
        unstables = rqlst.get_variable_variables()
        basedescription = []
        todetermine = []
        selected = rqlst.children[0].selection # sample selection
        for i, term in enumerate(selected):
            if isinstance(term, Function) and term.descr().rtype is not None:
                basedescription.append(term.get_type(term.descr().rtype, args))
                continue
            for vref in term.get_nodes(VariableRef):
                if vref.name in unstables:
                    basedescription.append(None)
                    todetermine.append( (i, is_final(rqlst, vref.variable, args)) )
                    break
            else:
                # sample etype
                etype = rqlst.children[0].solutions[0]
                basedescription.append(term.get_type(etype, args))
        if not todetermine:
            return [tuple(basedescription)] * len(result)
        return self._build_descr(result, basedescription, todetermine)

    def _build_descr(self, result, basedescription, todetermine):
        description = []
        etype_from_eid = self.describe
        for row in result:
            row_descr = basedescription
            for index, isfinal in todetermine:
                value = row[index]
                if value is None:
                    # None value inserted by an outer join, no type
                    row_descr[index] = None
                    continue
                if isfinal:
                    row_descr[index] = etype_from_pyobj(value)
                else:
                    try:
                        row_descr[index] = etype_from_eid(value)[0]
                    except UnknownEid:
                        self.critical('wrong eid %s in repository, should check database' % value)
                        row_descr[index] = row[index] = None
            description.append(tuple(row_descr))
        return description

    # deprecated ###############################################################

    @deprecated("[3.7] control security with session.[read|write]_security")
    def unsafe_execute(self, rql, kwargs=None, eid_key=None, build_descr=True,
                       propagate=False):
        """like .execute but with security checking disabled (this method is
        internal to the server, it's not part of the db-api)
        """
        return self.execute(rql, kwargs, eid_key, build_descr)

    @property
    @deprecated("[3.7] is_super_session is deprecated, test "
                "session.read_security and or session.write_security")
    def is_super_session(self):
        return not self.read_security or not self.write_security

    @deprecated("[3.7] session is actual session")
    def actual_session(self):
        """return the original parent session if any, else self"""
        return self

    @property
    @deprecated("[3.6] use session.vreg.schema")
    def schema(self):
        return self.repo.schema

    @deprecated("[3.4] use vreg['etypes'].etype_class(etype)")
    def etype_class(self, etype):
        """return an entity class for the given entity type"""
        return self.vreg['etypes'].etype_class(etype)

    @deprecated('[3.4] use direct access to session.transaction_data')
    def query_data(self, key, default=None, setdefault=False, pop=False):
        if setdefault:
            assert not pop
            return self.transaction_data.setdefault(key, default)
        if pop:
            return self.transaction_data.pop(key, default)
        else:
            return self.transaction_data.get(key, default)

    @deprecated('[3.4] use entity_from_eid(eid, etype=None)')
    def entity(self, eid):
        """return a result set for the given eid"""
        return self.entity_from_eid(eid)


<<<<<<< HEAD
=======
class ChildSession(Session):
    """child (or internal) session are used to hijack the security system
    """
    cnxtype = 'inmemory'

    def __init__(self, parent_session):
        self.id = None
        self.is_internal_session = False
        self.is_super_session = True
        # session which has created this one
        self.parent_session = parent_session
        self.user = InternalManager()
        self.user.req = self # XXX remove when "vreg = user.req.vreg" hack in entity.py is gone
        self.repo = parent_session.repo
        self.vreg = parent_session.vreg
        self.data = parent_session.data
        self.encoding = parent_session.encoding
        self.lang = parent_session.lang
        self._ = self.__ = parent_session._
        # short cut to querier .execute method
        self._execute = self.repo.querier.execute

    @property
    def super_session(self):
        return self

    def get_mode(self):
        return self.parent_session.mode
    def set_mode(self, value):
        self.parent_session.set_mode(value)
    mode = property(get_mode, set_mode)

    def get_commit_state(self):
        return self.parent_session.commit_state
    def set_commit_state(self, value):
        self.parent_session.set_commit_state(value)
    commit_state = property(get_commit_state, set_commit_state)

    @property
    def pool(self):
        return self.parent_session.pool
    @property
    def pending_operations(self):
        return self.parent_session.pending_operations
    @property
    def transaction_data(self):
        return self.parent_session.transaction_data

    def set_pool(self):
        """the session need a pool to execute some queries"""
        self.parent_session.set_pool()

    def reset_pool(self):
        """the session has no longer using its pool, at least for some time
        """
        self.parent_session.reset_pool()

    def actual_session(self):
        """return the original parent session if any, else self"""
        return self.parent_session

    def commit(self, reset_pool=True):
        """commit the current session's transaction"""
        self.parent_session.commit(reset_pool)

    def rollback(self, reset_pool=True):
        """rollback the current session's transaction"""
        self.parent_session.rollback(reset_pool)

    def close(self):
        """do not close pool on session close, since they are shared now"""
        self.parent_session.close()

    def user_data(self):
        """returns a dictionnary with this user's information"""
        return self.parent_session.user_data()


>>>>>>> be00ba02
class InternalSession(Session):
    """special session created internaly by the repository"""

    def __init__(self, repo, cnxprops=None):
        super(InternalSession, self).__init__(InternalManager(), repo, cnxprops,
                                              _id='internal')
        self.user.req = self # XXX remove when "vreg = user.req.vreg" hack in entity.py is gone
        self.cnxtype = 'inmemory'
        self.is_internal_session = True
        self.disable_hook_categories('integrity')


class InternalManager(object):
    """a manager user with all access rights used internally for task such as
    bootstrapping the repository or creating regular users according to
    repository content
    """
    def __init__(self):
        self.eid = -1
        self.login = u'__internal_manager__'
        self.properties = {}

    def matching_groups(self, groups):
        return 1

    def is_in_group(self, group):
        return True

    def owns(self, eid):
        return True

    def has_permission(self, pname, contexteid=None):
        return True

    def property_value(self, key):
        if key == 'ui.language':
            return 'en'
        return None


from logging import getLogger
from cubicweb import set_log_methods
set_log_methods(Session, getLogger('cubicweb.session'))<|MERGE_RESOLUTION|>--- conflicted
+++ resolved
@@ -888,87 +888,6 @@
         return self.entity_from_eid(eid)
 
 
-<<<<<<< HEAD
-=======
-class ChildSession(Session):
-    """child (or internal) session are used to hijack the security system
-    """
-    cnxtype = 'inmemory'
-
-    def __init__(self, parent_session):
-        self.id = None
-        self.is_internal_session = False
-        self.is_super_session = True
-        # session which has created this one
-        self.parent_session = parent_session
-        self.user = InternalManager()
-        self.user.req = self # XXX remove when "vreg = user.req.vreg" hack in entity.py is gone
-        self.repo = parent_session.repo
-        self.vreg = parent_session.vreg
-        self.data = parent_session.data
-        self.encoding = parent_session.encoding
-        self.lang = parent_session.lang
-        self._ = self.__ = parent_session._
-        # short cut to querier .execute method
-        self._execute = self.repo.querier.execute
-
-    @property
-    def super_session(self):
-        return self
-
-    def get_mode(self):
-        return self.parent_session.mode
-    def set_mode(self, value):
-        self.parent_session.set_mode(value)
-    mode = property(get_mode, set_mode)
-
-    def get_commit_state(self):
-        return self.parent_session.commit_state
-    def set_commit_state(self, value):
-        self.parent_session.set_commit_state(value)
-    commit_state = property(get_commit_state, set_commit_state)
-
-    @property
-    def pool(self):
-        return self.parent_session.pool
-    @property
-    def pending_operations(self):
-        return self.parent_session.pending_operations
-    @property
-    def transaction_data(self):
-        return self.parent_session.transaction_data
-
-    def set_pool(self):
-        """the session need a pool to execute some queries"""
-        self.parent_session.set_pool()
-
-    def reset_pool(self):
-        """the session has no longer using its pool, at least for some time
-        """
-        self.parent_session.reset_pool()
-
-    def actual_session(self):
-        """return the original parent session if any, else self"""
-        return self.parent_session
-
-    def commit(self, reset_pool=True):
-        """commit the current session's transaction"""
-        self.parent_session.commit(reset_pool)
-
-    def rollback(self, reset_pool=True):
-        """rollback the current session's transaction"""
-        self.parent_session.rollback(reset_pool)
-
-    def close(self):
-        """do not close pool on session close, since they are shared now"""
-        self.parent_session.close()
-
-    def user_data(self):
-        """returns a dictionnary with this user's information"""
-        return self.parent_session.user_data()
-
-
->>>>>>> be00ba02
 class InternalSession(Session):
     """special session created internaly by the repository"""
 
