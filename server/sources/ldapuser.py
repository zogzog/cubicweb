--- conflicted
+++ resolved
@@ -86,21 +86,13 @@
           'default': 'simple',
           'choices': ('simple', 'cram_md5', 'digest_md5', 'gssapi'),
           'help': 'authentication mode used to authenticate user to the ldap.',
-<<<<<<< HEAD
-          'group': 'ldap-source', 'level': 1,
-=======
-          'group': 'ldap-source', 'inputlevel': 3,
->>>>>>> fc80c98d
+          'group': 'ldap-source', 'level': 3,
           }),
         ('auth-realm',
          {'type' : 'string',
           'default': None,
           'help': 'realm to use when using gssapi/kerberos authentication.',
-<<<<<<< HEAD
-          'group': 'ldap-source', 'level': 1,
-=======
-          'group': 'ldap-source', 'inputlevel': 3,
->>>>>>> fc80c98d
+          'group': 'ldap-source', 'level': 3,
           }),
 
         ('data-cnx-dn',
@@ -161,21 +153,13 @@
           'default': '1d',
           'help': 'interval between synchronization with the ldap \
 directory (default to once a day).',
-<<<<<<< HEAD
-          'group': 'ldap-source', 'level': 2,
-=======
-          'group': 'ldap-source', 'inputlevel': 3,
->>>>>>> fc80c98d
+          'group': 'ldap-source', 'level': 3,
           }),
         ('cache-life-time',
          {'type' : 'time',
           'default': '2h',
           'help': 'life time of query cache in minutes (default to two hours).',
-<<<<<<< HEAD
-          'group': 'ldap-source', 'level': 2,
-=======
-          'group': 'ldap-source', 'inputlevel': 3,
->>>>>>> fc80c98d
+          'group': 'ldap-source', 'level': 3,
           }),
 
     )
