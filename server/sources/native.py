--- conflicted
+++ resolved
@@ -725,33 +725,21 @@
                     # postgres, sqlserver
                     mo = re.search("unique_[a-z0-9]{32}", arg)
                     if mo is not None:
-<<<<<<< HEAD
                         raise UniqueTogetherError(cnx, cstrname=mo.group(0))
-=======
-                        raise UniqueTogetherError(session, cstrname=mo.group(0))
->>>>>>> 425363e6
                     # old sqlite
                     mo = re.search('columns (.*) are not unique', arg)
                     if mo is not None: # sqlite in use
                         # we left chop the 'cw_' prefix of attribute names
                         rtypes = [c.strip()[3:]
                                   for c in mo.group(1).split(',')]
-<<<<<<< HEAD
                         raise UniqueTogetherError(cnx, rtypes=rtypes)
-=======
-                        raise UniqueTogetherError(session, rtypes=rtypes)
->>>>>>> 425363e6
                     # sqlite after http://www.sqlite.org/cgi/src/info/c80e229dd9c1230a
                     if arg.startswith('UNIQUE constraint failed:'):
                         # message looks like: "UNIQUE constraint failed: foo.cw_bar, foo.cw_baz"
                         # so drop the prefix, split on comma, drop the tablenames, and drop "cw_"
                         columns = arg.split(':', 1)[1].split(',')
                         rtypes = [c.split('.', 1)[1].strip()[3:] for c in columns]
-<<<<<<< HEAD
                         raise UniqueTogetherError(cnx, rtypes=rtypes)
-=======
-                        raise UniqueTogetherError(session, rtypes=rtypes)
->>>>>>> 425363e6
             raise
         return cursor
 
