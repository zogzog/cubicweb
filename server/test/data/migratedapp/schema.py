# copyright 2003-2013 LOGILAB S.A. (Paris, FRANCE), all rights reserved.
# contact http://www.logilab.fr/ -- mailto:contact@logilab.fr
#
# This file is part of CubicWeb.
#
# CubicWeb is free software: you can redistribute it and/or modify it under the
# terms of the GNU Lesser General Public License as published by the Free
# Software Foundation, either version 2.1 of the License, or (at your option)
# any later version.
#
# CubicWeb is distributed in the hope that it will be useful, but WITHOUT
# ANY WARRANTY; without even the implied warranty of MERCHANTABILITY or FITNESS
# FOR A PARTICULAR PURPOSE.  See the GNU Lesser General Public License for more
# details.
#
# You should have received a copy of the GNU Lesser General Public License along
# with CubicWeb.  If not, see <http://www.gnu.org/licenses/>.
"""cw.server.migraction test"""
import datetime as dt
from yams.buildobjs import (EntityType, RelationType, RelationDefinition,
                            SubjectRelation, Bytes,
                            RichString, String, Int, Boolean, Datetime, Date)
from yams.constraints import SizeConstraint, UniqueConstraint
from cubicweb.schema import (WorkflowableEntityType, RQLConstraint,
                             RQLVocabularyConstraint,
                             ERQLExpression, RRQLExpression)

class Affaire(EntityType):
    __permissions__ = {
        'read':   ('managers', 'users', 'guests'),
        'add':    ('managers', ERQLExpression('X concerne S, S owned_by U')),
        'update': ('managers', 'owners', ERQLExpression('X concerne S, S owned_by U')),
        'delete': ('managers', 'owners', ERQLExpression('X concerne S, S owned_by U')),
        }

    ref = String(fulltextindexed=True, indexed=True,
                 constraints=[SizeConstraint(16)])
    sujet = String(fulltextindexed=True,
                 constraints=[SizeConstraint(256)])
    concerne = SubjectRelation('Societe')
    opt_attr = Bytes()

class Societe(WorkflowableEntityType):
    __permissions__ = {
        'read': ('managers', 'users', 'guests'),
        'update': ('managers', 'owners'),
        'delete': ('managers', 'owners'),
        'add': ('managers', 'users',)
        }
    nom  = String(maxsize=64, fulltextindexed=True)
    web  = String(maxsize=128)
    tel  = Int()
    fax  = Int()
    rncs = String(maxsize=128)
    ad1  = String(maxsize=128)
    ad2  = String(maxsize=128)
    ad3  = String(maxsize=128)
    cp   = String(maxsize=12)
    ville= String(maxsize=32)

# Division and SubDivision are gone

# New
class Para(EntityType):
    para = String(maxsize=512)
    newattr = String()
    newinlined = SubjectRelation('Affaire', cardinality='?*', inlined=True)
    newnotinlined = SubjectRelation('Affaire', cardinality='?*')

class Note(Para):
    __specializes_schema__ = True

    __permissions__ = {'read':   ('managers', 'users', 'guests',),
                   'update': ('managers', 'owners',),
                   'delete': ('managers', ),
                   'add':    ('managers',
                              ERQLExpression('X ecrit_part PE, U in_group G, '
                                             'PE require_permission P, P name "add_note", '
                                             'P require_group G'),)}

    whatever = Int(default=0)  # keep it before `date` for unittest_migraction.test_add_attribute_int
    yesno = Boolean(default=False)
    date = Datetime()
    type = String(maxsize=1)
    unique_id = String(maxsize=1, required=True, unique=True)
    mydate = Date(default='TODAY')
    oldstyledefaultdate = Date(default='2013/01/01')
    newstyledefaultdate = Date(default=dt.date(2013, 1, 1))
    shortpara = String(maxsize=64, default='hop')
    ecrit_par = SubjectRelation('Personne', constraints=[RQLConstraint('S concerne A, O concerne A')])
    attachment = SubjectRelation('File')


class Personne(EntityType):
    __unique_together__ = [('nom', 'prenom', 'datenaiss')]
    nom    = String(fulltextindexed=True, required=True, maxsize=64)
    prenom = String(fulltextindexed=True, maxsize=64)
    civility   = String(maxsize=1, default='M', fulltextindexed=True)
    promo  = String(vocabulary=('bon','pasbon'))
    titre  = String(fulltextindexed=True, maxsize=128)
    adel   = String(maxsize=128)
    ass    = String(maxsize=128)
    web    = String(maxsize=128)
    tel    = Int()
    fax    = Int()
    datenaiss = Datetime()
    test   = Boolean()

    travaille = SubjectRelation('Societe')
    concerne = SubjectRelation('Affaire')
    concerne2 = SubjectRelation(('Affaire', 'Note'), cardinality='1*')
    connait = SubjectRelation('Personne', symmetric=True)

class concerne(RelationType):
    __permissions__ = {
        'read':   ('managers', 'users', 'guests'),
        'add':    ('managers', RRQLExpression('U has_update_permission S')),
        'delete': ('managers', RRQLExpression('O owned_by U')),
        }

# `Old` entity type is gonce
# `comments` is gone
# `fiche` is gone
# `multisource_*` rdefs are gone
# `see_also_*` rdefs are gone

class evaluee(RelationDefinition):
    subject = ('Personne', 'CWUser', 'Societe')
    object = ('Note')

class ecrit_par(RelationType):
    __permissions__ = {'read':   ('managers', 'users', 'guests',),
                   'delete': ('managers', ),
                   'add':    ('managers',
                              RRQLExpression('O require_permission P, P name "add_note", '
                                             'U in_group G, P require_group G'),)
                   }
    inlined = True
    cardinality = '?*'

# `copain` rdef is gone
# `tags` rdef is gone
# `filed_under` rdef is gone
# `require_permission` rdef is gone
# `require_state` rdef is gone
# `personne_composite` rdef is gone
# `personne_inlined` rdef is gone
# `login_user` rdef is gone
# `ambiguous_inlined` rdef is gone

# New
class Text(Para):
    __specializes_schema__ = True
    summary = String(maxsize=512)


# New
class Folder2(EntityType):
    """folders are used to classify entities. They may be defined as a tree.
    When you include the Folder entity, all application specific entities
    may then be classified using the "filed_under" relation.
    """
    name = String(required=True, indexed=True, internationalizable=True,
                  constraints=[UniqueConstraint(), SizeConstraint(64)])
    description = RichString(fulltextindexed=True)

# New
class filed_under2(RelationDefinition):
    subject ='*'
    object = 'Folder2'


# New
class New(EntityType):
    new_name = String()

# New
class same_as(RelationDefinition):
    subject = ('Societe',)
    object = 'ExternalUri'
<<<<<<< HEAD
=======

class evaluee(RelationDefinition):
    subject = ('Personne', 'CWUser', 'Societe')
    object = ('Note')
    constraints = [
        RQLVocabularyConstraint('S owned_by U'),
    ]
>>>>>>> 69125f74
<|MERGE_RESOLUTION|>--- conflicted
+++ resolved
@@ -177,14 +177,4 @@
 # New
 class same_as(RelationDefinition):
     subject = ('Societe',)
-    object = 'ExternalUri'
-<<<<<<< HEAD
-=======
-
-class evaluee(RelationDefinition):
-    subject = ('Personne', 'CWUser', 'Societe')
-    object = ('Note')
-    constraints = [
-        RQLVocabularyConstraint('S owned_by U'),
-    ]
->>>>>>> 69125f74
+    object = 'ExternalUri'