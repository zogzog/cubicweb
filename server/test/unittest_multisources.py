--- conflicted
+++ resolved
@@ -236,25 +236,15 @@
         self.assertEquals(rset[0][1], "pitetre")
 
     def test_not_relation(self):
-<<<<<<< HEAD
         states = set(tuple(x) for x in self.sexecute('Any S,SN WHERE S is State, S name SN'))
-=======
-        states = set(tuple(x) for x in self.execute('Any S,SN WHERE S is State, S name SN'))
         self.session.user.clear_all_caches()
->>>>>>> 30e68926
         userstate = self.session.user.in_state[0]
         states.remove((userstate.eid, userstate.name))
         notstates = set(tuple(x) for x in self.sexecute('Any S,SN WHERE S is State, S name SN, NOT X in_state S, X eid %(x)s',
                                                        {'x': self.session.user.eid}, 'x'))
-<<<<<<< HEAD
-        self.assertEquals(notstates, states)
+        self.assertSetEquals(notstates, states)
         aff1 = self.sexecute('Any X WHERE X is Affaire, X ref "AFFREF"')[0][0]
         aff1stateeid, aff1statename = self.sexecute('Any S,SN WHERE X eid %(x)s, X in_state S, S name SN', {'x': aff1}, 'x')[0]
-=======
-        self.assertSetEquals(notstates, states)
-        aff1 = self.execute('Any X WHERE X is Affaire, X ref "AFFREF"')[0][0]
-        aff1stateeid, aff1statename = self.execute('Any S,SN WHERE X eid %(x)s, X in_state S, S name SN', {'x': aff1}, 'x')[0]
->>>>>>> 30e68926
         self.assertEquals(aff1statename, 'pitetre')
         states.add((userstate.eid, userstate.name))
         states.remove((aff1stateeid, aff1statename))
