"""

:organization: Logilab
:copyright: 2001-2010 LOGILAB S.A. (Paris, FRANCE), license is LGPL v2.
:contact: http://www.logilab.fr/ -- mailto:contact@logilab.fr
:license: GNU Lesser General Public License, v2.1 - http://www.gnu.org/licenses
"""

"""unit tests for module cubicweb.server.sources.rql2sql"""

import sys

from logilab.common.testlib import TestCase, unittest_main, mock_object

from rql import BadRQLQuery

#from cubicweb.server.sources.native import remove_unused_solutions
from cubicweb.server.sources.rql2sql import SQLGenerator, remove_unused_solutions

from rql.utils import register_function, FunctionDescr
# add a dumb registered procedure
class stockproc(FunctionDescr):
    supported_backends = ('postgres', 'sqlite', 'mysql')
try:
    register_function(stockproc)
except AssertionError, ex:
    pass # already registered

from cubicweb.devtools import TestServerConfiguration
from cubicweb.devtools.repotest import RQLGeneratorTC

config = TestServerConfiguration('data')
config.bootstrap_cubes()
schema = config.load_schema()
schema['in_state'].inlined = True
schema['state_of'].inlined = False
schema['comments'].inlined = False

def teardown_module(*args):
    global config, schema
    del config, schema

PARSER = [
    (r"Personne P WHERE P nom 'Zig\'oto';",
     '''SELECT _P.cw_eid
FROM cw_Personne AS _P
WHERE _P.cw_nom=Zig\'oto'''),

    (r'Personne P WHERE P nom ~= "Zig\"oto%";',
     '''SELECT _P.cw_eid
FROM cw_Personne AS _P
WHERE _P.cw_nom ILIKE Zig"oto%'''),
    ]

BASIC = [

    ("Any AS WHERE AS is Affaire",
     '''SELECT _AS.cw_eid
FROM cw_Affaire AS _AS'''),

    ("Any X WHERE X is Affaire",
     '''SELECT _X.cw_eid
FROM cw_Affaire AS _X'''),

    ("Any X WHERE X eid 0",
     '''SELECT 0'''),

    ("Personne P",
     '''SELECT _P.cw_eid
FROM cw_Personne AS _P'''),

    ("Personne P WHERE P test TRUE",
     '''SELECT _P.cw_eid
FROM cw_Personne AS _P
WHERE _P.cw_test=TRUE'''),

    ("Personne P WHERE P test false",
     '''SELECT _P.cw_eid
FROM cw_Personne AS _P
WHERE _P.cw_test=FALSE'''),

    ("Personne P WHERE P eid -1",
     '''SELECT -1'''),

    ("Personne P LIMIT 20 OFFSET 10",
     '''SELECT _P.cw_eid
FROM cw_Personne AS _P
LIMIT 20
OFFSET 10'''),

    ("Personne P WHERE S is Societe, P travaille S, S nom 'Logilab';",
     '''SELECT rel_travaille0.eid_from
FROM cw_Societe AS _S, travaille_relation AS rel_travaille0
WHERE rel_travaille0.eid_to=_S.cw_eid AND _S.cw_nom=Logilab'''),

    ("Personne P WHERE P concerne A, A concerne S, S nom 'Logilab', S is Societe;",
     '''SELECT rel_concerne0.eid_from
FROM concerne_relation AS rel_concerne0, concerne_relation AS rel_concerne1, cw_Societe AS _S
WHERE rel_concerne0.eid_to=rel_concerne1.eid_from AND rel_concerne1.eid_to=_S.cw_eid AND _S.cw_nom=Logilab'''),

    ("Note N WHERE X evaluee N, X nom 'Logilab';",
     '''SELECT rel_evaluee0.eid_to
FROM cw_Division AS _X, evaluee_relation AS rel_evaluee0
WHERE rel_evaluee0.eid_from=_X.cw_eid AND _X.cw_nom=Logilab
UNION ALL
SELECT rel_evaluee0.eid_to
FROM cw_Personne AS _X, evaluee_relation AS rel_evaluee0
WHERE rel_evaluee0.eid_from=_X.cw_eid AND _X.cw_nom=Logilab
UNION ALL
SELECT rel_evaluee0.eid_to
FROM cw_Societe AS _X, evaluee_relation AS rel_evaluee0
WHERE rel_evaluee0.eid_from=_X.cw_eid AND _X.cw_nom=Logilab
UNION ALL
SELECT rel_evaluee0.eid_to
FROM cw_SubDivision AS _X, evaluee_relation AS rel_evaluee0
WHERE rel_evaluee0.eid_from=_X.cw_eid AND _X.cw_nom=Logilab'''),

    ("Note N WHERE X evaluee N, X nom in ('Logilab', 'Caesium');",
     '''SELECT rel_evaluee0.eid_to
FROM cw_Division AS _X, evaluee_relation AS rel_evaluee0
WHERE rel_evaluee0.eid_from=_X.cw_eid AND _X.cw_nom IN(Logilab, Caesium)
UNION ALL
SELECT rel_evaluee0.eid_to
FROM cw_Personne AS _X, evaluee_relation AS rel_evaluee0
WHERE rel_evaluee0.eid_from=_X.cw_eid AND _X.cw_nom IN(Logilab, Caesium)
UNION ALL
SELECT rel_evaluee0.eid_to
FROM cw_Societe AS _X, evaluee_relation AS rel_evaluee0
WHERE rel_evaluee0.eid_from=_X.cw_eid AND _X.cw_nom IN(Logilab, Caesium)
UNION ALL
SELECT rel_evaluee0.eid_to
FROM cw_SubDivision AS _X, evaluee_relation AS rel_evaluee0
WHERE rel_evaluee0.eid_from=_X.cw_eid AND _X.cw_nom IN(Logilab, Caesium)'''),

    ("Any X WHERE X creation_date TODAY, X is Affaire",
     '''SELECT _X.cw_eid
FROM cw_Affaire AS _X
WHERE DATE(_X.cw_creation_date)=CURRENT_DATE'''),

    ("Any N WHERE G is CWGroup, G name N, E eid 12, E read_permission G",
     '''SELECT _G.cw_name
FROM cw_CWGroup AS _G, read_permission_relation AS rel_read_permission0
WHERE rel_read_permission0.eid_from=12 AND rel_read_permission0.eid_to=_G.cw_eid'''),

    ('Any Y WHERE U login "admin", U login Y', # stupid but valid...
     """SELECT _U.cw_login
FROM cw_CWUser AS _U
WHERE _U.cw_login=admin"""),

    ('Any T WHERE T tags X, X is State',
     '''SELECT rel_tags0.eid_from
FROM cw_State AS _X, tags_relation AS rel_tags0
WHERE rel_tags0.eid_to=_X.cw_eid'''),

    ('Any X,Y WHERE X eid 0, Y eid 1, X concerne Y',
     '''SELECT 0, 1
FROM concerne_relation AS rel_concerne0
WHERE rel_concerne0.eid_from=0 AND rel_concerne0.eid_to=1'''),

    ("Any X WHERE X prenom 'lulu',"
     "EXISTS(X owned_by U, U in_group G, G name 'lulufanclub' OR G name 'managers');",
     '''SELECT _X.cw_eid
FROM cw_Personne AS _X
WHERE _X.cw_prenom=lulu AND EXISTS(SELECT 1 FROM owned_by_relation AS rel_owned_by0, in_group_relation AS rel_in_group1, cw_CWGroup AS _G WHERE rel_owned_by0.eid_from=_X.cw_eid AND rel_in_group1.eid_from=rel_owned_by0.eid_to AND rel_in_group1.eid_to=_G.cw_eid AND ((_G.cw_name=lulufanclub) OR (_G.cw_name=managers)))'''),

    ("Any X WHERE X prenom 'lulu',"
     "NOT EXISTS(X owned_by U, U in_group G, G name 'lulufanclub' OR G name 'managers');",
     '''SELECT _X.cw_eid
FROM cw_Personne AS _X
WHERE _X.cw_prenom=lulu AND NOT EXISTS(SELECT 1 FROM owned_by_relation AS rel_owned_by0, in_group_relation AS rel_in_group1, cw_CWGroup AS _G WHERE rel_owned_by0.eid_from=_X.cw_eid AND rel_in_group1.eid_from=rel_owned_by0.eid_to AND rel_in_group1.eid_to=_G.cw_eid AND ((_G.cw_name=lulufanclub) OR (_G.cw_name=managers)))'''),



]

ADVANCED= [
    ("Societe S WHERE S nom 'Logilab' OR S nom 'Caesium'",
     '''SELECT _S.cw_eid
FROM cw_Societe AS _S
WHERE ((_S.cw_nom=Logilab) OR (_S.cw_nom=Caesium))'''),

    ('Any X WHERE X nom "toto", X eid IN (9700, 9710, 1045, 674)',
    '''SELECT _X.cw_eid
FROM cw_Division AS _X
WHERE _X.cw_nom=toto AND _X.cw_eid IN(9700, 9710, 1045, 674)
UNION ALL
SELECT _X.cw_eid
FROM cw_Personne AS _X
WHERE _X.cw_nom=toto AND _X.cw_eid IN(9700, 9710, 1045, 674)
UNION ALL
SELECT _X.cw_eid
FROM cw_Societe AS _X
WHERE _X.cw_nom=toto AND _X.cw_eid IN(9700, 9710, 1045, 674)
UNION ALL
SELECT _X.cw_eid
FROM cw_SubDivision AS _X
WHERE _X.cw_nom=toto AND _X.cw_eid IN(9700, 9710, 1045, 674)'''),

    ('Any Y, COUNT(N) GROUPBY Y WHERE Y evaluee N;',
     '''SELECT rel_evaluee0.eid_from, COUNT(rel_evaluee0.eid_to)
FROM evaluee_relation AS rel_evaluee0
GROUP BY rel_evaluee0.eid_from'''),

    ("Any X WHERE X concerne B or C concerne X",
     '''SELECT _X.cw_eid
FROM concerne_relation AS rel_concerne0, concerne_relation AS rel_concerne1, cw_Affaire AS _X
WHERE ((rel_concerne0.eid_from=_X.cw_eid) OR (rel_concerne1.eid_to=_X.cw_eid))'''),

    ("Any X WHERE X travaille S or X concerne A",
     '''SELECT _X.cw_eid
FROM concerne_relation AS rel_concerne1, cw_Personne AS _X, travaille_relation AS rel_travaille0
WHERE ((rel_travaille0.eid_from=_X.cw_eid) OR (rel_concerne1.eid_from=_X.cw_eid))'''),

    ("Any N WHERE A evaluee N or N ecrit_par P",
     '''SELECT _N.cw_eid
FROM cw_Note AS _N, evaluee_relation AS rel_evaluee0
WHERE ((rel_evaluee0.eid_to=_N.cw_eid) OR (_N.cw_ecrit_par IS NOT NULL))'''),

    ("Any N WHERE A evaluee N or EXISTS(N todo_by U)",
     '''SELECT _N.cw_eid
FROM cw_Note AS _N, evaluee_relation AS rel_evaluee0
WHERE ((rel_evaluee0.eid_to=_N.cw_eid) OR (EXISTS(SELECT 1 FROM todo_by_relation AS rel_todo_by1 WHERE rel_todo_by1.eid_from=_N.cw_eid)))'''),

    ("Any N WHERE A evaluee N or N todo_by U",
     '''SELECT _N.cw_eid
FROM cw_Note AS _N, evaluee_relation AS rel_evaluee0, todo_by_relation AS rel_todo_by1
WHERE ((rel_evaluee0.eid_to=_N.cw_eid) OR (rel_todo_by1.eid_from=_N.cw_eid))'''),

    ("Any X WHERE X concerne B or C concerne X, B eid 12, C eid 13",
     '''SELECT _X.cw_eid
FROM concerne_relation AS rel_concerne0, concerne_relation AS rel_concerne1, cw_Affaire AS _X
WHERE ((rel_concerne0.eid_from=_X.cw_eid AND rel_concerne0.eid_to=12) OR (rel_concerne1.eid_from=13 AND rel_concerne1.eid_to=_X.cw_eid))'''),

    ('Any X WHERE X created_by U, X concerne B OR C concerne X, B eid 12, C eid 13',
     '''SELECT rel_created_by0.eid_from
FROM concerne_relation AS rel_concerne1, concerne_relation AS rel_concerne2, created_by_relation AS rel_created_by0
WHERE ((rel_concerne1.eid_from=rel_created_by0.eid_from AND rel_concerne1.eid_to=12) OR (rel_concerne2.eid_from=13 AND rel_concerne2.eid_to=rel_created_by0.eid_from))'''),

    ('Any P WHERE P travaille_subdivision S1 OR P travaille_subdivision S2, S1 nom "logilab", S2 nom "caesium"',
     '''SELECT _P.cw_eid
FROM cw_Personne AS _P, cw_SubDivision AS _S1, cw_SubDivision AS _S2, travaille_subdivision_relation AS rel_travaille_subdivision0, travaille_subdivision_relation AS rel_travaille_subdivision1
WHERE ((rel_travaille_subdivision0.eid_from=_P.cw_eid AND rel_travaille_subdivision0.eid_to=_S1.cw_eid) OR (rel_travaille_subdivision1.eid_from=_P.cw_eid AND rel_travaille_subdivision1.eid_to=_S2.cw_eid)) AND _S1.cw_nom=logilab AND _S2.cw_nom=caesium'''),

    ('Any X WHERE T tags X',
     '''SELECT rel_tags0.eid_to
FROM tags_relation AS rel_tags0'''),

    ('Any X WHERE X in_basket B, B eid 12',
     '''SELECT rel_in_basket0.eid_from
FROM in_basket_relation AS rel_in_basket0
WHERE rel_in_basket0.eid_to=12'''),

    ('Any SEN,RN,OEN WHERE X from_entity SE, SE eid 44, X relation_type R, R eid 139, X to_entity OE, OE eid 42, R name RN, SE name SEN, OE name OEN',
     '''SELECT _SE.cw_name, _R.cw_name, _OE.cw_name
FROM cw_CWAttribute AS _X, cw_CWEType AS _OE, cw_CWEType AS _SE, cw_CWRType AS _R
WHERE _X.cw_from_entity=44 AND _SE.cw_eid=44 AND _X.cw_relation_type=139 AND _R.cw_eid=139 AND _X.cw_to_entity=42 AND _OE.cw_eid=42
UNION ALL
SELECT _SE.cw_name, _R.cw_name, _OE.cw_name
FROM cw_CWEType AS _OE, cw_CWEType AS _SE, cw_CWRType AS _R, cw_CWRelation AS _X
WHERE _X.cw_from_entity=44 AND _SE.cw_eid=44 AND _X.cw_relation_type=139 AND _R.cw_eid=139 AND _X.cw_to_entity=42 AND _OE.cw_eid=42'''),

    # Any O WHERE NOT S corrected_in O, S eid %(x)s, S concerns P, O version_of P, O in_state ST, NOT ST name "published", O modification_date MTIME ORDERBY MTIME DESC LIMIT 9
    ('Any O WHERE NOT S ecrit_par O, S eid 1, S inline1 P, O inline2 P',
     '''SELECT _O.cw_eid
FROM cw_Note AS _S, cw_Personne AS _O
WHERE NOT EXISTS(SELECT 1 WHERE _S.cw_ecrit_par=_O.cw_eid) AND _S.cw_eid=1 AND _O.cw_inline2=_S.cw_inline1'''),

    ('DISTINCT Any S ORDERBY stockproc(SI) WHERE NOT S ecrit_par O, S para SI',
     '''SELECT T1.C0 FROM (SELECT DISTINCT _S.cw_eid AS C0, STOCKPROC(_S.cw_para) AS C1
FROM cw_Note AS _S
WHERE _S.cw_ecrit_par IS NULL
ORDER BY 2) AS T1'''),

    ('Any N WHERE N todo_by U, N is Note, U eid 2, N filed_under T, T eid 3',
     # N would actually be invarient if U eid 2 had given a specific type to U
     '''SELECT _N.cw_eid
FROM cw_Note AS _N, filed_under_relation AS rel_filed_under1, todo_by_relation AS rel_todo_by0
WHERE rel_todo_by0.eid_from=_N.cw_eid AND rel_todo_by0.eid_to=2 AND rel_filed_under1.eid_from=_N.cw_eid AND rel_filed_under1.eid_to=3'''),

    ('Any N WHERE N todo_by U, U eid 2, P evaluee N, P eid 3',
     '''SELECT rel_evaluee1.eid_to
FROM evaluee_relation AS rel_evaluee1, todo_by_relation AS rel_todo_by0
WHERE rel_evaluee1.eid_to=rel_todo_by0.eid_from AND rel_todo_by0.eid_to=2 AND rel_evaluee1.eid_from=3'''),


    (' Any X,U WHERE C owned_by U, NOT X owned_by U, C eid 1, X eid 2',
     '''SELECT 2, rel_owned_by0.eid_to
FROM owned_by_relation AS rel_owned_by0
WHERE rel_owned_by0.eid_from=1 AND NOT EXISTS(SELECT 1 FROM owned_by_relation AS rel_owned_by1 WHERE rel_owned_by1.eid_from=2 AND rel_owned_by0.eid_to=rel_owned_by1.eid_to)'''),

    ('Any GN WHERE X in_group G, G name GN, (G name "managers" OR EXISTS(X copain T, T login in ("comme", "cochon")))',
     '''SELECT _G.cw_name
FROM cw_CWGroup AS _G, in_group_relation AS rel_in_group0
WHERE rel_in_group0.eid_to=_G.cw_eid AND ((_G.cw_name=managers) OR (EXISTS(SELECT 1 FROM copain_relation AS rel_copain1, cw_CWUser AS _T WHERE rel_copain1.eid_from=rel_in_group0.eid_from AND rel_copain1.eid_to=_T.cw_eid AND _T.cw_login IN(comme, cochon))))'''),

    ('Any C WHERE C is Card, EXISTS(X documented_by C)',
      """SELECT _C.cw_eid
FROM cw_Card AS _C
WHERE EXISTS(SELECT 1 FROM documented_by_relation AS rel_documented_by0 WHERE rel_documented_by0.eid_to=_C.cw_eid)"""),

    ('Any C WHERE C is Card, EXISTS(X documented_by C, X eid 12)',
      """SELECT _C.cw_eid
FROM cw_Card AS _C
WHERE EXISTS(SELECT 1 FROM documented_by_relation AS rel_documented_by0 WHERE rel_documented_by0.eid_from=12 AND rel_documented_by0.eid_to=_C.cw_eid)"""),

    ('Any T WHERE C is Card, C title T, EXISTS(X documented_by C, X eid 12)',
      """SELECT _C.cw_title
FROM cw_Card AS _C
WHERE EXISTS(SELECT 1 FROM documented_by_relation AS rel_documented_by0 WHERE rel_documented_by0.eid_from=12 AND rel_documented_by0.eid_to=_C.cw_eid)"""),

    ('Any GN,L WHERE X in_group G, X login L, G name GN, EXISTS(X copain T, T login L, T login IN("comme", "cochon"))',
     '''SELECT _G.cw_name, _X.cw_login
FROM cw_CWGroup AS _G, cw_CWUser AS _X, in_group_relation AS rel_in_group0
WHERE rel_in_group0.eid_from=_X.cw_eid AND rel_in_group0.eid_to=_G.cw_eid AND EXISTS(SELECT 1 FROM copain_relation AS rel_copain1, cw_CWUser AS _T WHERE rel_copain1.eid_from=_X.cw_eid AND rel_copain1.eid_to=_T.cw_eid AND _T.cw_login=_X.cw_login AND _T.cw_login IN(comme, cochon))'''),

    ('Any X,S, MAX(T) GROUPBY X,S ORDERBY S WHERE X is CWUser, T tags X, S eid IN(32), X in_state S',
     '''SELECT _X.cw_eid, 32, MAX(rel_tags0.eid_from)
FROM cw_CWUser AS _X, tags_relation AS rel_tags0
WHERE rel_tags0.eid_to=_X.cw_eid AND _X.cw_in_state=32
GROUP BY _X.cw_eid'''),

    ('Any COUNT(S),CS GROUPBY CS ORDERBY 1 DESC LIMIT 10 WHERE S is Affaire, C is Societe, S concerne C, C nom CS, (EXISTS(S owned_by 1)) OR (EXISTS(S documented_by N, N title "published"))',
     '''SELECT COUNT(rel_concerne0.eid_from), _C.cw_nom
FROM concerne_relation AS rel_concerne0, cw_Societe AS _C
WHERE rel_concerne0.eid_to=_C.cw_eid AND ((EXISTS(SELECT 1 FROM owned_by_relation AS rel_owned_by1 WHERE rel_concerne0.eid_from=rel_owned_by1.eid_from AND rel_owned_by1.eid_to=1)) OR (EXISTS(SELECT 1 FROM documented_by_relation AS rel_documented_by2, cw_Card AS _N WHERE rel_concerne0.eid_from=rel_documented_by2.eid_from AND rel_documented_by2.eid_to=_N.cw_eid AND _N.cw_title=published)))
GROUP BY _C.cw_nom
ORDER BY 1 DESC
LIMIT 10'''),

    ('Any X WHERE Y evaluee X, Y is CWUser',
     '''SELECT rel_evaluee0.eid_to
FROM cw_CWUser AS _Y, evaluee_relation AS rel_evaluee0
WHERE rel_evaluee0.eid_from=_Y.cw_eid'''),

    ('Any L WHERE X login "admin", X identity Y, Y login L',
     '''SELECT _Y.cw_login
FROM cw_CWUser AS _X, cw_CWUser AS _Y
WHERE _X.cw_login=admin AND _X.cw_eid=_Y.cw_eid'''),

    ('Any L WHERE X login "admin", NOT X identity Y, Y login L',
     '''SELECT _Y.cw_login
FROM cw_CWUser AS _X, cw_CWUser AS _Y
WHERE _X.cw_login=admin AND NOT _X.cw_eid=_Y.cw_eid'''),

    ('Any L WHERE X login "admin", X identity Y?, Y login L',
     '''SELECT _Y.cw_login
FROM cw_CWUser AS _X LEFT OUTER JOIN cw_CWUser AS _Y ON (_X.cw_eid=_Y.cw_eid)
WHERE _X.cw_login=admin'''),

    ('Any XN ORDERBY XN WHERE X name XN, X is IN (Basket,Folder,Tag)',
     '''SELECT _X.cw_name
FROM cw_Basket AS _X
UNION ALL
SELECT _X.cw_name
FROM cw_Folder AS _X
UNION ALL
SELECT _X.cw_name
FROM cw_Tag AS _X
ORDER BY 1'''),

    # DISTINCT, can use relation under exists scope as principal
    ('DISTINCT Any X,Y WHERE X name "CWGroup", Y eid IN(1, 2, 3), EXISTS(X read_permission Y)',
     '''SELECT DISTINCT _X.cw_eid, rel_read_permission0.eid_to
FROM cw_CWEType AS _X, read_permission_relation AS rel_read_permission0
WHERE _X.cw_name=CWGroup AND rel_read_permission0.eid_to IN(1, 2, 3) AND EXISTS(SELECT 1 WHERE rel_read_permission0.eid_from=_X.cw_eid)'''),

    # no distinct, Y can't be invariant
    ('Any X,Y WHERE X name "CWGroup", Y eid IN(1, 2, 3), EXISTS(X read_permission Y)',
     '''SELECT _X.cw_eid, _Y.cw_eid
FROM cw_CWEType AS _X, cw_CWGroup AS _Y
WHERE _X.cw_name=CWGroup AND _Y.cw_eid IN(1, 2, 3) AND EXISTS(SELECT 1 FROM read_permission_relation AS rel_read_permission0 WHERE rel_read_permission0.eid_from=_X.cw_eid AND rel_read_permission0.eid_to=_Y.cw_eid)
UNION ALL
SELECT _X.cw_eid, _Y.cw_eid
FROM cw_CWEType AS _X, cw_RQLExpression AS _Y
WHERE _X.cw_name=CWGroup AND _Y.cw_eid IN(1, 2, 3) AND EXISTS(SELECT 1 FROM read_permission_relation AS rel_read_permission0 WHERE rel_read_permission0.eid_from=_X.cw_eid AND rel_read_permission0.eid_to=_Y.cw_eid)'''),

    # DISTINCT but NEGED exists, can't be invariant
    ('DISTINCT Any X,Y WHERE X name "CWGroup", Y eid IN(1, 2, 3), NOT EXISTS(X read_permission Y)',
     '''SELECT DISTINCT _X.cw_eid, _Y.cw_eid
FROM cw_CWEType AS _X, cw_CWGroup AS _Y
WHERE _X.cw_name=CWGroup AND _Y.cw_eid IN(1, 2, 3) AND NOT EXISTS(SELECT 1 FROM read_permission_relation AS rel_read_permission0 WHERE rel_read_permission0.eid_from=_X.cw_eid AND rel_read_permission0.eid_to=_Y.cw_eid)
UNION
SELECT DISTINCT _X.cw_eid, _Y.cw_eid
FROM cw_CWEType AS _X, cw_RQLExpression AS _Y
WHERE _X.cw_name=CWGroup AND _Y.cw_eid IN(1, 2, 3) AND NOT EXISTS(SELECT 1 FROM read_permission_relation AS rel_read_permission0 WHERE rel_read_permission0.eid_from=_X.cw_eid AND rel_read_permission0.eid_to=_Y.cw_eid)'''),

    # should generate the same query as above
    ('DISTINCT Any X,Y WHERE X name "CWGroup", Y eid IN(1, 2, 3), NOT X read_permission Y',
     '''SELECT DISTINCT _X.cw_eid, _Y.cw_eid
FROM cw_CWEType AS _X, cw_CWGroup AS _Y
WHERE _X.cw_name=CWGroup AND _Y.cw_eid IN(1, 2, 3) AND NOT EXISTS(SELECT 1 FROM read_permission_relation AS rel_read_permission0 WHERE rel_read_permission0.eid_from=_X.cw_eid AND rel_read_permission0.eid_to=_Y.cw_eid)
UNION
SELECT DISTINCT _X.cw_eid, _Y.cw_eid
FROM cw_CWEType AS _X, cw_RQLExpression AS _Y
WHERE _X.cw_name=CWGroup AND _Y.cw_eid IN(1, 2, 3) AND NOT EXISTS(SELECT 1 FROM read_permission_relation AS rel_read_permission0 WHERE rel_read_permission0.eid_from=_X.cw_eid AND rel_read_permission0.eid_to=_Y.cw_eid)'''),

    # neged relation, can't be inveriant
    ('Any X,Y WHERE X name "CWGroup", Y eid IN(1, 2, 3), NOT X read_permission Y',
     '''SELECT _X.cw_eid, _Y.cw_eid
FROM cw_CWEType AS _X, cw_CWGroup AS _Y
WHERE _X.cw_name=CWGroup AND _Y.cw_eid IN(1, 2, 3) AND NOT EXISTS(SELECT 1 FROM read_permission_relation AS rel_read_permission0 WHERE rel_read_permission0.eid_from=_X.cw_eid AND rel_read_permission0.eid_to=_Y.cw_eid)
UNION ALL
SELECT _X.cw_eid, _Y.cw_eid
FROM cw_CWEType AS _X, cw_RQLExpression AS _Y
WHERE _X.cw_name=CWGroup AND _Y.cw_eid IN(1, 2, 3) AND NOT EXISTS(SELECT 1 FROM read_permission_relation AS rel_read_permission0 WHERE rel_read_permission0.eid_from=_X.cw_eid AND rel_read_permission0.eid_to=_Y.cw_eid)'''),

    ('Any MAX(X)+MIN(X), N GROUPBY N WHERE X name N, X is IN (Basket, Folder, Tag);',
     '''SELECT (MAX(T1.C0) + MIN(T1.C0)), T1.C1 FROM (SELECT _X.cw_eid AS C0, _X.cw_name AS C1
FROM cw_Basket AS _X
UNION ALL
SELECT _X.cw_eid AS C0, _X.cw_name AS C1
FROM cw_Folder AS _X
UNION ALL
SELECT _X.cw_eid AS C0, _X.cw_name AS C1
FROM cw_Tag AS _X) AS T1
GROUP BY T1.C1'''),

    ('Any MAX(X)+MIN(LENGTH(D)), N GROUPBY N ORDERBY 1, N, DF WHERE X data_name N, X data D, X data_format DF;',
     '''SELECT (MAX(T1.C1) + MIN(LENGTH(T1.C0))), T1.C2 FROM (SELECT _X.cw_data AS C0, _X.cw_eid AS C1, _X.cw_data_name AS C2, _X.cw_data_format AS C3
FROM cw_File AS _X
UNION ALL
SELECT _X.cw_data AS C0, _X.cw_eid AS C1, _X.cw_data_name AS C2, _X.cw_data_format AS C3
FROM cw_Image AS _X) AS T1
GROUP BY T1.C2,T1.C3
ORDER BY 1,2,T1.C3'''),

    ('DISTINCT Any S ORDERBY R WHERE A is Affaire, A sujet S, A ref R',
     '''SELECT T1.C0 FROM (SELECT DISTINCT _A.cw_sujet AS C0, _A.cw_ref AS C1
FROM cw_Affaire AS _A
ORDER BY 2) AS T1'''),

    ('DISTINCT Any MAX(X)+MIN(LENGTH(D)), N GROUPBY N ORDERBY 2, DF WHERE X data_name N, X data D, X data_format DF;',
     '''SELECT T1.C0,T1.C1 FROM (SELECT DISTINCT (MAX(T1.C1) + MIN(LENGTH(T1.C0))) AS C0, T1.C2 AS C1, T1.C3 AS C2 FROM (SELECT DISTINCT _X.cw_data AS C0, _X.cw_eid AS C1, _X.cw_data_name AS C2, _X.cw_data_format AS C3
FROM cw_File AS _X
UNION
SELECT DISTINCT _X.cw_data AS C0, _X.cw_eid AS C1, _X.cw_data_name AS C2, _X.cw_data_format AS C3
FROM cw_Image AS _X) AS T1
GROUP BY T1.C2,T1.C3
ORDER BY 2,3) AS T1
'''),

    # ambiguity in EXISTS() -> should union the sub-query
    ('Any T WHERE T is Tag, NOT T name in ("t1", "t2"), EXISTS(T tags X, X is IN (CWUser, CWGroup))',
     '''SELECT _T.cw_eid
FROM cw_Tag AS _T
WHERE NOT (_T.cw_name IN(t1, t2)) AND EXISTS(SELECT 1 FROM tags_relation AS rel_tags0, cw_CWGroup AS _X WHERE rel_tags0.eid_from=_T.cw_eid AND rel_tags0.eid_to=_X.cw_eid UNION SELECT 1 FROM tags_relation AS rel_tags1, cw_CWUser AS _X WHERE rel_tags1.eid_from=_T.cw_eid AND rel_tags1.eid_to=_X.cw_eid)'''),

    # must not use a relation in EXISTS scope to inline a variable
    ('Any U WHERE U eid IN (1,2), EXISTS(X owned_by U)',
     '''SELECT _U.cw_eid
FROM cw_CWUser AS _U
WHERE _U.cw_eid IN(1, 2) AND EXISTS(SELECT 1 FROM owned_by_relation AS rel_owned_by0 WHERE rel_owned_by0.eid_to=_U.cw_eid)'''),

    ('Any U WHERE EXISTS(U eid IN (1,2), X owned_by U)',
     '''SELECT _U.cw_eid
FROM cw_CWUser AS _U
WHERE EXISTS(SELECT 1 FROM owned_by_relation AS rel_owned_by0 WHERE _U.cw_eid IN(1, 2) AND rel_owned_by0.eid_to=_U.cw_eid)'''),

    ('Any COUNT(U) WHERE EXISTS (P owned_by U, P is IN (Note, Affaire))',
     '''SELECT COUNT(_U.cw_eid)
FROM cw_CWUser AS _U
WHERE EXISTS(SELECT 1 FROM owned_by_relation AS rel_owned_by0, cw_Affaire AS _P WHERE rel_owned_by0.eid_from=_P.cw_eid AND rel_owned_by0.eid_to=_U.cw_eid UNION SELECT 1 FROM owned_by_relation AS rel_owned_by1, cw_Note AS _P WHERE rel_owned_by1.eid_from=_P.cw_eid AND rel_owned_by1.eid_to=_U.cw_eid)'''),

    ('Any MAX(X)',
     '''SELECT MAX(_X.eid)
FROM entities AS _X'''),

    ('Any MAX(X) WHERE X is Note',
     '''SELECT MAX(_X.cw_eid)
FROM cw_Note AS _X'''),

    ('Any X WHERE X eid > 12',
     '''SELECT _X.eid
FROM entities AS _X
WHERE _X.eid>12'''),

    ('Any X WHERE X eid > 12, X is Note',
     """SELECT _X.eid
FROM entities AS _X
WHERE _X.type='Note' AND _X.eid>12"""),

    ('Any X, T WHERE X eid > 12, X title T, X is IN (Bookmark, Card)',
     """SELECT _X.cw_eid, _X.cw_title
FROM cw_Bookmark AS _X
WHERE _X.cw_eid>12
UNION ALL
SELECT _X.cw_eid, _X.cw_title
FROM cw_Card AS _X
WHERE _X.cw_eid>12"""),

    ('Any X',
     '''SELECT _X.eid
FROM entities AS _X'''),

    ('Any X GROUPBY X WHERE X eid 12',
     '''SELECT 12'''),

    ('Any X GROUPBY X ORDERBY Y WHERE X eid 12, X login Y',
     '''SELECT _X.cw_eid
FROM cw_CWUser AS _X
WHERE _X.cw_eid=12
GROUP BY _X.cw_eid,_X.cw_login
ORDER BY _X.cw_login'''),

    ('Any U,COUNT(X) GROUPBY U WHERE U eid 12, X owned_by U HAVING COUNT(X) > 10',
     '''SELECT rel_owned_by0.eid_to, COUNT(rel_owned_by0.eid_from)
FROM owned_by_relation AS rel_owned_by0
WHERE rel_owned_by0.eid_to=12
GROUP BY rel_owned_by0.eid_to
HAVING COUNT(rel_owned_by0.eid_from)>10'''),

    ('DISTINCT Any X ORDERBY stockproc(X) WHERE U login X',
     '''SELECT T1.C0 FROM (SELECT DISTINCT _U.cw_login AS C0, STOCKPROC(_U.cw_login) AS C1
FROM cw_CWUser AS _U
ORDER BY 2) AS T1'''),

    ('DISTINCT Any X ORDERBY Y WHERE B bookmarked_by X, X login Y',
     '''SELECT T1.C0 FROM (SELECT DISTINCT _X.cw_eid AS C0, _X.cw_login AS C1
FROM bookmarked_by_relation AS rel_bookmarked_by0, cw_CWUser AS _X
WHERE rel_bookmarked_by0.eid_to=_X.cw_eid
ORDER BY 2) AS T1'''),

    ('DISTINCT Any X ORDERBY SN WHERE X in_state S, S name SN',
     '''SELECT T1.C0 FROM (SELECT DISTINCT _X.cw_eid AS C0, _S.cw_name AS C1
FROM cw_Affaire AS _X, cw_State AS _S
WHERE _X.cw_in_state=_S.cw_eid
UNION
SELECT DISTINCT _X.cw_eid AS C0, _S.cw_name AS C1
FROM cw_CWUser AS _X, cw_State AS _S
WHERE _X.cw_in_state=_S.cw_eid
UNION
SELECT DISTINCT _X.cw_eid AS C0, _S.cw_name AS C1
FROM cw_Note AS _X, cw_State AS _S
WHERE _X.cw_in_state=_S.cw_eid
ORDER BY 2) AS T1'''),

    ('Any O,AA,AB,AC ORDERBY AC DESC '
     'WHERE NOT S use_email O, S eid 1, O is EmailAddress, O address AA, O alias AB, O modification_date AC, '
     'EXISTS(A use_email O, EXISTS(A identity B, NOT B in_group D, D name "guests", D is CWGroup), A is CWUser), B eid 2',
     '''SELECT _O.cw_eid, _O.cw_address, _O.cw_alias, _O.cw_modification_date
FROM cw_EmailAddress AS _O
WHERE NOT EXISTS(SELECT 1 FROM use_email_relation AS rel_use_email0 WHERE rel_use_email0.eid_from=1 AND rel_use_email0.eid_to=_O.cw_eid) AND EXISTS(SELECT 1 FROM use_email_relation AS rel_use_email1 WHERE rel_use_email1.eid_to=_O.cw_eid AND EXISTS(SELECT 1 FROM cw_CWGroup AS _D WHERE rel_use_email1.eid_from=2 AND NOT EXISTS(SELECT 1 FROM in_group_relation AS rel_in_group2 WHERE rel_in_group2.eid_from=2 AND rel_in_group2.eid_to=_D.cw_eid) AND _D.cw_name=guests))
ORDER BY 4 DESC'''),


    ("Any X WHERE X eid 0, X eid 0",
     '''SELECT 0'''),

    ("Any X WHERE X eid 0, X eid 0, X test TRUE",
     '''SELECT _X.cw_eid
FROM cw_Personne AS _X
WHERE _X.cw_eid=0 AND _X.cw_eid=0 AND _X.cw_test=TRUE'''),

    ("Any X,GROUP_CONCAT(TN) GROUPBY X ORDERBY XN WHERE T tags X, X name XN, T name TN, X is CWGroup",
     '''SELECT _X.cw_eid, GROUP_CONCAT(_T.cw_name)
FROM cw_CWGroup AS _X, cw_Tag AS _T, tags_relation AS rel_tags0
WHERE rel_tags0.eid_from=_T.cw_eid AND rel_tags0.eid_to=_X.cw_eid
GROUP BY _X.cw_eid,_X.cw_name
ORDER BY _X.cw_name'''),

    ("Any X,GROUP_CONCAT(TN) GROUPBY X ORDERBY XN WHERE T tags X, X name XN, T name TN",
     '''SELECT T1.C0, GROUP_CONCAT(T1.C1) FROM (SELECT _X.cw_eid AS C0, _T.cw_name AS C1, _X.cw_name AS C2
FROM cw_CWGroup AS _X, cw_Tag AS _T, tags_relation AS rel_tags0
WHERE rel_tags0.eid_from=_T.cw_eid AND rel_tags0.eid_to=_X.cw_eid
UNION ALL
SELECT _X.cw_eid AS C0, _T.cw_name AS C1, _X.cw_name AS C2
FROM cw_State AS _X, cw_Tag AS _T, tags_relation AS rel_tags0
WHERE rel_tags0.eid_from=_T.cw_eid AND rel_tags0.eid_to=_X.cw_eid
UNION ALL
SELECT _X.cw_eid AS C0, _T.cw_name AS C1, _X.cw_name AS C2
FROM cw_Tag AS _T, cw_Tag AS _X, tags_relation AS rel_tags0
WHERE rel_tags0.eid_from=_T.cw_eid AND rel_tags0.eid_to=_X.cw_eid) AS T1
GROUP BY T1.C0,T1.C2
ORDER BY T1.C2'''),

    ]

MULTIPLE_SEL = [
    ("DISTINCT Any X,Y where P is Personne, P nom X , P prenom Y;",
     '''SELECT DISTINCT _P.cw_nom, _P.cw_prenom
FROM cw_Personne AS _P'''),
    ("Any X,Y where P is Personne, P nom X , P prenom Y, not P nom NULL;",
     '''SELECT _P.cw_nom, _P.cw_prenom
FROM cw_Personne AS _P
WHERE NOT (_P.cw_nom IS NULL)'''),
    ("Personne X,Y where X nom NX, Y nom NX, X eid XE, not Y eid XE",
     '''SELECT _X.cw_eid, _Y.cw_eid
FROM cw_Personne AS _X, cw_Personne AS _Y
WHERE _Y.cw_nom=_X.cw_nom AND NOT (_Y.cw_eid=_X.cw_eid)''')
    ]

NEGATIONS = [
    ("Personne X WHERE NOT X evaluee Y;",
     '''SELECT _X.cw_eid
FROM cw_Personne AS _X
WHERE NOT EXISTS(SELECT 1 FROM evaluee_relation AS rel_evaluee0 WHERE rel_evaluee0.eid_from=_X.cw_eid)'''),

    ("Note N WHERE NOT X evaluee N, X eid 0",
     '''SELECT _N.cw_eid
FROM cw_Note AS _N
WHERE NOT EXISTS(SELECT 1 FROM evaluee_relation AS rel_evaluee0 WHERE rel_evaluee0.eid_from=0 AND rel_evaluee0.eid_to=_N.cw_eid)'''),

    ('Any X WHERE NOT X travaille S, X is Personne',
     '''SELECT _X.cw_eid
FROM cw_Personne AS _X
WHERE NOT EXISTS(SELECT 1 FROM travaille_relation AS rel_travaille0 WHERE rel_travaille0.eid_from=_X.cw_eid)'''),

    ("Personne P where not P datenaiss TODAY",
     '''SELECT _P.cw_eid
FROM cw_Personne AS _P
WHERE NOT (DATE(_P.cw_datenaiss)=CURRENT_DATE)'''),

    ("Personne P where NOT P concerne A",
     '''SELECT _P.cw_eid
FROM cw_Personne AS _P
WHERE NOT EXISTS(SELECT 1 FROM concerne_relation AS rel_concerne0 WHERE rel_concerne0.eid_from=_P.cw_eid)'''),

    ("Affaire A where not P concerne A",
     '''SELECT _A.cw_eid
FROM cw_Affaire AS _A
WHERE NOT EXISTS(SELECT 1 FROM concerne_relation AS rel_concerne0 WHERE rel_concerne0.eid_to=_A.cw_eid)'''),
    ("Personne P where not P concerne A, A sujet ~= 'TEST%'",
     '''SELECT _P.cw_eid
FROM cw_Affaire AS _A, cw_Personne AS _P
WHERE NOT EXISTS(SELECT 1 FROM concerne_relation AS rel_concerne0 WHERE rel_concerne0.eid_from=_P.cw_eid AND rel_concerne0.eid_to=_A.cw_eid) AND _A.cw_sujet ILIKE TEST%'''),

    ('Any S WHERE NOT T eid 28258, T tags S',
     '''SELECT rel_tags0.eid_to
FROM tags_relation AS rel_tags0
WHERE NOT (rel_tags0.eid_from=28258)'''),

    ('Any S WHERE T is Tag, T name TN, NOT T eid 28258, T tags S, S name SN',
     '''SELECT _S.cw_eid
FROM cw_CWGroup AS _S, cw_Tag AS _T, tags_relation AS rel_tags0
WHERE NOT (_T.cw_eid=28258) AND rel_tags0.eid_from=_T.cw_eid AND rel_tags0.eid_to=_S.cw_eid
UNION ALL
SELECT _S.cw_eid
FROM cw_State AS _S, cw_Tag AS _T, tags_relation AS rel_tags0
WHERE NOT (_T.cw_eid=28258) AND rel_tags0.eid_from=_T.cw_eid AND rel_tags0.eid_to=_S.cw_eid
UNION ALL
SELECT _S.cw_eid
FROM cw_Tag AS _S, cw_Tag AS _T, tags_relation AS rel_tags0
WHERE NOT (_T.cw_eid=28258) AND rel_tags0.eid_from=_T.cw_eid AND rel_tags0.eid_to=_S.cw_eid'''),

    ('Any X,Y WHERE X created_by Y, X eid 5, NOT Y eid 6',
     '''SELECT 5, rel_created_by0.eid_to
FROM created_by_relation AS rel_created_by0
WHERE rel_created_by0.eid_from=5 AND NOT (rel_created_by0.eid_to=6)'''),

    ('Note X WHERE NOT Y evaluee X',
     '''SELECT _X.cw_eid
FROM cw_Note AS _X
WHERE NOT EXISTS(SELECT 1 FROM evaluee_relation AS rel_evaluee0 WHERE rel_evaluee0.eid_to=_X.cw_eid)'''),

    ('Any Y WHERE NOT Y evaluee X',
     '''SELECT _Y.cw_eid
FROM cw_CWUser AS _Y
WHERE NOT EXISTS(SELECT 1 FROM evaluee_relation AS rel_evaluee0 WHERE rel_evaluee0.eid_from=_Y.cw_eid)
UNION ALL
SELECT _Y.cw_eid
FROM cw_Division AS _Y
WHERE NOT EXISTS(SELECT 1 FROM evaluee_relation AS rel_evaluee0 WHERE rel_evaluee0.eid_from=_Y.cw_eid)
UNION ALL
SELECT _Y.cw_eid
FROM cw_Personne AS _Y
WHERE NOT EXISTS(SELECT 1 FROM evaluee_relation AS rel_evaluee0 WHERE rel_evaluee0.eid_from=_Y.cw_eid)
UNION ALL
SELECT _Y.cw_eid
FROM cw_Societe AS _Y
WHERE NOT EXISTS(SELECT 1 FROM evaluee_relation AS rel_evaluee0 WHERE rel_evaluee0.eid_from=_Y.cw_eid)
UNION ALL
SELECT _Y.cw_eid
FROM cw_SubDivision AS _Y
WHERE NOT EXISTS(SELECT 1 FROM evaluee_relation AS rel_evaluee0 WHERE rel_evaluee0.eid_from=_Y.cw_eid)'''),

    ('Any X WHERE NOT Y evaluee X, Y is CWUser',
     '''SELECT _X.cw_eid
FROM cw_Note AS _X
WHERE NOT EXISTS(SELECT 1 FROM evaluee_relation AS rel_evaluee0,cw_CWUser AS _Y WHERE rel_evaluee0.eid_from=_Y.cw_eid AND rel_evaluee0.eid_to=_X.cw_eid)'''),

    ('Any X,RT WHERE X relation_type RT, NOT X is CWAttribute',
     '''SELECT _X.cw_eid, _X.cw_relation_type
FROM cw_CWRelation AS _X
WHERE _X.cw_relation_type IS NOT NULL'''),

    ('Any K,V WHERE P is CWProperty, P pkey K, P value V, NOT P for_user U',
     '''SELECT _P.cw_pkey, _P.cw_value
FROM cw_CWProperty AS _P
WHERE _P.cw_for_user IS NULL'''),

    ('Any S WHERE NOT X in_state S, X is IN(Affaire, CWUser)',
     '''SELECT _S.cw_eid
FROM cw_State AS _S
WHERE NOT EXISTS(SELECT 1 FROM cw_Affaire AS _X WHERE _X.cw_in_state=_S.cw_eid)
INTERSECT
SELECT _S.cw_eid
FROM cw_State AS _S
WHERE NOT EXISTS(SELECT 1 FROM cw_CWUser AS _X WHERE _X.cw_in_state=_S.cw_eid)'''),

    ('Any S WHERE NOT(X in_state S, S name "somename"), X is CWUser',
     '''SELECT _S.cw_eid
FROM cw_State AS _S
WHERE NOT EXISTS(SELECT 1 FROM cw_CWUser AS _X WHERE _X.cw_in_state=_S.cw_eid AND _S.cw_name=somename)'''),
   
# XXXFIXME fail
#         ('Any X,RT WHERE X relation_type RT?, NOT X is CWAttribute',
#      '''SELECT _X.cw_eid, _X.cw_relation_type
# FROM cw_CWRelation AS _X'''),
]

OUTER_JOIN = [
    ('Any X,S WHERE X travaille S?',
     '''SELECT _X.cw_eid, rel_travaille0.eid_to
FROM cw_Personne AS _X LEFT OUTER JOIN travaille_relation AS rel_travaille0 ON (rel_travaille0.eid_from=_X.cw_eid)'''
    ),
    ('Any S,X WHERE X? travaille S, S is Societe',
     '''SELECT _S.cw_eid, rel_travaille0.eid_from
FROM cw_Societe AS _S LEFT OUTER JOIN travaille_relation AS rel_travaille0 ON (rel_travaille0.eid_to=_S.cw_eid)'''
    ),

    ('Any N,A WHERE N inline1 A?',
     '''SELECT _N.cw_eid, _N.cw_inline1
FROM cw_Note AS _N'''),

    ('Any SN WHERE X from_state S?, S name SN',
     '''SELECT _S.cw_name
FROM cw_TrInfo AS _X LEFT OUTER JOIN cw_State AS _S ON (_X.cw_from_state=_S.cw_eid)'''
    ),

    ('Any A,N WHERE N? inline1 A',
     '''SELECT _A.cw_eid, _N.cw_eid
FROM cw_Affaire AS _A LEFT OUTER JOIN cw_Note AS _N ON (_N.cw_inline1=_A.cw_eid)'''
    ),

    ('Any A,B,C,D,E,F,G WHERE A eid 12,A creation_date B,A modification_date C,A comment D,A from_state E?,A to_state F?,A wf_info_for G?',
    '''SELECT _A.cw_eid, _A.cw_creation_date, _A.cw_modification_date, _A.cw_comment, _A.cw_from_state, _A.cw_to_state, _A.cw_wf_info_for
FROM cw_TrInfo AS _A
WHERE _A.cw_eid=12'''),

    ('Any FS,TS,C,D,U ORDERBY D DESC WHERE WF wf_info_for X,WF from_state FS?, WF to_state TS, WF comment C,WF creation_date D, WF owned_by U, X eid 1',
     '''SELECT _WF.cw_from_state, _WF.cw_to_state, _WF.cw_comment, _WF.cw_creation_date, rel_owned_by0.eid_to
FROM cw_TrInfo AS _WF, owned_by_relation AS rel_owned_by0
WHERE _WF.cw_wf_info_for=1 AND _WF.cw_to_state IS NOT NULL AND rel_owned_by0.eid_from=_WF.cw_eid
ORDER BY 4 DESC'''),

    ('Any X WHERE X is Affaire, S is Societe, EXISTS(X owned_by U OR (X concerne S?, S owned_by U))',
     '''SELECT _X.cw_eid
FROM cw_Affaire AS _X
WHERE EXISTS(SELECT 1 FROM owned_by_relation AS rel_owned_by0, cw_CWUser AS _U, cw_Affaire AS _A LEFT OUTER JOIN concerne_relation AS rel_concerne1 ON (rel_concerne1.eid_from=_A.cw_eid) LEFT OUTER JOIN cw_Societe AS _S ON (rel_concerne1.eid_to=_S.cw_eid), owned_by_relation AS rel_owned_by2 WHERE ((rel_owned_by0.eid_from=_A.cw_eid AND rel_owned_by0.eid_to=_U.cw_eid) OR (rel_owned_by2.eid_from=_S.cw_eid AND rel_owned_by2.eid_to=_U.cw_eid)) AND _X.cw_eid=_A.cw_eid)'''),

    ('Any C,M WHERE C travaille G?, G evaluee M?, G is Societe',
     '''SELECT _C.cw_eid, rel_evaluee1.eid_to
FROM cw_Personne AS _C LEFT OUTER JOIN travaille_relation AS rel_travaille0 ON (rel_travaille0.eid_from=_C.cw_eid) LEFT OUTER JOIN cw_Societe AS _G ON (rel_travaille0.eid_to=_G.cw_eid) LEFT OUTER JOIN evaluee_relation AS rel_evaluee1 ON (rel_evaluee1.eid_from=_G.cw_eid)'''
     ),

    ('Any A,C WHERE A documented_by C?, (C is NULL) OR (EXISTS(C require_permission F, '
     'F name "read", F require_group E, U in_group E)), U eid 1',
     '''SELECT _A.cw_eid, rel_documented_by0.eid_to
FROM cw_Affaire AS _A LEFT OUTER JOIN documented_by_relation AS rel_documented_by0 ON (rel_documented_by0.eid_from=_A.cw_eid)
WHERE ((rel_documented_by0.eid_to IS NULL) OR (EXISTS(SELECT 1 FROM require_permission_relation AS rel_require_permission1, cw_CWPermission AS _F, require_group_relation AS rel_require_group2, in_group_relation AS rel_in_group3 WHERE rel_documented_by0.eid_to=rel_require_permission1.eid_from AND rel_require_permission1.eid_to=_F.cw_eid AND _F.cw_name=read AND rel_require_group2.eid_from=_F.cw_eid AND rel_in_group3.eid_to=rel_require_group2.eid_to AND rel_in_group3.eid_from=1)))'''),

    ("Any X WHERE X eid 12, P? connait X",
     '''SELECT _X.cw_eid
FROM cw_Personne AS _X LEFT OUTER JOIN connait_relation AS rel_connait0 ON (rel_connait0.eid_to=12)
WHERE _X.cw_eid=12'''
    ),

    ('Any GN, TN ORDERBY GN WHERE T tags G?, T name TN, G name GN',
    '''
SELECT _T0.C1, _T.cw_name
FROM cw_Tag AS _T LEFT OUTER JOIN tags_relation AS rel_tags0 ON (rel_tags0.eid_from=_T.cw_eid) LEFT OUTER JOIN (SELECT _G.cw_eid AS C0, _G.cw_name AS C1
FROM cw_CWGroup AS _G
UNION ALL
SELECT _G.cw_eid AS C0, _G.cw_name AS C1
FROM cw_State AS _G
UNION ALL
SELECT _G.cw_eid AS C0, _G.cw_name AS C1
FROM cw_Tag AS _G) AS _T0 ON (rel_tags0.eid_to=_T0.C0)
ORDER BY 1'''),


    # optional variable with additional restriction
    ('Any T,G WHERE T tags G?, G name "hop", G is CWGroup',
     '''SELECT _T.cw_eid, _G.cw_eid
FROM cw_Tag AS _T LEFT OUTER JOIN tags_relation AS rel_tags0 ON (rel_tags0.eid_from=_T.cw_eid) LEFT OUTER JOIN cw_CWGroup AS _G ON (rel_tags0.eid_to=_G.cw_eid AND _G.cw_name=hop)'''),

    # optional variable with additional invariant restriction
    ('Any T,G WHERE T tags G?, G eid 12',
     '''SELECT _T.cw_eid, rel_tags0.eid_to
FROM cw_Tag AS _T LEFT OUTER JOIN tags_relation AS rel_tags0 ON (rel_tags0.eid_from=_T.cw_eid AND rel_tags0.eid_to=12)'''),

    # optional variable with additional restriction appearing before the relation
    ('Any T,G WHERE G name "hop", T tags G?, G is CWGroup',
     '''SELECT _T.cw_eid, _G.cw_eid
FROM cw_Tag AS _T LEFT OUTER JOIN tags_relation AS rel_tags0 ON (rel_tags0.eid_from=_T.cw_eid) LEFT OUTER JOIN cw_CWGroup AS _G ON (rel_tags0.eid_to=_G.cw_eid AND _G.cw_name=hop)'''),

    # optional variable with additional restriction on inlined relation
    # XXX the expected result should be as the query below. So what, raise BadRQLQuery ?
    ('Any T,G,S WHERE T tags G?, G in_state S, S name "hop", G is CWUser',
     '''SELECT _T.cw_eid, _G.cw_eid, _S.cw_eid
FROM cw_State AS _S, cw_Tag AS _T LEFT OUTER JOIN tags_relation AS rel_tags0 ON (rel_tags0.eid_from=_T.cw_eid) LEFT OUTER JOIN cw_CWUser AS _G ON (rel_tags0.eid_to=_G.cw_eid)
WHERE _G.cw_in_state=_S.cw_eid AND _S.cw_name=hop
'''),

    # optional variable with additional invariant restriction on an inlined relation
    ('Any T,G,S WHERE T tags G, G in_state S?, S eid 1, G is CWUser',
     '''SELECT rel_tags0.eid_from, _G.cw_eid, _G.cw_in_state
FROM cw_CWUser AS _G, tags_relation AS rel_tags0
WHERE rel_tags0.eid_to=_G.cw_eid AND (_G.cw_in_state=1 OR _G.cw_in_state IS NULL)'''),

    # two optional variables with additional invariant restriction on an inlined relation
    ('Any T,G,S WHERE T tags G?, G in_state S?, S eid 1, G is CWUser',
     '''SELECT _T.cw_eid, _G.cw_eid, _G.cw_in_state
FROM cw_Tag AS _T LEFT OUTER JOIN tags_relation AS rel_tags0 ON (rel_tags0.eid_from=_T.cw_eid) LEFT OUTER JOIN cw_CWUser AS _G ON (rel_tags0.eid_to=_G.cw_eid AND (_G.cw_in_state=1 OR _G.cw_in_state IS NULL))'''),

    # two optional variables with additional restriction on an inlined relation
    ('Any T,G,S WHERE T tags G?, G in_state S?, S name "hop", G is CWUser',
     '''SELECT _T.cw_eid, _G.cw_eid, _S.cw_eid
FROM cw_Tag AS _T LEFT OUTER JOIN tags_relation AS rel_tags0 ON (rel_tags0.eid_from=_T.cw_eid) LEFT OUTER JOIN cw_CWUser AS _G ON (rel_tags0.eid_to=_G.cw_eid) LEFT OUTER JOIN cw_State AS _S ON (_G.cw_in_state=_S.cw_eid AND _S.cw_name=hop)'''),

    # two optional variables with additional restriction on an ambigous inlined relation
    ('Any T,G,S WHERE T tags G?, G in_state S?, S name "hop"',
     '''
SELECT _T.cw_eid, _T0.C0, _T0.C1
FROM cw_Tag AS _T LEFT OUTER JOIN tags_relation AS rel_tags0 ON (rel_tags0.eid_from=_T.cw_eid) LEFT OUTER JOIN (SELECT _G.cw_eid AS C0, _S.cw_eid AS C1
FROM cw_Affaire AS _G LEFT OUTER JOIN cw_State AS _S ON (_G.cw_in_state=_S.cw_eid AND _S.cw_name=hop)
UNION ALL
SELECT _G.cw_eid AS C0, _S.cw_eid AS C1
FROM cw_CWUser AS _G LEFT OUTER JOIN cw_State AS _S ON (_G.cw_in_state=_S.cw_eid AND _S.cw_name=hop)
UNION ALL
SELECT _G.cw_eid AS C0, _S.cw_eid AS C1
FROM cw_Note AS _G LEFT OUTER JOIN cw_State AS _S ON (_G.cw_in_state=_S.cw_eid AND _S.cw_name=hop) ) AS _T0 ON (rel_tags0.eid_to=_T0.C0)'''),

    ('Any O,AD  WHERE NOT S inline1 O, S eid 123, O todo_by AD?',
     '''SELECT _O.cw_eid, rel_todo_by0.eid_to
FROM cw_Affaire AS _O LEFT OUTER JOIN todo_by_relation AS rel_todo_by0 ON (rel_todo_by0.eid_from=_O.cw_eid), cw_Note AS _S
WHERE NOT EXISTS(SELECT 1 WHERE _S.cw_inline1=_O.cw_eid) AND _S.cw_eid=123''')
    ]

VIRTUAL_VARS = [

    ('Any X WHERE X is CWUser, X creation_date > D1, Y creation_date D1, Y login "SWEB09"',
     '''SELECT _X.cw_eid
FROM cw_CWUser AS _X, cw_CWUser AS _Y
WHERE _X.cw_creation_date>_Y.cw_creation_date AND _Y.cw_login=SWEB09'''),

    ('Any X WHERE X is CWUser, Y creation_date D1, Y login "SWEB09", X creation_date > D1',
     '''SELECT _X.cw_eid
FROM cw_CWUser AS _X, cw_CWUser AS _Y
WHERE _Y.cw_login=SWEB09 AND _X.cw_creation_date>_Y.cw_creation_date'''),

    ('Personne P WHERE P travaille S, S tel T, S fax T, S is Societe',
     '''SELECT rel_travaille0.eid_from
FROM cw_Societe AS _S, travaille_relation AS rel_travaille0
WHERE rel_travaille0.eid_to=_S.cw_eid AND _S.cw_tel=_S.cw_fax'''),

    ("Personne P where X eid 0, X creation_date D, P datenaiss < D, X is Affaire",
     '''SELECT _P.cw_eid
FROM cw_Affaire AS _X, cw_Personne AS _P
WHERE _X.cw_eid=0 AND _P.cw_datenaiss<_X.cw_creation_date'''),

    ("Any N,T WHERE N is Note, N type T;",
     '''SELECT _N.cw_eid, _N.cw_type
FROM cw_Note AS _N'''),

    ("Personne P where X is Personne, X tel T, X fax F, P fax T+F",
     '''SELECT _P.cw_eid
FROM cw_Personne AS _P, cw_Personne AS _X
WHERE _P.cw_fax=(_X.cw_tel + _X.cw_fax)'''),

    ("Personne P where X tel T, X fax F, P fax IN (T,F)",
     '''SELECT _P.cw_eid
FROM cw_Division AS _X, cw_Personne AS _P
WHERE _P.cw_fax IN(_X.cw_tel, _X.cw_fax)
UNION ALL
SELECT _P.cw_eid
FROM cw_Personne AS _P, cw_Personne AS _X
WHERE _P.cw_fax IN(_X.cw_tel, _X.cw_fax)
UNION ALL
SELECT _P.cw_eid
FROM cw_Personne AS _P, cw_Societe AS _X
WHERE _P.cw_fax IN(_X.cw_tel, _X.cw_fax)
UNION ALL
SELECT _P.cw_eid
FROM cw_Personne AS _P, cw_SubDivision AS _X
WHERE _P.cw_fax IN(_X.cw_tel, _X.cw_fax)'''),

    ("Personne P where X tel T, X fax F, P fax IN (T,F,0832542332)",
     '''SELECT _P.cw_eid
FROM cw_Division AS _X, cw_Personne AS _P
WHERE _P.cw_fax IN(_X.cw_tel, _X.cw_fax, 832542332)
UNION ALL
SELECT _P.cw_eid
FROM cw_Personne AS _P, cw_Personne AS _X
WHERE _P.cw_fax IN(_X.cw_tel, _X.cw_fax, 832542332)
UNION ALL
SELECT _P.cw_eid
FROM cw_Personne AS _P, cw_Societe AS _X
WHERE _P.cw_fax IN(_X.cw_tel, _X.cw_fax, 832542332)
UNION ALL
SELECT _P.cw_eid
FROM cw_Personne AS _P, cw_SubDivision AS _X
WHERE _P.cw_fax IN(_X.cw_tel, _X.cw_fax, 832542332)'''),
    ]

FUNCS = [
    ("Any COUNT(P) WHERE P is Personne",
     '''SELECT COUNT(_P.cw_eid)
FROM cw_Personne AS _P'''),
    ]

SYMETRIC = [
    ('Any P WHERE X eid 0, X connait P',
     '''SELECT DISTINCT _P.cw_eid
FROM connait_relation AS rel_connait0, cw_Personne AS _P
WHERE (rel_connait0.eid_from=0 AND rel_connait0.eid_to=_P.cw_eid OR rel_connait0.eid_to=0 AND rel_connait0.eid_from=_P.cw_eid)'''
     ),

    ('Any P WHERE X connait P',
    '''SELECT DISTINCT _P.cw_eid
FROM connait_relation AS rel_connait0, cw_Personne AS _P
WHERE (rel_connait0.eid_to=_P.cw_eid OR rel_connait0.eid_from=_P.cw_eid)'''
    ),

    ('Any X WHERE X connait P',
    '''SELECT DISTINCT _X.cw_eid
FROM connait_relation AS rel_connait0, cw_Personne AS _X
WHERE (rel_connait0.eid_from=_X.cw_eid OR rel_connait0.eid_to=_X.cw_eid)'''
     ),

    ('Any P WHERE X eid 0, NOT X connait P',
     '''SELECT _P.cw_eid
FROM cw_Personne AS _P
WHERE NOT EXISTS(SELECT 1 FROM connait_relation AS rel_connait0 WHERE (rel_connait0.eid_from=0 AND rel_connait0.eid_to=_P.cw_eid OR rel_connait0.eid_to=0 AND rel_connait0.eid_from=_P.cw_eid))'''),

    ('Any P WHERE NOT X connait P',
    '''SELECT _P.cw_eid
FROM cw_Personne AS _P
WHERE NOT EXISTS(SELECT 1 FROM connait_relation AS rel_connait0 WHERE (rel_connait0.eid_to=_P.cw_eid OR rel_connait0.eid_from=_P.cw_eid))'''),

    ('Any X WHERE NOT X connait P',
    '''SELECT _X.cw_eid
FROM cw_Personne AS _X
WHERE NOT EXISTS(SELECT 1 FROM connait_relation AS rel_connait0 WHERE (rel_connait0.eid_from=_X.cw_eid OR rel_connait0.eid_to=_X.cw_eid))'''),

    ('Any P WHERE X connait P, P nom "nom"',
     '''SELECT DISTINCT _P.cw_eid
FROM connait_relation AS rel_connait0, cw_Personne AS _P
WHERE (rel_connait0.eid_to=_P.cw_eid OR rel_connait0.eid_from=_P.cw_eid) AND _P.cw_nom=nom'''),

    ('Any X WHERE X connait P, P nom "nom"',
     '''SELECT DISTINCT _X.cw_eid
FROM connait_relation AS rel_connait0, cw_Personne AS _P, cw_Personne AS _X
WHERE (rel_connait0.eid_from=_X.cw_eid AND rel_connait0.eid_to=_P.cw_eid OR rel_connait0.eid_to=_X.cw_eid AND rel_connait0.eid_from=_P.cw_eid) AND _P.cw_nom=nom'''
    ),

    ('Any X ORDERBY X DESC LIMIT 9 WHERE E eid 0, E connait X',
    '''SELECT DISTINCT _X.cw_eid
FROM connait_relation AS rel_connait0, cw_Personne AS _X
WHERE (rel_connait0.eid_from=0 AND rel_connait0.eid_to=_X.cw_eid OR rel_connait0.eid_to=0 AND rel_connait0.eid_from=_X.cw_eid)
ORDER BY 1 DESC
LIMIT 9'''
     ),

    ('DISTINCT Any P WHERE P connait S OR S connait P, S nom "chouette"',
     '''SELECT DISTINCT _P.cw_eid
FROM connait_relation AS rel_connait0, cw_Personne AS _P, cw_Personne AS _S
WHERE (rel_connait0.eid_from=_P.cw_eid AND rel_connait0.eid_to=_S.cw_eid OR rel_connait0.eid_to=_P.cw_eid AND rel_connait0.eid_from=_S.cw_eid) AND _S.cw_nom=chouette'''
     )
    ]

INLINE = [
    ('Any P, L WHERE N ecrit_par P, P nom L, N eid 0',
     '''SELECT _P.cw_eid, _P.cw_nom
FROM cw_Note AS _N, cw_Personne AS _P
WHERE _N.cw_ecrit_par=_P.cw_eid AND _N.cw_eid=0'''),

    ('Any N WHERE NOT N ecrit_par P, P nom "toto"',
     '''SELECT _N.cw_eid
FROM cw_Note AS _N, cw_Personne AS _P
WHERE NOT EXISTS(SELECT 1 WHERE _N.cw_ecrit_par=_P.cw_eid) AND _P.cw_nom=toto'''),

    ('Any P WHERE N ecrit_par P, N eid 0',
    '''SELECT _N.cw_ecrit_par
FROM cw_Note AS _N
WHERE _N.cw_ecrit_par IS NOT NULL AND _N.cw_eid=0'''),

    ('Any P WHERE N ecrit_par P, P is Personne, N eid 0',
    '''SELECT _P.cw_eid
FROM cw_Note AS _N, cw_Personne AS _P
WHERE _N.cw_ecrit_par=_P.cw_eid AND _N.cw_eid=0'''),

    ('Any P WHERE NOT N ecrit_par P, P is Personne, N eid 512',
     '''SELECT _P.cw_eid
FROM cw_Note AS _N, cw_Personne AS _P
WHERE NOT EXISTS(SELECT 1 WHERE _N.cw_ecrit_par=_P.cw_eid) AND _N.cw_eid=512'''),

    ('Any S,ES,T WHERE S state_of ET, ET name "CWUser", ES allowed_transition T, T destination_state S',
     '''SELECT _T.cw_destination_state, rel_allowed_transition1.eid_from, _T.cw_eid
FROM allowed_transition_relation AS rel_allowed_transition1, cw_Transition AS _T, cw_Workflow AS _ET, state_of_relation AS rel_state_of0
WHERE _T.cw_destination_state=rel_state_of0.eid_from AND rel_state_of0.eid_to=_ET.cw_eid AND _ET.cw_name=CWUser AND rel_allowed_transition1.eid_to=_T.cw_eid'''),

    ('Any O WHERE S eid 0, S in_state O',
     '''SELECT _S.cw_in_state
FROM cw_Affaire AS _S
WHERE _S.cw_eid=0 AND _S.cw_in_state IS NOT NULL
UNION ALL
SELECT _S.cw_in_state
FROM cw_CWUser AS _S
WHERE _S.cw_eid=0 AND _S.cw_in_state IS NOT NULL
UNION ALL
SELECT _S.cw_in_state
FROM cw_Note AS _S
WHERE _S.cw_eid=0 AND _S.cw_in_state IS NOT NULL'''),

    ('Any X WHERE NOT Y for_user X, X eid 123',
     '''SELECT 123
WHERE NOT EXISTS(SELECT 1 FROM cw_CWProperty AS _Y WHERE _Y.cw_for_user=123)
'''),

    ]

INTERSECT = [
    ('Any SN WHERE NOT X in_state S, S name SN',
     '''SELECT _S.cw_name
FROM cw_State AS _S
WHERE NOT EXISTS(SELECT 1 FROM cw_Affaire AS _X WHERE _X.cw_in_state=_S.cw_eid)
INTERSECT
SELECT _S.cw_name
FROM cw_State AS _S
WHERE NOT EXISTS(SELECT 1 FROM cw_CWUser AS _X WHERE _X.cw_in_state=_S.cw_eid)
INTERSECT
SELECT _S.cw_name
FROM cw_State AS _S
WHERE NOT EXISTS(SELECT 1 FROM cw_Note AS _X WHERE _X.cw_in_state=_S.cw_eid)'''),

    ('Any PN WHERE NOT X travaille S, X nom PN, S is IN(Division, Societe)',
     '''SELECT _X.cw_nom
FROM cw_Personne AS _X
WHERE NOT EXISTS(SELECT 1 FROM travaille_relation AS rel_travaille0,cw_Division AS _S WHERE rel_travaille0.eid_from=_X.cw_eid AND rel_travaille0.eid_to=_S.cw_eid)
INTERSECT
SELECT _X.cw_nom
FROM cw_Personne AS _X
WHERE NOT EXISTS(SELECT 1 FROM travaille_relation AS rel_travaille0,cw_Societe AS _S WHERE rel_travaille0.eid_from=_X.cw_eid AND rel_travaille0.eid_to=_S.cw_eid)'''),

    ('Any PN WHERE NOT X travaille S, S nom PN, S is IN(Division, Societe)',
     '''SELECT _S.cw_nom
FROM cw_Division AS _S
WHERE NOT EXISTS(SELECT 1 FROM travaille_relation AS rel_travaille0 WHERE rel_travaille0.eid_to=_S.cw_eid)
UNION ALL
SELECT _S.cw_nom
FROM cw_Societe AS _S
WHERE NOT EXISTS(SELECT 1 FROM travaille_relation AS rel_travaille0 WHERE rel_travaille0.eid_to=_S.cw_eid)'''),

    ('Personne X WHERE NOT X travaille S, S nom "chouette"',
     '''SELECT _X.cw_eid
FROM cw_Division AS _S, cw_Personne AS _X
WHERE NOT EXISTS(SELECT 1 FROM travaille_relation AS rel_travaille0 WHERE rel_travaille0.eid_from=_X.cw_eid AND rel_travaille0.eid_to=_S.cw_eid) AND _S.cw_nom=chouette
UNION ALL
SELECT _X.cw_eid
FROM cw_Personne AS _X, cw_Societe AS _S
WHERE NOT EXISTS(SELECT 1 FROM travaille_relation AS rel_travaille0 WHERE rel_travaille0.eid_from=_X.cw_eid AND rel_travaille0.eid_to=_S.cw_eid) AND _S.cw_nom=chouette
UNION ALL
SELECT _X.cw_eid
FROM cw_Personne AS _X, cw_SubDivision AS _S
WHERE NOT EXISTS(SELECT 1 FROM travaille_relation AS rel_travaille0 WHERE rel_travaille0.eid_from=_X.cw_eid AND rel_travaille0.eid_to=_S.cw_eid) AND _S.cw_nom=chouette'''),

    ('Any X WHERE X is ET, ET eid 2',
     '''SELECT rel_is0.eid_from
FROM is_relation AS rel_is0
WHERE rel_is0.eid_to=2'''),

    ]
<<<<<<< HEAD
from logilab.db import get_db_helper
=======
from logilab.common.adbh import get_adv_func_helper
>>>>>>> ec6a88ea

class CWRQLTC(RQLGeneratorTC):
    schema = schema

    def test_nonregr_sol(self):
        delete = self.rqlhelper.parse(
            'DELETE X read_permission READ_PERMISSIONSUBJECT,X add_permission ADD_PERMISSIONSUBJECT,'
            'X in_basket IN_BASKETSUBJECT,X delete_permission DELETE_PERMISSIONSUBJECT,'
            'X update_permission UPDATE_PERMISSIONSUBJECT,'
            'X created_by CREATED_BYSUBJECT,X is ISSUBJECT,X is_instance_of IS_INSTANCE_OFSUBJECT,'
            'X owned_by OWNED_BYSUBJECT,X specializes SPECIALIZESSUBJECT,ISOBJECT is X,'
            'SPECIALIZESOBJECT specializes X,IS_INSTANCE_OFOBJECT is_instance_of X,'
            'TO_ENTITYOBJECT to_entity X,FROM_ENTITYOBJECT from_entity X '
            'WHERE X is CWEType')
        self.rqlhelper.compute_solutions(delete)
        def var_sols(var):
            s = set()
            for sol in delete.solutions:
                s.add(sol.get(var))
            return s
        self.assertEquals(var_sols('FROM_ENTITYOBJECT'), set(('CWAttribute', 'CWRelation')))
        self.assertEquals(var_sols('FROM_ENTITYOBJECT'), delete.defined_vars['FROM_ENTITYOBJECT'].stinfo['possibletypes'])
        self.assertEquals(var_sols('ISOBJECT'),
                          set(x.type for x in self.schema.entities() if not x.final))
        self.assertEquals(var_sols('ISOBJECT'), delete.defined_vars['ISOBJECT'].stinfo['possibletypes'])


class PostgresSQLGeneratorTC(RQLGeneratorTC):
    schema = schema

    #capture = True
    def setUp(self):
        RQLGeneratorTC.setUp(self)
<<<<<<< HEAD
        dbms_helper = get_db_helper('postgres')
=======
        indexer = get_indexer('postgres', 'utf8')
        dbms_helper = get_adv_func_helper('postgres')
        dbms_helper.fti_uid_attr = indexer.uid_attr
        dbms_helper.fti_table = indexer.table
        dbms_helper.fti_restriction_sql = indexer.restriction_sql
        dbms_helper.fti_need_distinct_query = indexer.need_distinct
>>>>>>> ec6a88ea
        self.o = SQLGenerator(schema, dbms_helper)

    def _norm_sql(self, sql):
        return sql.strip()

    def _check(self, rql, sql, varmap=None, args=None):
        if args is None:
            args = {'text': 'hip hop momo'}
        try:
            union = self._prepare(rql)
            r, nargs = self.o.generate(union, args,
                                      varmap=varmap)
            args.update(nargs)
            self.assertLinesEquals((r % args).strip(), self._norm_sql(sql), striplines=True)
        except Exception, ex:
            if 'r' in locals():
                try:
                    print (r%args).strip()
                except KeyError:
                    print 'strange, missing substitution'
                    print r, nargs
                print '!='
                print sql.strip()
            raise

    def _parse(self, rqls):
        for rql, sql in rqls:
            yield self._check, rql, sql

    def _checkall(self, rql, sql):
        try:
            rqlst = self._prepare(rql)
            r, args = self.o.generate(rqlst)
            self.assertEqual((r.strip(), args), sql)
        except Exception, ex:
            print rql
            if 'r' in locals():
                print r.strip()
                print '!='
                print sql[0].strip()
            raise
        return

    def test1(self):
        self._checkall('Any count(RDEF) WHERE RDEF relation_type X, X eid %(x)s',
                       ("""SELECT COUNT(T1.C0) FROM (SELECT _RDEF.cw_eid AS C0
FROM cw_CWAttribute AS _RDEF
WHERE _RDEF.cw_relation_type=%(x)s
UNION ALL
SELECT _RDEF.cw_eid AS C0
FROM cw_CWRelation AS _RDEF
WHERE _RDEF.cw_relation_type=%(x)s) AS T1""", {}),
                       )

    def test2(self):
        self._checkall('Any X WHERE C comments X, C eid %(x)s',
                       ('''SELECT rel_comments0.eid_to
FROM comments_relation AS rel_comments0
WHERE rel_comments0.eid_from=%(x)s''', {})
                       )

    def test_cache_1(self):
        self._check('Any X WHERE X in_basket B, B eid 12',
                    '''SELECT rel_in_basket0.eid_from
FROM in_basket_relation AS rel_in_basket0
WHERE rel_in_basket0.eid_to=12''')

        self._check('Any X WHERE X in_basket B, B eid 12',
                    '''SELECT rel_in_basket0.eid_from
FROM in_basket_relation AS rel_in_basket0
WHERE rel_in_basket0.eid_to=12''')

    def test_varmap1(self):
        self._check('Any X,L WHERE X is CWUser, X in_group G, X login L, G name "users"',
                    '''SELECT T00.x, T00.l
FROM T00, cw_CWGroup AS _G, in_group_relation AS rel_in_group0
WHERE rel_in_group0.eid_from=T00.x AND rel_in_group0.eid_to=_G.cw_eid AND _G.cw_name=users''',
                    varmap={'X': 'T00.x', 'X.login': 'T00.l'})

    def test_varmap2(self):
        self._check('Any X,L,GN WHERE X is CWUser, X in_group G, X login L, G name GN',
                    '''SELECT T00.x, T00.l, _G.cw_name
FROM T00, cw_CWGroup AS _G, in_group_relation AS rel_in_group0
WHERE rel_in_group0.eid_from=T00.x AND rel_in_group0.eid_to=_G.cw_eid''',
                    varmap={'X': 'T00.x', 'X.login': 'T00.l'})

    def test_varmap3(self):
        self._check('Any %(x)s,D WHERE F data D, F is File',
                    'SELECT 728, _TDF0.C0\nFROM _TDF0',
                    args={'x': 728},
                    varmap={'F.data': '_TDF0.C0', 'D': '_TDF0.C0'})

    def test_is_null_transform(self):
        union = self._prepare('Any X WHERE X login %(login)s')
        r, args = self.o.generate(union, {'login': None})
        self.assertLinesEquals((r % args).strip(),
                               '''SELECT _X.cw_eid
FROM cw_CWUser AS _X
WHERE _X.cw_login IS NULL''')


    def test_date_extraction(self):
        self._check("Any MONTH(D) WHERE P is Personne, P creation_date D",
                    '''SELECT CAST(EXTRACT(MONTH from _P.cw_creation_date) AS INTEGER)
FROM cw_Personne AS _P''')


    def test_parser_parse(self):
        for t in self._parse(PARSER):
            yield t

    def test_basic_parse(self):
        for t in self._parse(BASIC):
            yield t

    def test_advanced_parse(self):
        for t in self._parse(ADVANCED):
            yield t

    def test_outer_join_parse(self):
        for t in self._parse(OUTER_JOIN):
            yield t

    def test_virtual_vars_parse(self):
        for t in self._parse(VIRTUAL_VARS):
            yield t

    def test_multiple_sel_parse(self):
        for t in self._parse(MULTIPLE_SEL):
            yield t

    def test_functions(self):
        for t in self._parse(FUNCS):
            yield t

    def test_negation(self):
        for t in self._parse(NEGATIONS):
            yield t

    def test_intersection(self):
        for t in self._parse(INTERSECT):
            yield t

    def test_union(self):
        for t in self._parse((
            ('(Any N ORDERBY 1 WHERE X name N, X is State)'
             ' UNION '
             '(Any NN ORDERBY 1 WHERE XX name NN, XX is Transition)',
             '''(SELECT _X.cw_name
FROM cw_State AS _X
ORDER BY 1)
UNION ALL
(SELECT _XX.cw_name
FROM cw_Transition AS _XX
ORDER BY 1)'''),
            )):
            yield t

    def test_subquery(self):
        for t in self._parse((

            ('Any N ORDERBY 1 WITH N BEING '
             '((Any N WHERE X name N, X is State)'
             ' UNION '
             '(Any NN WHERE XX name NN, XX is Transition))',
             '''SELECT _T0.C0
FROM ((SELECT _X.cw_name AS C0
FROM cw_State AS _X)
UNION ALL
(SELECT _XX.cw_name AS C0
FROM cw_Transition AS _XX)) AS _T0
ORDER BY 1'''),

            ('Any N,NX ORDERBY NX WITH N,NX BEING '
             '((Any N,COUNT(X) GROUPBY N WHERE X name N, X is State HAVING COUNT(X)>1)'
             ' UNION '
             '(Any N,COUNT(X) GROUPBY N WHERE X name N, X is Transition HAVING COUNT(X)>1))',
             '''SELECT _T0.C0, _T0.C1
FROM ((SELECT _X.cw_name AS C0, COUNT(_X.cw_eid) AS C1
FROM cw_State AS _X
GROUP BY _X.cw_name
HAVING COUNT(_X.cw_eid)>1)
UNION ALL
(SELECT _X.cw_name AS C0, COUNT(_X.cw_eid) AS C1
FROM cw_Transition AS _X
GROUP BY _X.cw_name
HAVING COUNT(_X.cw_eid)>1)) AS _T0
ORDER BY 2'''),

            ('Any N,COUNT(X) GROUPBY N HAVING COUNT(X)>1 '
             'WITH X, N BEING ((Any X, N WHERE X name N, X is State) UNION '
             '                 (Any X, N WHERE X name N, X is Transition))',
             '''SELECT _T0.C1, COUNT(_T0.C0)
FROM ((SELECT _X.cw_eid AS C0, _X.cw_name AS C1
FROM cw_State AS _X)
UNION ALL
(SELECT _X.cw_eid AS C0, _X.cw_name AS C1
FROM cw_Transition AS _X)) AS _T0
GROUP BY _T0.C1
HAVING COUNT(_T0.C0)>1'''),

            ('Any ETN,COUNT(X) GROUPBY ETN WHERE X is ET, ET name ETN '
             'WITH X BEING ((Any X WHERE X is Societe) UNION (Any X WHERE X is Affaire, (EXISTS(X owned_by 1)) OR ((EXISTS(D concerne B?, B owned_by 1, X identity D, B is Note)) OR (EXISTS(F concerne E?, E owned_by 1, E is Societe, X identity F)))))',
             '''SELECT _ET.cw_name, COUNT(_T0.C0)
FROM ((SELECT _X.cw_eid AS C0
FROM cw_Societe AS _X)
UNION ALL
(SELECT _X.cw_eid AS C0
FROM cw_Affaire AS _X
WHERE ((EXISTS(SELECT 1 FROM owned_by_relation AS rel_owned_by0 WHERE rel_owned_by0.eid_from=_X.cw_eid AND rel_owned_by0.eid_to=1)) OR (((EXISTS(SELECT 1 FROM cw_Affaire AS _D LEFT OUTER JOIN concerne_relation AS rel_concerne1 ON (rel_concerne1.eid_from=_D.cw_eid) LEFT OUTER JOIN cw_Note AS _B ON (rel_concerne1.eid_to=_B.cw_eid), owned_by_relation AS rel_owned_by2 WHERE rel_owned_by2.eid_from=_B.cw_eid AND rel_owned_by2.eid_to=1 AND _X.cw_eid=_D.cw_eid)) OR (EXISTS(SELECT 1 FROM cw_Affaire AS _F LEFT OUTER JOIN concerne_relation AS rel_concerne3 ON (rel_concerne3.eid_from=_F.cw_eid) LEFT OUTER JOIN cw_Societe AS _E ON (rel_concerne3.eid_to=_E.cw_eid), owned_by_relation AS rel_owned_by4 WHERE rel_owned_by4.eid_from=_E.cw_eid AND rel_owned_by4.eid_to=1 AND _X.cw_eid=_F.cw_eid))))))) AS _T0, cw_CWEType AS _ET, is_relation AS rel_is0
WHERE rel_is0.eid_from=_T0.C0 AND rel_is0.eid_to=_ET.cw_eid
GROUP BY _ET.cw_name'''),
            )):
            yield t


    def test_subquery_error(self):
        rql = ('Any N WHERE X name N WITH X BEING '
               '((Any X WHERE X is State)'
               ' UNION '
               ' (Any X WHERE X is Transition))')
        rqlst = self._prepare(rql)
        self.assertRaises(BadRQLQuery, self.o.generate, rqlst)

    def test_symmetric(self):
        for t in self._parse(SYMETRIC):
            yield t

    def test_inline(self):
        for t in self._parse(INLINE):
            yield t

    def test_has_text(self):
        for t in self._parse((
            ('Any X WHERE X has_text "toto tata"',
             """SELECT appears0.uid
FROM appears AS appears0
WHERE appears0.words @@ to_tsquery('default', 'toto&tata')"""),

            ('Personne X WHERE X has_text "toto tata"',
             """SELECT _X.eid
FROM appears AS appears0, entities AS _X
WHERE appears0.words @@ to_tsquery('default', 'toto&tata') AND appears0.uid=_X.eid AND _X.type='Personne'"""),

            ('Personne X WHERE X has_text %(text)s',
             """SELECT _X.eid
FROM appears AS appears0, entities AS _X
WHERE appears0.words @@ to_tsquery('default', 'hip&hop&momo') AND appears0.uid=_X.eid AND _X.type='Personne'"""),

            ('Any X WHERE X has_text "toto tata", X name "tutu", X is IN (Basket,Folder)',
             """SELECT _X.cw_eid
FROM appears AS appears0, cw_Basket AS _X
WHERE appears0.words @@ to_tsquery('default', 'toto&tata') AND appears0.uid=_X.cw_eid AND _X.cw_name=tutu
UNION ALL
SELECT _X.cw_eid
FROM appears AS appears0, cw_Folder AS _X
WHERE appears0.words @@ to_tsquery('default', 'toto&tata') AND appears0.uid=_X.cw_eid AND _X.cw_name=tutu
"""),

            ('Personne X where X has_text %(text)s, X travaille S, S has_text %(text)s',
             """SELECT _X.eid
FROM appears AS appears0, appears AS appears2, entities AS _X, travaille_relation AS rel_travaille1
WHERE appears0.words @@ to_tsquery('default', 'hip&hop&momo') AND appears0.uid=_X.eid AND _X.type='Personne' AND _X.eid=rel_travaille1.eid_from AND appears2.uid=rel_travaille1.eid_to AND appears2.words @@ to_tsquery('default', 'hip&hop&momo')"""),
            )):
            yield t


    def test_from_clause_needed(self):
        queries = [("Any 1 WHERE EXISTS(T is CWGroup, T name 'managers')",
                    '''SELECT 1
WHERE EXISTS(SELECT 1 FROM cw_CWGroup AS _T WHERE _T.cw_name=managers)'''),
                   ('Any X,Y WHERE NOT X created_by Y, X eid 5, Y eid 6',
                    '''SELECT 5, 6
WHERE NOT EXISTS(SELECT 1 FROM created_by_relation AS rel_created_by0 WHERE rel_created_by0.eid_from=5 AND rel_created_by0.eid_to=6)'''),
                   ]
        for t in self._parse(queries):
            yield t

    def test_ambigous_exists_no_from_clause(self):
        self._check('Any COUNT(U) WHERE U eid 1, EXISTS (P owned_by U, P is IN (Note, Affaire))',
                    '''SELECT COUNT(1)
WHERE EXISTS(SELECT 1 FROM owned_by_relation AS rel_owned_by0, cw_Affaire AS _P WHERE rel_owned_by0.eid_from=_P.cw_eid AND rel_owned_by0.eid_to=1 UNION SELECT 1 FROM owned_by_relation AS rel_owned_by1, cw_Note AS _P WHERE rel_owned_by1.eid_from=_P.cw_eid AND rel_owned_by1.eid_to=1)''')

    def test_attr_map(self):
        def generate_ref(gen, linkedvar, rel):
            linkedvar.accept(gen)
            return 'VERSION_DATA(%s)' % linkedvar._q_sql
        self.o.attr_map['Affaire.ref'] = generate_ref
        try:
            self._check('Any R WHERE X ref R',
                        '''SELECT VERSION_DATA(_X.cw_eid)
FROM cw_Affaire AS _X''')
            self._check('Any X WHERE X ref 1',
                        '''SELECT _X.cw_eid
FROM cw_Affaire AS _X
WHERE VERSION_DATA(_X.cw_eid)=1''')
        finally:
            self.o.attr_map.clear()


class SqliteSQLGeneratorTC(PostgresSQLGeneratorTC):

    def setUp(self):
        RQLGeneratorTC.setUp(self)
<<<<<<< HEAD
        dbms_helper = get_db_helper('sqlite')
=======
        indexer = get_indexer('sqlite', 'utf8')
        dbms_helper = get_adv_func_helper('sqlite')
        dbms_helper.fti_uid_attr = indexer.uid_attr
        dbms_helper.fti_table = indexer.table
        dbms_helper.fti_restriction_sql = indexer.restriction_sql
        dbms_helper.fti_need_distinct_query = indexer.need_distinct
>>>>>>> ec6a88ea
        self.o = SQLGenerator(schema, dbms_helper)

    def _norm_sql(self, sql):
        return sql.strip().replace(' ILIKE ', ' LIKE ').replace('\nINTERSECT ALL\n', '\nINTERSECT\n')

    def test_date_extraction(self):
        self._check("Any MONTH(D) WHERE P is Personne, P creation_date D",
                    '''SELECT MONTH(_P.cw_creation_date)
FROM cw_Personne AS _P''')

    def test_union(self):
        for t in self._parse((
            ('(Any N ORDERBY 1 WHERE X name N, X is State)'
             ' UNION '
             '(Any NN ORDERBY 1 WHERE XX name NN, XX is Transition)',
             '''SELECT _X.cw_name
FROM cw_State AS _X
ORDER BY 1
UNION ALL
SELECT _XX.cw_name
FROM cw_Transition AS _XX
ORDER BY 1'''),
            )):
            yield t


    def test_subquery(self):
        # NOTE: no paren around UNION with sqlitebackend
        for t in self._parse((

            ('Any N ORDERBY 1 WITH N BEING '
             '((Any N WHERE X name N, X is State)'
             ' UNION '
             '(Any NN WHERE XX name NN, XX is Transition))',
             '''SELECT _T0.C0
FROM (SELECT _X.cw_name AS C0
FROM cw_State AS _X
UNION ALL
SELECT _XX.cw_name AS C0
FROM cw_Transition AS _XX) AS _T0
ORDER BY 1'''),

            ('Any N,NX ORDERBY NX WITH N,NX BEING '
             '((Any N,COUNT(X) GROUPBY N WHERE X name N, X is State HAVING COUNT(X)>1)'
             ' UNION '
             '(Any N,COUNT(X) GROUPBY N WHERE X name N, X is Transition HAVING COUNT(X)>1))',
             '''SELECT _T0.C0, _T0.C1
FROM (SELECT _X.cw_name AS C0, COUNT(_X.cw_eid) AS C1
FROM cw_State AS _X
GROUP BY _X.cw_name
HAVING COUNT(_X.cw_eid)>1
UNION ALL
SELECT _X.cw_name AS C0, COUNT(_X.cw_eid) AS C1
FROM cw_Transition AS _X
GROUP BY _X.cw_name
HAVING COUNT(_X.cw_eid)>1) AS _T0
ORDER BY 2'''),

            ('Any N,COUNT(X) GROUPBY N HAVING COUNT(X)>1 '
             'WITH X, N BEING ((Any X, N WHERE X name N, X is State) UNION '
             '                 (Any X, N WHERE X name N, X is Transition))',
             '''SELECT _T0.C1, COUNT(_T0.C0)
FROM (SELECT _X.cw_eid AS C0, _X.cw_name AS C1
FROM cw_State AS _X
UNION ALL
SELECT _X.cw_eid AS C0, _X.cw_name AS C1
FROM cw_Transition AS _X) AS _T0
GROUP BY _T0.C1
HAVING COUNT(_T0.C0)>1'''),
            )):
            yield t

    def test_has_text(self):
        for t in self._parse((
            ('Any X WHERE X has_text "toto tata"',
             """SELECT DISTINCT appears0.uid
FROM appears AS appears0
WHERE appears0.word_id IN (SELECT word_id FROM word WHERE word in ('toto', 'tata'))"""),

            ('Any X WHERE X has_text %(text)s',
             """SELECT DISTINCT appears0.uid
FROM appears AS appears0
WHERE appears0.word_id IN (SELECT word_id FROM word WHERE word in ('hip', 'hop', 'momo'))"""),

            ('Personne X WHERE X has_text "toto tata"',
             """SELECT DISTINCT _X.eid
FROM appears AS appears0, entities AS _X
WHERE appears0.word_id IN (SELECT word_id FROM word WHERE word in ('toto', 'tata')) AND appears0.uid=_X.eid AND _X.type='Personne'"""),

            ('Any X WHERE X has_text "toto tata", X name "tutu", X is IN (Basket,Folder)',
             """SELECT DISTINCT _X.cw_eid
FROM appears AS appears0, cw_Basket AS _X
WHERE appears0.word_id IN (SELECT word_id FROM word WHERE word in ('toto', 'tata')) AND appears0.uid=_X.cw_eid AND _X.cw_name=tutu
UNION
SELECT DISTINCT _X.cw_eid
FROM appears AS appears0, cw_Folder AS _X
WHERE appears0.word_id IN (SELECT word_id FROM word WHERE word in ('toto', 'tata')) AND appears0.uid=_X.cw_eid AND _X.cw_name=tutu
"""),
            )):
            yield t



class MySQLGenerator(PostgresSQLGeneratorTC):

    def setUp(self):
        RQLGeneratorTC.setUp(self)
<<<<<<< HEAD
        dbms_helper = get_db_helper('mysql')
=======
        indexer = get_indexer('mysql', 'utf8')
        dbms_helper = get_adv_func_helper('mysql')
        dbms_helper.fti_uid_attr = indexer.uid_attr
        dbms_helper.fti_table = indexer.table
        dbms_helper.fti_restriction_sql = indexer.restriction_sql
        dbms_helper.fti_need_distinct_query = indexer.need_distinct
>>>>>>> ec6a88ea
        self.o = SQLGenerator(schema, dbms_helper)

    def _norm_sql(self, sql):
        sql = sql.strip().replace(' ILIKE ', ' LIKE ').replace('TRUE', '1').replace('FALSE', '0')
        newsql = []
        latest = None
        for line in sql.splitlines(False):
            firstword = line.split(None, 1)[0]
            if firstword == 'WHERE' and latest == 'SELECT':
                newsql.append('FROM (SELECT 1) AS _T')
            newsql.append(line)
            latest = firstword
        return '\n'.join(newsql)

    def test_date_extraction(self):
        self._check("Any MONTH(D) WHERE P is Personne, P creation_date D",
                    '''SELECT EXTRACT(MONTH from _P.cw_creation_date)
FROM cw_Personne AS _P''')

    def test_from_clause_needed(self):
        queries = [("Any 1 WHERE EXISTS(T is CWGroup, T name 'managers')",
                    '''SELECT 1
FROM (SELECT 1) AS _T
WHERE EXISTS(SELECT 1 FROM cw_CWGroup AS _T WHERE _T.cw_name=managers)'''),
                   ('Any X,Y WHERE NOT X created_by Y, X eid 5, Y eid 6',
                    '''SELECT 5, 6
FROM (SELECT 1) AS _T
WHERE NOT EXISTS(SELECT 1 FROM created_by_relation AS rel_created_by0 WHERE rel_created_by0.eid_from=5 AND rel_created_by0.eid_to=6)'''),
                   ]
        for t in self._parse(queries):
            yield t


    def test_has_text(self):
        queries = [
            ('Any X WHERE X has_text "toto tata"',
             """SELECT appears0.uid
FROM appears AS appears0
WHERE MATCH (appears0.words) AGAINST ('toto tata' IN BOOLEAN MODE)"""),
            ('Personne X WHERE X has_text "toto tata"',
             """SELECT _X.eid
FROM appears AS appears0, entities AS _X
WHERE MATCH (appears0.words) AGAINST ('toto tata' IN BOOLEAN MODE) AND appears0.uid=_X.eid AND _X.type='Personne'"""),
            ('Personne X WHERE X has_text %(text)s',
             """SELECT _X.eid
FROM appears AS appears0, entities AS _X
WHERE MATCH (appears0.words) AGAINST ('hip hop momo' IN BOOLEAN MODE) AND appears0.uid=_X.eid AND _X.type='Personne'"""),
            ('Any X WHERE X has_text "toto tata", X name "tutu", X is IN (Basket,Folder)',
             """SELECT _X.cw_eid
FROM appears AS appears0, cw_Basket AS _X
WHERE MATCH (appears0.words) AGAINST ('toto tata' IN BOOLEAN MODE) AND appears0.uid=_X.cw_eid AND _X.cw_name=tutu
UNION ALL
SELECT _X.cw_eid
FROM appears AS appears0, cw_Folder AS _X
WHERE MATCH (appears0.words) AGAINST ('toto tata' IN BOOLEAN MODE) AND appears0.uid=_X.cw_eid AND _X.cw_name=tutu
""")
            ]
        for t in self._parse(queries):
            yield t


    def test_ambigous_exists_no_from_clause(self):
        self._check('Any COUNT(U) WHERE U eid 1, EXISTS (P owned_by U, P is IN (Note, Affaire))',
                    '''SELECT COUNT(1)
FROM (SELECT 1) AS _T
WHERE EXISTS(SELECT 1 FROM owned_by_relation AS rel_owned_by0, cw_Affaire AS _P WHERE rel_owned_by0.eid_from=_P.cw_eid AND rel_owned_by0.eid_to=1 UNION SELECT 1 FROM owned_by_relation AS rel_owned_by1, cw_Note AS _P WHERE rel_owned_by1.eid_from=_P.cw_eid AND rel_owned_by1.eid_to=1)''')

    def test_groupby_multiple_outerjoins(self):
        self._check('Any A,U,P,group_concat(TN) GROUPBY A,U,P WHERE A is Affaire, A concerne N, N todo_by U?, T? tags A, T name TN, A todo_by P?',
                     '''SELECT _A.cw_eid, rel_todo_by1.eid_to, rel_todo_by3.eid_to, GROUP_CONCAT(_T.cw_name)
FROM concerne_relation AS rel_concerne0, cw_Affaire AS _A LEFT OUTER JOIN tags_relation AS rel_tags2 ON (rel_tags2.eid_to=_A.cw_eid) LEFT OUTER JOIN cw_Tag AS _T ON (rel_tags2.eid_from=_T.cw_eid) LEFT OUTER JOIN todo_by_relation AS rel_todo_by3 ON (rel_todo_by3.eid_from=_A.cw_eid), cw_Note AS _N LEFT OUTER JOIN todo_by_relation AS rel_todo_by1 ON (rel_todo_by1.eid_from=_N.cw_eid)
WHERE rel_concerne0.eid_from=_A.cw_eid AND rel_concerne0.eid_to=_N.cw_eid
GROUP BY _A.cw_eid,rel_todo_by1.eid_to,rel_todo_by3.eid_to''')


class removeUnsusedSolutionsTC(TestCase):
    def test_invariant_not_varying(self):
        rqlst = mock_object(defined_vars={})
        rqlst.defined_vars['A'] = mock_object(scope=rqlst, stinfo={'optrelations':False}, _q_invariant=True)
        rqlst.defined_vars['B'] = mock_object(scope=rqlst, stinfo={'optrelations':False}, _q_invariant=False)
        self.assertEquals(remove_unused_solutions(rqlst, [{'A': 'RugbyGroup', 'B': 'RugbyTeam'},
                                                          {'A': 'FootGroup', 'B': 'FootTeam'}], {}, None),
                          ([{'A': 'RugbyGroup', 'B': 'RugbyTeam'},
                            {'A': 'FootGroup', 'B': 'FootTeam'}],
                           {}, set('B'))
                          )

    def test_invariant_varying(self):
        rqlst = mock_object(defined_vars={})
        rqlst.defined_vars['A'] = mock_object(scope=rqlst, stinfo={'optrelations':False}, _q_invariant=True)
        rqlst.defined_vars['B'] = mock_object(scope=rqlst, stinfo={'optrelations':False}, _q_invariant=False)
        self.assertEquals(remove_unused_solutions(rqlst, [{'A': 'RugbyGroup', 'B': 'RugbyTeam'},
                                                          {'A': 'FootGroup', 'B': 'RugbyTeam'}], {}, None),
                          ([{'A': 'RugbyGroup', 'B': 'RugbyTeam'}], {}, set())
                          )

if __name__ == '__main__':
    unittest_main()<|MERGE_RESOLUTION|>--- conflicted
+++ resolved
@@ -1071,11 +1071,7 @@
 WHERE rel_is0.eid_to=2'''),
 
     ]
-<<<<<<< HEAD
 from logilab.db import get_db_helper
-=======
-from logilab.common.adbh import get_adv_func_helper
->>>>>>> ec6a88ea
 
 class CWRQLTC(RQLGeneratorTC):
     schema = schema
@@ -1109,16 +1105,7 @@
     #capture = True
     def setUp(self):
         RQLGeneratorTC.setUp(self)
-<<<<<<< HEAD
         dbms_helper = get_db_helper('postgres')
-=======
-        indexer = get_indexer('postgres', 'utf8')
-        dbms_helper = get_adv_func_helper('postgres')
-        dbms_helper.fti_uid_attr = indexer.uid_attr
-        dbms_helper.fti_table = indexer.table
-        dbms_helper.fti_restriction_sql = indexer.restriction_sql
-        dbms_helper.fti_need_distinct_query = indexer.need_distinct
->>>>>>> ec6a88ea
         self.o = SQLGenerator(schema, dbms_helper)
 
     def _norm_sql(self, sql):
@@ -1423,16 +1410,7 @@
 
     def setUp(self):
         RQLGeneratorTC.setUp(self)
-<<<<<<< HEAD
         dbms_helper = get_db_helper('sqlite')
-=======
-        indexer = get_indexer('sqlite', 'utf8')
-        dbms_helper = get_adv_func_helper('sqlite')
-        dbms_helper.fti_uid_attr = indexer.uid_attr
-        dbms_helper.fti_table = indexer.table
-        dbms_helper.fti_restriction_sql = indexer.restriction_sql
-        dbms_helper.fti_need_distinct_query = indexer.need_distinct
->>>>>>> ec6a88ea
         self.o = SQLGenerator(schema, dbms_helper)
 
     def _norm_sql(self, sql):
@@ -1540,16 +1518,7 @@
 
     def setUp(self):
         RQLGeneratorTC.setUp(self)
-<<<<<<< HEAD
         dbms_helper = get_db_helper('mysql')
-=======
-        indexer = get_indexer('mysql', 'utf8')
-        dbms_helper = get_adv_func_helper('mysql')
-        dbms_helper.fti_uid_attr = indexer.uid_attr
-        dbms_helper.fti_table = indexer.table
-        dbms_helper.fti_restriction_sql = indexer.restriction_sql
-        dbms_helper.fti_need_distinct_query = indexer.need_distinct
->>>>>>> ec6a88ea
         self.o = SQLGenerator(schema, dbms_helper)
 
     def _norm_sql(self, sql):
