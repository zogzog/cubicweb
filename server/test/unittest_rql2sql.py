--- conflicted
+++ resolved
@@ -1778,12 +1778,11 @@
         for t in self._parse(WITH_LIMIT):# + ADVANCED_WITH_LIMIT_OR_ORDERBY):
             yield t
 
-<<<<<<< HEAD
     def test_cast(self):
         self._check("Any CAST(String, P) WHERE P is Personne",
                     '''SELECT CAST(_P.cw_eid AS nvarchar(max))
 FROM cw_Personne AS _P''')
-=======
+
     def test_groupby_orderby_insertion_dont_modify_intention(self):
         self._check('Any YEAR(XECT)*100+MONTH(XECT), COUNT(X),SUM(XCE),AVG(XSCT-XECT) '
                     'GROUPBY YEAR(XECT),MONTH(XECT) ORDERBY 1 '
@@ -1793,7 +1792,6 @@
 FROM cw_CWAttribute AS _X
 GROUP BY YEAR(_X.cw_modification_date),MONTH(_X.cw_modification_date)
 ORDER BY 1'''),
->>>>>>> 3663ef5f
 
 
 class SqliteSQLGeneratorTC(PostgresSQLGeneratorTC):
