# copyright 2003-2011 LOGILAB S.A. (Paris, FRANCE), all rights reserved.
# contact http://www.logilab.fr/ -- mailto:contact@logilab.fr
#
# This file is part of CubicWeb.
#
# CubicWeb is free software: you can redistribute it and/or modify it under the
# terms of the GNU Lesser General Public License as published by the Free
# Software Foundation, either version 2.1 of the License, or (at your option)
# any later version.
#
# CubicWeb is distributed in the hope that it will be useful, but WITHOUT
# ANY WARRANTY; without even the implied warranty of MERCHANTABILITY or FITNESS
# FOR A PARTICULAR PURPOSE.  See the GNU Lesser General Public License for more
# details.
#
# You should have received a copy of the GNU Lesser General Public License along
# with CubicWeb.  If not, see <http://www.gnu.org/licenses/>.
"""Some utilities for the CubicWeb server."""

__docformat__ = "restructuredtext en"

import sys
import logging
from threading import Timer, Thread
from getpass import getpass

from passlib.utils import handlers as uh, to_hash_str
from passlib.context import CryptContext

from cubicweb.md5crypt import crypt as md5crypt


class CustomMD5Crypt(uh.HasSalt, uh.GenericHandler):
    name = 'cubicwebmd5crypt'
    setting_kwds = ('salt',)
    min_salt_size = 0
    max_salt_size = 8
    salt_chars = uh.H64_CHARS

    @classmethod
    def from_string(cls, hash):
        if hash is None:
            raise ValueError("no hash specified")
        if hash.count('$') != 1:
            raise ValueError("invalid cubicweb-md5 hash")
        salt = hash.split('$', 1)[0]
        chk = hash.split('$', 1)[1]
        return cls(salt=salt, checksum=chk, strict=True)

    def to_string(self):
        return to_hash_str(u'%s$%s' % (self.salt, self.checksum or u''))

    def calc_checksum(self, secret):
        return md5crypt(secret, self.salt.encode('ascii'))

<<<<<<< HEAD
myctx = CryptContext(['sha512_crypt', CustomMD5Crypt, 'des_crypt', 'ldap_salted_sha1'])
=======
_CRYPTO_CTX = CryptContext(['sha512_crypt', CustomMD5Crypt, 'des_crypt'])
>>>>>>> c4299cfe

def crypt_password(passwd, salt=None):
    """return the encrypted password using the given salt or a generated one
    """
    if salt is None:
        return _CRYPTO_CTX.encrypt(passwd)
    # empty hash, accept any password for backwards compat
    if salt == '':
        return salt
    if _CRYPTO_CTX.verify(passwd, salt):
        return salt
    # wrong password
    return ''

def cartesian_product(seqin):
    """returns a generator which returns the cartesian product of `seqin`

    for more details, see :
    http://aspn.activestate.com/ASPN/Cookbook/Python/Recipe/302478
    """
    def rloop(seqin, comb):
        """recursive looping function"""
        if seqin:                   # any more sequences to process?
            for item in seqin[0]:
                newcomb = comb + [item] # add next item to current combination
                # call rloop w/ remaining seqs, newcomb
                for item in rloop(seqin[1:], newcomb):
                    yield item          # seqs and newcomb
        else:                           # processing last sequence
            yield comb                  # comb finished, add to list
    return rloop(seqin, [])


def cleanup_solutions(rqlst, solutions):
    for sol in solutions:
        for vname in sol.keys():
            if not (vname in rqlst.defined_vars or vname in rqlst.aliases):
                del sol[vname]


def eschema_eid(session, eschema):
    """get eid of the CWEType entity for the given yams type. You should use
    this because when schema has been loaded from the file-system, not from the
    database, (e.g. during tests), eschema.eid is not set.
    """
    if eschema.eid is None:
        eschema.eid = session.execute(
            'Any X WHERE X is CWEType, X name %(name)s',
            {'name': str(eschema)})[0][0]
    return eschema.eid


DEFAULT_MSG = 'we need a manager connection on the repository \
(the server doesn\'t have to run, even should better not)'

def manager_userpasswd(user=None, msg=DEFAULT_MSG, confirm=False,
                       passwdmsg='password'):
    if not user:
        if msg:
            print msg
        while not user:
            user = raw_input('login: ')
        user = unicode(user, sys.stdin.encoding)
    passwd = getpass('%s: ' % passwdmsg)
    if confirm:
        while True:
            passwd2 = getpass('confirm password: ')
            if passwd == passwd2:
                break
            print 'password doesn\'t match'
            passwd = getpass('password: ')
    # XXX decode password using stdin encoding then encode it using appl'encoding
    return user, passwd


_MARKER=object()
def func_name(func):
    name = getattr(func, '__name__', _MARKER)
    if name is _MARKER:
        name = getattr(func, 'func_name', _MARKER)
    if name is _MARKER:
        name = repr(func)
    return name

class LoopTask(object):
    """threaded task restarting itself once executed"""
    def __init__(self, tasks_manager, interval, func, args):
        if interval <= 0:
            raise ValueError('Loop task interval must be > 0 '
                             '(current value: %f for %s)' % \
                             (interval, func_name(func)))
        self._tasks_manager = tasks_manager
        self.interval = interval
        def auto_restart_func(self=self, func=func, args=args):
            restart = True
            try:
                func(*args)
            except Exception:
                logger = logging.getLogger('cubicweb.repository')
                logger.exception('Unhandled exception in LoopTask %s', self.name)
                raise
            except BaseException:
                restart = False
            finally:
                if restart and tasks_manager.running:
                    self.start()
        self.func = auto_restart_func
        self.name = func_name(func)

    def __str__(self):
        return '%s (%s seconds)' % (self.name, self.interval)

    def start(self):
        self._t = Timer(self.interval, self.func)
        self._t.setName('%s-%s[%d]' % (self._t.getName(), self.name, self.interval))
        self._t.start()

    def cancel(self):
        self._t.cancel()

    def join(self):
        if self._t.isAlive():
            self._t.join()


class RepoThread(Thread):
    """subclass of thread so it auto remove itself from a given list once
    executed
    """
    def __init__(self, target, running_threads):
        def auto_remove_func(self=self, func=target):
            try:
                func()
            except Exception:
                logger = logging.getLogger('cubicweb.repository')
                logger.exception('Unhandled exception in RepoThread %s', self._name)
                raise
            finally:
                self.running_threads.remove(self)
        Thread.__init__(self, target=auto_remove_func)
        self.running_threads = running_threads
        self._name = func_name(target)

    def start(self):
        self.running_threads.append(self)
        self.daemon = True
        Thread.start(self)

    def getName(self):
        return '%s(%s)' % (self._name, Thread.getName(self))

class TasksManager(object):
    """Object dedicated manage background task"""

    def __init__(self):
        self.running = False
        self._tasks = []
        self._looping_tasks = []

    def add_looping_task(self, interval, func, *args):
        """register a function to be called every `interval` seconds.

        looping tasks can only be registered during repository initialization,
        once done this method will fail.
        """
        if self.running:
            raise RuntimeError("can't add looping task once the repository is started")
        self._tasks.append( (interval, func, args) )

    def start(self):
        """Start running looping task"""
        assert self.running == False # bw compat purpose maintly

        while self._tasks:
            interval, func, args = self._tasks.pop()
            task = LoopTask(self, interval, func, args)
            self._looping_tasks.append(task)
            self.info('starting task %s with interval %.2fs', task.name,
                      interval)
            task.start()

        self.running = True

    def stop(self):
        """Stop all running task.

        returns when all task have been cancel and none are running anymore"""
        if self.running:
            while self._looping_tasks:
                looptask = self._looping_tasks.pop()
                self.info('canceling task %s...', looptask.name)
                looptask.cancel()
                looptask.join()
                self.info('task %s finished', looptask.name)

from logging import getLogger
from cubicweb import set_log_methods
set_log_methods(TasksManager, getLogger('cubicweb.repository'))
<|MERGE_RESOLUTION|>--- conflicted
+++ resolved
@@ -53,11 +53,7 @@
     def calc_checksum(self, secret):
         return md5crypt(secret, self.salt.encode('ascii'))
 
-<<<<<<< HEAD
-myctx = CryptContext(['sha512_crypt', CustomMD5Crypt, 'des_crypt', 'ldap_salted_sha1'])
-=======
-_CRYPTO_CTX = CryptContext(['sha512_crypt', CustomMD5Crypt, 'des_crypt'])
->>>>>>> c4299cfe
+_CRYPTO_CTX = CryptContext(['sha512_crypt', CustomMD5Crypt, 'des_crypt', 'ldap_salted_sha1'])
 
 def crypt_password(passwd, salt=None):
     """return the encrypted password using the given salt or a generated one
