--- conflicted
+++ resolved
@@ -40,16 +40,5 @@
 # Note: here, you'll need to add subdirectories if you want
 # them to be included in the debian package
 
-<<<<<<< HEAD
-__depends__ = {'cubicweb': '>= %(version)s'}
+__depends__ =  %(dependencies)s
 __recommends__ = {}
-=======
-# a dict; you might want to provide a version specification
-# of the form '>= x.y.z'
-__depends__ = {'cubicweb': '>= 3.7.0'}
-__depends_cubes__ = %(dependencies)s
-__recommends_cubes__ = {}
-# obsolete (will be gone in cw 3.8.0)
-__use__ = tuple(__depends_cubes__)
-__recommend__ = tuple(__recommends_cubes__)
->>>>>>> 9a0638b9
