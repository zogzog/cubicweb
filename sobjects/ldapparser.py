--- conflicted
+++ resolved
@@ -130,15 +130,10 @@
         super(DataFeedLDAPAdapter, self).after_entity_copy(entity, sourceparams)
         if entity.__regid__ == 'EmailAddress':
             return
-<<<<<<< HEAD
-        groups = [self._get_group(n) for n in self.source.user_default_groups]
-        entity.cw_set(in_group=groups)
-=======
         groups = filter(None, [self._get_group(name)
                                for name in self.source.user_default_groups])
         if groups:
-            entity.set_relations(in_group=groups)
->>>>>>> eed4b5e3
+            entity.cw_set(in_group=groups)
         self._process_email(entity, sourceparams)
 
     def is_deleted(self, extidplus, etype, eid):
