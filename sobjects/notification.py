--- conflicted
+++ resolved
@@ -47,77 +47,6 @@
         return dests
 
 
-<<<<<<< HEAD
-=======
-# hooks #######################################################################
-
-class RenderAndSendNotificationView(PreCommitOperation):
-    """delay rendering of notification view until precommit"""
-    def precommit_event(self):
-        if self.view.rset and self.view.rset[0][0] in self.session.transaction_data.get('pendingeids', ()):
-            return # entity added and deleted in the same transaction
-        self.view.render_and_send(**getattr(self, 'viewargs', {}))
-
-
-class StatusChangeHook(Hook):
-    """notify when a workflowable entity has its state modified"""
-    events = ('after_add_entity',)
-    accepts = ('TrInfo',)
-
-    def call(self, session, entity):
-        if not entity.from_state: # not a transition
-            return
-        rset = entity.related('wf_info_for')
-        try:
-            view = session.vreg['views'].select('notif_status_change', session,
-                                                rset=rset, row=0)
-        except RegistryException:
-            return
-        comment = entity.printable_value('comment', format='text/plain')
-        # XXX don't try to wrap rest until we've a proper transformation (see
-        # #103822)
-        if comment and entity.comment_format != 'text/rest':
-            comment = normalize_text(comment, 80)
-        RenderAndSendNotificationView(session, view=view, viewargs={
-            'comment': comment, 'previous_state': entity.previous_state.name,
-            'current_state': entity.new_state.name})
-
-
-class RelationChangeHook(Hook):
-    events = ('before_add_relation', 'after_add_relation',
-              'before_delete_relation', 'after_delete_relation')
-    accepts = ('Any',)
-    def call(self, session, fromeid, rtype, toeid):
-        """if a notification view is defined for the event, send notification
-        email defined by the view
-        """
-        rset = session.eid_rset(fromeid)
-        vid = 'notif_%s_%s' % (self.event,  rtype)
-        try:
-            view = session.vreg['views'].select(vid, session, rset=rset, row=0)
-        except RegistryException:
-            return
-        RenderAndSendNotificationView(session, view=view)
-
-
-class EntityChangeHook(Hook):
-    events = ('after_add_entity',
-              'after_update_entity')
-    accepts = ('Any',)
-    def call(self, session, entity):
-        """if a notification view is defined for the event, send notification
-        email defined by the view
-        """
-        rset = entity.as_rset()
-        vid = 'notif_%s' % self.event
-        try:
-            view = session.vreg['views'].select(vid, session, rset=rset, row=0)
-        except RegistryException:
-            return
-        RenderAndSendNotificationView(session, view=view)
-
-
->>>>>>> 455c1aca
 # abstract or deactivated notification views and mixin ########################
 
 class NotificationView(NotificationView):
