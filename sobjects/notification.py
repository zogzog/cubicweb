"""some hooks and views to handle notification on entity's changes

:organization: Logilab
:copyright: 2001-2009 LOGILAB S.A. (Paris, FRANCE), all rights reserved.
:contact: http://www.logilab.fr/ -- mailto:contact@logilab.fr
"""
__docformat__ = "restructuredtext en"

from base64 import b64encode, b64decode
from itertools import repeat
from time import time
try:
    from socket import gethostname
except ImportError:
    def gethostname():
        return 'XXX'

from logilab.common.textutils import normalize_text
from logilab.common.deprecation import class_renamed

from cubicweb import RegistryException
from cubicweb.selectors import implements, yes
from cubicweb.view import EntityView, Component
from cubicweb.common.mail import format_mail

from cubicweb.server.pool import PreCommitOperation
from cubicweb.server.hookhelper import SendMailOp
from cubicweb.server.hooksmanager import Hook

_ = unicode

class RecipientsFinder(Component):
    """this component is responsible to find recipients of a notification

    by default user's with their email set are notified if any, else the default
    email addresses specified in the configuration are used
    """
    id = 'recipients_finder'
    __select__ = yes()
    user_rql = ('Any X,E,A WHERE X is CWUser, X in_state S, S name "activated",'
                'X primary_email E, E address A')
    
    def recipients(self):
        mode = self.config['default-recipients-mode']
        if mode == 'users':
            # use unsafe execute else we may don't have the right to see users
            # to notify...
            execute = self.req.unsafe_execute
            dests = [(u.get_email(), u.property_value('ui.language'))
                     for u in execute(self.user_rql, build_descr=True, propagate=True).entities()]
        elif mode == 'default-dest-addrs':
            lang = self.vreg.property_value('ui.language')
            dests = zip(self.config['default-dest-addrs'], repeat(lang))
        else: # mode == 'none'
            dests = []
        return dests

    
# hooks #######################################################################

class RenderAndSendNotificationView(PreCommitOperation):
    """delay rendering of notification view until precommit"""
    def precommit_event(self):
        if self.view.rset[0][0] in self.session.query_data('pendingeids', ()):
            return # entity added and deleted in the same transaction
        self.view.render_and_send(**getattr(self, 'viewargs', {}))
        
class StatusChangeHook(Hook):
    """notify when a workflowable entity has its state modified"""
    events = ('after_add_entity',)
    accepts = ('TrInfo',)
    
    def call(self, session, entity):
        if not entity.from_state: # not a transition
            return
        rset = entity.related('wf_info_for')
        try:
            view = session.vreg.select_view('notif_status_change',
                                            session, rset, row=0)
        except RegistryException:
            return
        comment = entity.printable_value('comment', format='text/plain')
        if comment:
            comment = normalize_text(comment, 80,
                                     rest=entity.comment_format=='text/rest')
        RenderAndSendNotificationView(session, view=view, viewargs={
            'comment': comment, 'previous_state': entity.previous_state.name,
            'current_state': entity.new_state.name})


class RelationChangeHook(Hook):
    events = ('before_add_relation', 'after_add_relation',
              'before_delete_relation', 'after_delete_relation')
    accepts = ('Any',)
    def call(self, session, fromeid, rtype, toeid):
        """if a notification view is defined for the event, send notification
        email defined by the view
        """
        rset = session.eid_rset(fromeid)
        vid = 'notif_%s_%s' % (self.event,  rtype)
        try:
            view = session.vreg.select_view(vid, session, rset, row=0)
        except RegistryException:
            return
        RenderAndSendNotificationView(session, view=view)


class EntityChangeHook(Hook):
    events = ('after_add_entity',
              'after_update_entity')
    accepts = ('Any',)
    def call(self, session, entity):
        """if a notification view is defined for the event, send notification
        email defined by the view
        """
        rset = entity.as_rset()
        vid = 'notif_%s' % self.event
        try:
            view = session.vreg.select_view(vid, session, rset, row=0)
        except RegistryException:
            return
        RenderAndSendNotificationView(session, view=view)


# abstract or deactivated notification views and mixin ########################

class NotificationView(EntityView):
    """abstract view implementing the email API

    all you have to do by default is :
    * set id and accepts attributes to match desired events and entity types
    * set a content attribute to define the content of the email (unless you
      override call)
    """
    msgid_timestamp = True
    
    def recipients(self):
        finder = self.vreg.select_component('recipients_finder', self.req, self.rset)
        return finder.recipients()
        
    def subject(self):
        entity = self.entity(0, 0)
        subject = self.req._(self.message)
        etype = entity.dc_type()
        eid = entity.eid
        login = self.user_login()
        return self.req._('%(subject)s %(etype)s #%(eid)s (%(login)s)') % locals()

    def user_login(self):
        # req is actually a session (we are on the server side), and we have to
        # prevent nested internal session
        return self.req.actual_session().user.login
    
    def context(self, **kwargs):
        entity = self.entity(0, 0)
        for key, val in kwargs.iteritems():
            if val and isinstance(val, unicode) and val.strip():
               kwargs[key] = self.req._(val)
        kwargs.update({'user': self.user_login(),
                       'eid': entity.eid,
                       'etype': entity.dc_type(),
                       'url': entity.absolute_url(),
                       'title': entity.dc_long_title(),})
        return kwargs
    
    def cell_call(self, row, col=0, **kwargs):
        self.w(self.req._(self.content) % self.context(**kwargs))

    def construct_message_id(self, eid):
        return construct_message_id(self.config.appid, eid, self.msgid_timestamp)

    def render_and_send(self, **kwargs):
        """generate and send an email message for this view"""
        self._kwargs = kwargs
        recipients = self.recipients()
        if not recipients:
            self.info('skipping %s notification, no recipients', self.id)
            return
        if not isinstance(recipients[0], tuple):
            from warnings import warn
            warn('recipients should now return a list of 2-uple (email, language)',
                 DeprecationWarning, stacklevel=1)
            lang = self.vreg.property_value('ui.language')
            recipients = zip(recipients, repeat(lang))
        entity = self.entity(0, 0)
        # if the view is using timestamp in message ids, no way to reference
        # previous email
        if not self.msgid_timestamp:
            refs = [self.construct_message_id(eid)
                    for eid in entity.notification_references(self)]
        else:
            refs = ()
        msgid = self.construct_message_id(entity.eid)
        userdata = self.req.user_data()
        origlang = self.req.lang
        for emailaddr, lang in recipients:
            self.req.set_language(lang)
            # since the same view (eg self) may be called multiple time and we
            # need a fresh stream at each iteration, reset it explicitly
            self.w = None
            # call dispatch before subject to set .row/.col attributes on the view :/
            content = self.dispatch(row=0, col=0, **kwargs)
            subject = self.subject()
            msg = format_mail(userdata, [emailaddr], content, subject,
                              config=self.config, msgid=msgid, references=refs)
            self.send([emailaddr], msg)
        # restore language
        self.req.set_language(origlang)

    def send(self, recipients, msg):
        SendMailOp(self.req, recipients=recipients, msg=msg)


def construct_message_id(appid, eid, withtimestamp=True):
    if withtimestamp:
        addrpart = 'eid=%s&timestamp=%.10f' % (eid, time())
    else:
        addrpart = 'eid=%s' % eid
    # we don't want any equal sign nor trailing newlines
    leftpart = b64encode(addrpart, '.-').rstrip().rstrip('=')
    return '<%s@%s.%s>' % (leftpart, appid, gethostname())


def parse_message_id(msgid, appid):
    if msgid[0] == '<':
        msgid = msgid[1:]
    if msgid[-1] == '>':
        msgid = msgid[:-1]
    try:
        values, qualif = msgid.split('@')
        padding = len(values) % 4
        values = b64decode(str(values + '='*padding), '.-')
        values = dict(v.split('=') for v in values.split('&'))
        fromappid, host = qualif.split('.', 1)
    except:
        return None
    if appid != fromappid or host != gethostname():
        return None
    return values
    

class StatusChangeMixIn(object):
    id = 'notif_status_change'
    msgid_timestamp = True
    message = _('status changed')
    content = _("""
%(user)s changed status from <%(previous_state)s> to <%(current_state)s> for entity
'%(title)s'

%(comment)s

url: %(url)s
""")


###############################################################################
# Actual notification views.                                                  #
#                                                                             #
# disable them at the recipients_finder level if you don't want them          #
###############################################################################

# XXX should be based on dc_title/dc_description, no?

class ContentAddedView(NotificationView):
    __abstract__ = True
    id = 'notif_after_add_entity' 
    msgid_timestamp = False
    message = _('new')
    content = """
%(title)s

%(content)s

url: %(url)s
"""
    
    def context(self, **kwargs):
        entity = self.entity(0, 0)
        content = entity.printable_value(self.content_attr, format='text/plain')
        if content:
            contentformat = getattr(entity, self.content_attr + '_format', 'text/rest')
            content = normalize_text(content, 80, rest=contentformat=='text/rest')
        return super(ContentAddedView, self).context(content=content, **kwargs)
    
    def subject(self):
        entity = self.entity(0, 0)
        return  u'%s #%s (%s)' % (self.req.__('New %s' % entity.e_schema),
                                  entity.eid, self.user_login())
<<<<<<< HEAD

NormalizedTextView = class_renamed('NormalizedTextView', ContentAddedView)

class CardAddedView(ContentAddedView):
    """get notified from new cards"""
    __select__ = implements('Card')
    content_attr = 'synopsis'
    
=======
>>>>>>> 6371ec84
<|MERGE_RESOLUTION|>--- conflicted
+++ resolved
@@ -39,7 +39,7 @@
     __select__ = yes()
     user_rql = ('Any X,E,A WHERE X is CWUser, X in_state S, S name "activated",'
                 'X primary_email E, E address A')
-    
+
     def recipients(self):
         mode = self.config['default-recipients-mode']
         if mode == 'users':
@@ -55,7 +55,7 @@
             dests = []
         return dests
 
-    
+
 # hooks #######################################################################
 
 class RenderAndSendNotificationView(PreCommitOperation):
@@ -64,12 +64,12 @@
         if self.view.rset[0][0] in self.session.query_data('pendingeids', ()):
             return # entity added and deleted in the same transaction
         self.view.render_and_send(**getattr(self, 'viewargs', {}))
-        
+
 class StatusChangeHook(Hook):
     """notify when a workflowable entity has its state modified"""
     events = ('after_add_entity',)
     accepts = ('TrInfo',)
-    
+
     def call(self, session, entity):
         if not entity.from_state: # not a transition
             return
@@ -133,11 +133,11 @@
       override call)
     """
     msgid_timestamp = True
-    
+
     def recipients(self):
         finder = self.vreg.select_component('recipients_finder', self.req, self.rset)
         return finder.recipients()
-        
+
     def subject(self):
         entity = self.entity(0, 0)
         subject = self.req._(self.message)
@@ -150,7 +150,7 @@
         # req is actually a session (we are on the server side), and we have to
         # prevent nested internal session
         return self.req.actual_session().user.login
-    
+
     def context(self, **kwargs):
         entity = self.entity(0, 0)
         for key, val in kwargs.iteritems():
@@ -162,7 +162,7 @@
                        'url': entity.absolute_url(),
                        'title': entity.dc_long_title(),})
         return kwargs
-    
+
     def cell_call(self, row, col=0, **kwargs):
         self.w(self.req._(self.content) % self.context(**kwargs))
 
@@ -237,7 +237,7 @@
     if appid != fromappid or host != gethostname():
         return None
     return values
-    
+
 
 class StatusChangeMixIn(object):
     id = 'notif_status_change'
@@ -263,7 +263,7 @@
 
 class ContentAddedView(NotificationView):
     __abstract__ = True
-    id = 'notif_after_add_entity' 
+    id = 'notif_after_add_entity'
     msgid_timestamp = False
     message = _('new')
     content = """
@@ -273,7 +273,7 @@
 
 url: %(url)s
 """
-    
+
     def context(self, **kwargs):
         entity = self.entity(0, 0)
         content = entity.printable_value(self.content_attr, format='text/plain')
@@ -281,19 +281,10 @@
             contentformat = getattr(entity, self.content_attr + '_format', 'text/rest')
             content = normalize_text(content, 80, rest=contentformat=='text/rest')
         return super(ContentAddedView, self).context(content=content, **kwargs)
-    
+
     def subject(self):
         entity = self.entity(0, 0)
         return  u'%s #%s (%s)' % (self.req.__('New %s' % entity.e_schema),
                                   entity.eid, self.user_login())
-<<<<<<< HEAD
-
-NormalizedTextView = class_renamed('NormalizedTextView', ContentAddedView)
-
-class CardAddedView(ContentAddedView):
-    """get notified from new cards"""
-    __select__ = implements('Card')
-    content_attr = 'synopsis'
-    
-=======
->>>>>>> 6371ec84
+
+NormalizedTextView = class_renamed('NormalizedTextView', ContentAddedView)