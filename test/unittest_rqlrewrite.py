--- conflicted
+++ resolved
@@ -209,18 +209,12 @@
                         ('A', 'X'): (c2,),
                         }, {})
         # XXX suboptimal
-<<<<<<< HEAD
-        self.assertEqual(rqlst.as_string(),
-                             "Any C,A,R WITH A,R,C BEING "
-                             "(Any A,R,C WHERE A ref R, A? inlined_card C, "
-=======
-        self.failUnlessEqual(rqlst.as_string(),
-                             "Any C,A,R WITH A,C,R BEING "
-                             "(Any A,C,R WHERE A? inlined_card C, A ref R, "
->>>>>>> 6c410257
-                             "(A is NULL) OR (EXISTS(A inlined_card B, B require_permission D, "
-                             "B is Card, D is CWPermission)), "
-                             "A is Affaire, C is Card, EXISTS(C require_permission E, E is CWPermission))")
+        self.assertEqual(rqlst.as_string(),
+                         "Any C,A,R WITH A,C,R BEING "
+                         "(Any A,C,R WHERE A? inlined_card C, A ref R, "
+                         "(A is NULL) OR (EXISTS(A inlined_card B, B require_permission D, "
+                         "B is Card, D is CWPermission)), "
+                         "A is Affaire, C is Card, EXISTS(C require_permission E, E is CWPermission))")
 
     # def test_optional_var_inlined_has_perm(self):
     #     c1 = ('X require_permission P')
