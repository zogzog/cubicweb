# copyright 2003-2011 LOGILAB S.A. (Paris, FRANCE), all rights reserved.
# contact http://www.logilab.fr/ -- mailto:contact@logilab.fr
#
# This file is part of CubicWeb.
#
# CubicWeb is free software: you can redistribute it and/or modify it under the
# terms of the GNU Lesser General Public License as published by the Free
# Software Foundation, either version 2.1 of the License, or (at your option)
# any later version.
#
# CubicWeb is distributed in the hope that it will be useful, but WITHOUT
# ANY WARRANTY; without even the implied warranty of MERCHANTABILITY or FITNESS
# FOR A PARTICULAR PURPOSE.  See the GNU Lesser General Public License for more
# details.
#
# You should have received a copy of the GNU Lesser General Public License along
# with CubicWeb.  If not, see <http://www.gnu.org/licenses/>.
"""unit tests for module cubicweb.schema"""

from __future__ import with_statement

import sys
from os.path import join, isabs, basename, dirname

from logilab.common.testlib import TestCase, unittest_main

from rql import RQLSyntaxError

from yams import ValidationError, BadSchemaDefinition
from yams.constraints import SizeConstraint, StaticVocabularyConstraint
from yams.buildobjs import RelationDefinition, EntityType, RelationType
from yams.reader import fill_schema

from cubicweb.schema import (
    CubicWebSchema, CubicWebEntitySchema, CubicWebSchemaLoader,
    RQLConstraint, RQLUniqueConstraint, RQLVocabularyConstraint,
    RQLExpression, ERQLExpression, RRQLExpression,
    normalize_expression, order_eschemas, guess_rrqlexpr_mainvars)
from cubicweb.devtools import TestServerConfiguration as TestConfiguration
from cubicweb.devtools.testlib import CubicWebTC

DATADIR = join(dirname(__file__), 'data')

# build a dummy schema ########################################################


PERSONNE_PERMISSIONS =  {
    'read':   ('managers', 'users', 'guests'),
    'update': ('managers', 'owners'),
    'add':    ('managers', ERQLExpression('X travaille S, S owned_by U')),
    'delete': ('managers', 'owners',),
    }

CONCERNE_PERMISSIONS = {
    'read':   ('managers', 'users', 'guests'),
    'add':    ('managers', RRQLExpression('U has_update_permission S')),
    'delete': ('managers', RRQLExpression('O owned_by U')),
    }

schema = CubicWebSchema('Test Schema')
enote = schema.add_entity_type(EntityType('Note'))
eaffaire = schema.add_entity_type(EntityType('Affaire'))
eperson = schema.add_entity_type(EntityType('Personne', __permissions__=PERSONNE_PERMISSIONS))
esociete = schema.add_entity_type(EntityType('Societe'))

RELS = (
    # attribute relations
    ('Note date String'),
    ('Note type String'),
    ('Affaire sujet String'),
    ('Affaire ref String'),
    ('Personne nom String'),
    ('Personne prenom String'),
    ('Personne sexe String'),
    ('Personne tel Int'),
    ('Personne fax Int'),
    ('Personne datenaiss Date'),
    ('Personne promo String'),
    # real relations
    ('Personne  travaille Societe'),
    ('Personne  evaluee   Note'),
    ('Societe evaluee   Note'),
    ('Personne  concerne  Affaire'),
    ('Personne  concerne  Societe'),
    ('Affaire concerne  Societe'),
    )
done = {}
for rel in RELS:
    _from, _type, _to = rel.split()
    if not _type.lower() in done:
        schema.add_relation_type(RelationType(_type))
        done[_type.lower()] = True
    if _type == 'concerne':
        schema.add_relation_def(RelationDefinition(_from, _type, _to,
                                                   __permissions__=CONCERNE_PERMISSIONS))
    else:
        schema.add_relation_def(RelationDefinition(_from, _type, _to))

class CubicWebSchemaTC(TestCase):

    def test_rql_constraints_inheritance(self):
        # isinstance(cstr, RQLVocabularyConstraint)
        # -> expected to return RQLVocabularyConstraint and RQLConstraint
        #   instances but not RQLUniqueConstraint
        #
        # isinstance(cstr, RQLConstraint)
        # -> expected to return RQLConstraint instances but not
        #    RRQLVocabularyConstraint and QLUniqueConstraint
        self.assertFalse(issubclass(RQLUniqueConstraint, RQLVocabularyConstraint))
        self.assertFalse(issubclass(RQLUniqueConstraint, RQLConstraint))
        self.assertTrue(issubclass(RQLConstraint, RQLVocabularyConstraint))

    def test_entity_perms(self):
        self.assertEqual(eperson.get_groups('read'), set(('managers', 'users', 'guests')))
        self.assertEqual(eperson.get_groups('update'), set(('managers', 'owners',)))
        self.assertEqual(eperson.get_groups('delete'), set(('managers', 'owners')))
        self.assertEqual(eperson.get_groups('add'), set(('managers',)))
        self.assertEqual([str(e) for e in eperson.get_rqlexprs('add')],
                         ['Any X WHERE X travaille S, S owned_by U, X eid %(x)s, U eid %(u)s'])
        eperson.set_action_permissions('read', ('managers',))
        self.assertEqual(eperson.get_groups('read'), set(('managers',)))

    def test_relation_perms(self):
        rconcerne = schema.rschema('concerne').rdef('Personne', 'Societe')
        self.assertEqual(rconcerne.get_groups('read'), set(('managers', 'users', 'guests')))
        self.assertEqual(rconcerne.get_groups('delete'), set(('managers',)))
        self.assertEqual(rconcerne.get_groups('add'), set(('managers', )))
        rconcerne.set_action_permissions('read', ('managers',))
        self.assertEqual(rconcerne.get_groups('read'), set(('managers',)))
        self.assertEqual([str(e) for e in rconcerne.get_rqlexprs('add')],
                         ['Any S,U WHERE U has_update_permission S, S eid %(s)s, U eid %(u)s'])

    def test_erqlexpression(self):
        self.assertRaises(RQLSyntaxError, ERQLExpression, '1')
        expr = ERQLExpression('X travaille S, S owned_by U')
        self.assertEqual(str(expr), 'Any X WHERE X travaille S, S owned_by U, X eid %(x)s, U eid %(u)s')

    def test_rrqlexpression(self):
        self.assertRaises(Exception, RRQLExpression, '1')
        self.assertRaises(RQLSyntaxError, RRQLExpression, 'O X Y')
        expr = RRQLExpression('U has_update_permission O')
        self.assertEqual(str(expr), 'Any O,U WHERE U has_update_permission O, O eid %(o)s, U eid %(u)s')

loader = CubicWebSchemaLoader()
config = TestConfiguration('data', apphome=DATADIR)
config.bootstrap_cubes()

class SchemaReaderClassTest(TestCase):

    def test_order_eschemas(self):
        schema = loader.load(config)
        self.assertEqual(order_eschemas([schema['Note'], schema['SubNote']]),
                                         [schema['Note'], schema['SubNote']])
        self.assertEqual(order_eschemas([schema['SubNote'], schema['Note']]),
                                         [schema['Note'], schema['SubNote']])

    def test_knownValues_load_schema(self):
        schema = loader.load(config)
        self.assert_(isinstance(schema, CubicWebSchema))
        self.assertEqual(schema.name, 'data')
        entities = sorted([str(e) for e in schema.entities()])
        expected_entities = ['BaseTransition', 'BigInt', 'Bookmark', 'Boolean', 'Bytes', 'Card',
                             'Date', 'Datetime', 'Decimal',
                             'CWCache', 'CWConstraint', 'CWConstraintType', 'CWEType',
                             'CWAttribute', 'CWGroup', 'EmailAddress', 'CWRelation',
                             'CWPermission', 'CWProperty', 'CWRType',
                             'CWSource', 'CWSourceHostConfig', 'CWSourceSchemaConfig',
                             'CWUniqueTogetherConstraint', 'CWUser',
                             'ExternalUri', 'File', 'Float', 'Int', 'Interval', 'Note',
                             'Password', 'Personne', 'Produit',
                             'RQLExpression',
                             'Service', 'Societe', 'State', 'StateFull', 'String', 'SubNote', 'SubWorkflowExitPoint',
                             'Tag', 'TZDatetime', 'TZTime', 'Time', 'Transition', 'TrInfo',
                             'Usine',
                             'Workflow', 'WorkflowTransition']
        self.assertListEqual(sorted(expected_entities), entities)
        relations = sorted([str(r) for r in schema.relations()])
        expected_relations = ['add_permission', 'address', 'alias', 'allowed_transition',
                              'bookmarked_by', 'by_transition',

                              'cardinality', 'comment', 'comment_format',
                              'composite', 'condition', 'config', 'connait',
                              'constrained_by', 'constraint_of',
                              'content', 'content_format',
                              'created_by', 'creation_date', 'cstrtype', 'custom_workflow',
                              'cwuri', 'cw_for_source', 'cw_host_config_of', 'cw_schema', 'cw_source',

                              'data', 'data_encoding', 'data_format', 'data_name', 'default_workflow', 'defaultval', 'delete_permission',
                              'description', 'description_format', 'destination_state',

                              'ecrit_par', 'eid', 'evaluee', 'expression', 'exprtype',

                              'fabrique_par', 'final', 'firstname', 'for_user', 'fournit',
                              'from_entity', 'from_state', 'fulltext_container', 'fulltextindexed',

<<<<<<< HEAD
                              'has_group_permission', 'has_text',
                              'identity', 'in_group', 'in_state', 'indexed',
=======
                              'has_text',
                              'identity', 'in_group', 'in_state', 'in_synchronization', 'indexed',
>>>>>>> c43c43dc
                              'initial_state', 'inlined', 'internationalizable', 'is', 'is_instance_of',

                              'label', 'last_login_time', 'latest_retrieval', 'lieu', 'login',

                              'mainvars', 'match_host', 'modification_date',

                              'name', 'nom',

                              'options', 'ordernum', 'owned_by',

                              'parser', 'path', 'pkey', 'prefered_form', 'prenom', 'primary_email',

                              'read_permission', 'relation_type', 'relations', 'require_group',

                              'specializes', 'state_of', 'subworkflow', 'subworkflow_exit', 'subworkflow_state', 'surname', 'symmetric', 'synopsis',

                              'tags', 'timestamp', 'title', 'to_entity', 'to_state', 'transition_of', 'travaille', 'type',

                              'upassword', 'update_permission', 'url', 'uri', 'use_email',

                              'value',

                              'wf_info_for', 'wikiid', 'workflow_of', 'tr_count']

        self.assertListEqual(sorted(expected_relations), relations)

        eschema = schema.eschema('CWUser')
        rels = sorted(str(r) for r in eschema.subject_relations())
        self.assertListEqual(rels, ['created_by', 'creation_date', 'custom_workflow',
                                    'cw_source', 'cwuri', 'eid',
                                    'evaluee', 'firstname', 'has_group_permission',
                                    'has_text', 'identity',
                                    'in_group', 'in_state', 'is',
                                    'is_instance_of', 'last_login_time',
                                    'login', 'modification_date', 'owned_by',
                                    'primary_email', 'surname', 'upassword',
                                    'use_email'])
        rels = sorted(r.type for r in eschema.object_relations())
        self.assertListEqual(rels, ['bookmarked_by', 'created_by', 'for_user',
                                     'identity', 'owned_by', 'wf_info_for'])
        rschema = schema.rschema('relation_type')
        properties = rschema.rdef('CWAttribute', 'CWRType')
        self.assertEqual(properties.cardinality, '1*')
        constraints = properties.constraints
        self.assertEqual(len(constraints), 1, constraints)
        constraint = constraints[0]
        self.assertTrue(isinstance(constraint, RQLConstraint))
        self.assertEqual(constraint.expression, 'O final TRUE')

    def test_fulltext_container(self):
        schema = loader.load(config)
        self.assertTrue('has_text' in schema['CWUser'].subject_relations())
        self.assertFalse('has_text' in schema['EmailAddress'].subject_relations())

    def test_permission_settings(self):
        schema = loader.load(config)
        aschema = schema['TrInfo'].rdef('comment')
        self.assertEqual(aschema.get_groups('read'),
                          set(('managers', 'users', 'guests')))
        self.assertEqual(aschema.get_rqlexprs('read'),
                          ())
        self.assertEqual(aschema.get_groups('update'),
                          set(('managers',)))
        self.assertEqual([x.expression for x in aschema.get_rqlexprs('update')],
                          ['U has_update_permission X'])

    def test_nonregr_allowed_type_names(self):
        schema = CubicWebSchema('Test Schema')
        schema.add_entity_type(EntityType('NaN'))


class BadSchemaTC(TestCase):
    def setUp(self):
        self.loader = CubicWebSchemaLoader()
        self.loader.defined = {}
        self.loader.loaded_files = []
        self.loader.post_build_callbacks = []

    def _test(self, schemafile, msg):
        self.loader.handle_file(join(DATADIR, schemafile))
        sch = self.loader.schemacls('toto')
        with self.assertRaises(BadSchemaDefinition) as cm:
            fill_schema(sch, self.loader.defined, False)
        self.assertEqual(str(cm.exception), msg)

    def test_lowered_etype(self):
        self._test('lowered_etype.py',
                   "'my_etype' is not a valid name for an entity type. It should "
                   "start with an upper cased letter and be followed by at least "
                   "a lower cased letter")

    def test_uppered_rtype(self):
        self._test('uppered_rtype.py',
                   "'ARelation' is not a valid name for a relation type. It should be lower cased")

    def test_rrqlexpr_on_etype(self):
        self._test('rrqlexpr_on_eetype.py',
                   "can't use RRQLExpression on ToTo, use an ERQLExpression")

    def test_erqlexpr_on_rtype(self):
        self._test('erqlexpr_on_ertype.py',
                   "can't use ERQLExpression on relation ToTo toto TuTu, use a RRQLExpression")

    def test_rqlexpr_on_rtype_read(self):
        self._test('rqlexpr_on_ertype_read.py',
                   "can't use rql expression for read permission of relation ToTo toto TuTu")

    def test_rrqlexpr_on_attr(self):
        self._test('rrqlexpr_on_attr.py',
                   "can't use RRQLExpression on attribute ToTo.attr[String], use an ERQLExpression")


class NormalizeExpressionTC(TestCase):

    def test(self):
        self.assertEqual(normalize_expression('X  bla Y,Y blur Z  ,  Z zigoulou   X '),
                                               'X bla Y, Y blur Z, Z zigoulou X')

class RQLExpressionTC(TestCase):
    def test_comparison(self):
        self.assertEqual(ERQLExpression('X is CWUser', 'X', 0),
                          ERQLExpression('X is CWUser', 'X', 0))
        self.assertNotEqual(ERQLExpression('X is CWUser', 'X', 0),
                             ERQLExpression('X is CWGroup', 'X', 0))

class GuessRrqlExprMainVarsTC(TestCase):
    def test_exists(self):
        mainvars = guess_rrqlexpr_mainvars(normalize_expression('NOT EXISTS(O team_competition C, C level < 3, C concerns S)'))
        self.assertEqual(mainvars, set(['S', 'O']))


class RQLConstraintTC(CubicWebTC):
    def test_user_constraint(self):
        cstr = RQLConstraint('U identity O')
        anoneid = self.execute('Any X WHERE X login "anon"')[0][0]
        self.assertRaises(ValidationError, cstr.repo_check, self.session, 1, 'rel', anoneid)
        self.assertEqual(cstr.repo_check(self.session, 1, self.session.user.eid),
        None) # no validation error, constraint checked


if __name__ == '__main__':
    unittest_main()<|MERGE_RESOLUTION|>--- conflicted
+++ resolved
@@ -193,13 +193,8 @@
                               'fabrique_par', 'final', 'firstname', 'for_user', 'fournit',
                               'from_entity', 'from_state', 'fulltext_container', 'fulltextindexed',
 
-<<<<<<< HEAD
-                              'has_group_permission', 'has_text',
-                              'identity', 'in_group', 'in_state', 'indexed',
-=======
                               'has_text',
                               'identity', 'in_group', 'in_state', 'in_synchronization', 'indexed',
->>>>>>> c43c43dc
                               'initial_state', 'inlined', 'internationalizable', 'is', 'is_instance_of',
 
                               'label', 'last_login_time', 'latest_retrieval', 'lieu', 'login',
