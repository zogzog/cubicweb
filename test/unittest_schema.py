"""unit tests for module cubicweb.schema

:organization: Logilab
:copyright: 2001-2009 LOGILAB S.A. (Paris, FRANCE), license is LGPL v2.
:contact: http://www.logilab.fr/ -- mailto:contact@logilab.fr
:license: GNU Lesser General Public License, v2.1 - http://www.gnu.org/licenses
"""

import sys
from os.path import join, isabs, basename, dirname

from logilab.common.testlib import TestCase, unittest_main

from rql import RQLSyntaxError

from yams import BadSchemaDefinition
from yams.constraints import SizeConstraint, StaticVocabularyConstraint
from yams.buildobjs import RelationDefinition, EntityType, RelationType
from yams.reader import PyFileReader

<<<<<<< HEAD
from cubicweb.schema import CubicWebSchema, CubicWebEntitySchema, \
     RQLConstraint, CubicWebSchemaLoader, RQLExpression, ERQLExpression, RRQLExpression, \
     normalize_expression, order_eschemas
=======
from cubicweb.schema import (
    CubicWebSchema, CubicWebEntitySchema, CubicWebSchemaLoader,
    RQLConstraint, RQLUniqueConstraint, RQLVocabularyConstraint,
    ERQLExpression, RRQLExpression,
    normalize_expression, order_eschemas)
>>>>>>> 3411e4b8
from cubicweb.devtools import TestServerConfiguration as TestConfiguration

DATADIR = join(dirname(__file__), 'data')

# build a dummy schema ########################################################


PERSONNE_PERMISSIONS =  {
    'read':   ('managers', 'users', 'guests'),
    'update': ('managers', 'owners'),
    'add':    ('managers', ERQLExpression('X travaille S, S owned_by U')),
    'delete': ('managers', 'owners',),
    }

CONCERNE_PERMISSIONS = {
    'read':   ('managers', 'users', 'guests'),
    'add':    ('managers', RRQLExpression('U has_update_permission S')),
    'delete': ('managers', RRQLExpression('O owned_by U')),
    }

schema = CubicWebSchema('Test Schema')
enote = schema.add_entity_type(EntityType('Note'))
eaffaire = schema.add_entity_type(EntityType('Affaire'))
eperson = schema.add_entity_type(EntityType('Personne', __permissions__=PERSONNE_PERMISSIONS))
esociete = schema.add_entity_type(EntityType('Societe'))

RELS = (
    # attribute relations
    ('Note date String'),
    ('Note type String'),
    ('Affaire sujet String'),
    ('Affaire ref String'),
    ('Personne nom String'),
    ('Personne prenom String'),
    ('Personne sexe String'),
    ('Personne tel Int'),
    ('Personne fax Int'),
    ('Personne datenaiss Date'),
    ('Personne TEST Boolean'),
    ('Personne promo String'),
    # real relations
    ('Personne  travaille Societe'),
    ('Personne  evaluee   Note'),
    ('Societe evaluee   Note'),
    ('Personne  concerne  Affaire'),
    ('Personne  concerne  Societe'),
    ('Affaire Concerne  Societe'),
    )
done = {}
for rel in RELS:
    _from, _type, _to = rel.split()
    if not _type.lower() in done:
        schema.add_relation_type(RelationType(_type))
        done[_type.lower()] = True
    if _type == 'concerne':
        schema.add_relation_def(RelationDefinition(_from, _type, _to,
                                                   __permissions__=CONCERNE_PERMISSIONS))
    else:
        schema.add_relation_def(RelationDefinition(_from, _type, _to))

class CubicWebSchemaTC(TestCase):

    def test_rql_constraints_inheritance(self):
        # isinstance(cstr, RQLVocabularyConstraint)
        # -> expected to return RQLVocabularyConstraint and RQLConstraint
        #   instances but not RQLUniqueConstraint
        #
        # isinstance(cstr, RQLConstraint)
        # -> expected to return RQLConstraint instances but not
        #    RRQLVocabularyConstraint and QLUniqueConstraint
        self.failIf(issubclass(RQLUniqueConstraint, RQLVocabularyConstraint))
        self.failIf(issubclass(RQLUniqueConstraint, RQLConstraint))
        self.failUnless(issubclass(RQLConstraint, RQLVocabularyConstraint))

    def test_normalize(self):
        """test that entities, relations and attributes name are normalized
        """
        self.assertEqual(esociete.type, 'Societe')
        self.assertEqual(schema.has_relation('TEST'), 0)
        self.assertEqual(schema.has_relation('test'), 1)
        self.assertEqual(eperson.subjrels['test'].type, 'test')
        self.assertEqual(schema.has_relation('Concerne'), 0)
        self.assertEqual(schema.has_relation('concerne'), 1)
        self.assertEqual(schema.rschema('concerne').type, 'concerne')

    def test_entity_perms(self):
        self.assertEqual(eperson.get_groups('read'), set(('managers', 'users', 'guests')))
        self.assertEqual(eperson.get_groups('update'), set(('managers', 'owners',)))
        self.assertEqual(eperson.get_groups('delete'), set(('managers', 'owners')))
        self.assertEqual(eperson.get_groups('add'), set(('managers',)))
        self.assertEqual([str(e) for e in eperson.get_rqlexprs('add')],
                         ['Any X WHERE X travaille S, S owned_by U, X eid %(x)s, U eid %(u)s'])
        eperson.set_action_permissions('read', ('managers',))
        self.assertEqual(eperson.get_groups('read'), set(('managers',)))

    def test_relation_perms(self):
        rconcerne = schema.rschema('concerne').rdef('Personne', 'Societe')
        self.assertEqual(rconcerne.get_groups('read'), set(('managers', 'users', 'guests')))
        self.assertEqual(rconcerne.get_groups('delete'), set(('managers',)))
        self.assertEqual(rconcerne.get_groups('add'), set(('managers', )))
        rconcerne.set_action_permissions('read', ('managers',))
        self.assertEqual(rconcerne.get_groups('read'), set(('managers',)))
        self.assertEqual([str(e) for e in rconcerne.get_rqlexprs('add')],
                         ['Any S,U WHERE U has_update_permission S, S eid %(s)s, U eid %(u)s'])

    def test_erqlexpression(self):
        self.assertRaises(RQLSyntaxError, ERQLExpression, '1')
        expr = ERQLExpression('X travaille S, S owned_by U')
        self.assertEquals(str(expr), 'Any X WHERE X travaille S, S owned_by U, X eid %(x)s, U eid %(u)s')

    def test_rrqlexpression(self):
        self.assertRaises(Exception, RRQLExpression, '1')
        self.assertRaises(RQLSyntaxError, RRQLExpression, 'O X Y')
        expr = RRQLExpression('U has_update_permission O')
        self.assertEquals(str(expr), 'Any O,U WHERE U has_update_permission O, O eid %(o)s, U eid %(u)s')

loader = CubicWebSchemaLoader()
config = TestConfiguration('data')
config.bootstrap_cubes()

class SchemaReaderClassTest(TestCase):

    def test_order_eschemas(self):
        schema = loader.load(config)
        self.assertEquals(order_eschemas([schema['Note'], schema['SubNote']]),
                                         [schema['Note'], schema['SubNote']])
        self.assertEquals(order_eschemas([schema['SubNote'], schema['Note']]),
                                         [schema['Note'], schema['SubNote']])

    def test_knownValues_load_schema(self):
        schema = loader.load(config)
        self.assert_(isinstance(schema, CubicWebSchema))
        self.assertEquals(schema.name, 'data')
        entities = [str(e) for e in schema.entities()]
        entities.sort()
        expected_entities = ['BaseTransition', 'Bookmark', 'Boolean', 'Bytes', 'Card',
                             'Date', 'Datetime', 'Decimal',
                             'CWCache', 'CWConstraint', 'CWConstraintType', 'CWEType',
                             'CWAttribute', 'CWGroup', 'EmailAddress', 'CWRelation',
                             'CWPermission', 'CWProperty', 'CWRType', 'CWUser',
                             'ExternalUri', 'File', 'Float', 'Image', 'Int', 'Interval', 'Note',
                             'Password', 'Personne',
                             'RQLExpression',
                             'Societe', 'State', 'String', 'SubNote', 'SubWorkflowExitPoint',
                             'Tag', 'Time', 'Transition', 'TrInfo',
                             'Workflow', 'WorkflowTransition']
        self.assertListEquals(entities, sorted(expected_entities))
        relations = [str(r) for r in schema.relations()]
        relations.sort()
        expected_relations = ['add_permission', 'address', 'alias', 'allowed_transition',
                              'bookmarked_by', 'by_transition',

                              'cardinality', 'comment', 'comment_format',
                              'composite', 'condition', 'connait', 'constrained_by', 'content',
                              'content_format', 'created_by', 'creation_date', 'cstrtype', 'custom_workflow', 'cwuri',

                              'data', 'data_encoding', 'data_format', 'data_name', 'default_workflow', 'defaultval', 'delete_permission',
                              'description', 'description_format', 'destination_state',

                              'ecrit_par', 'eid', 'evaluee', 'expression', 'exprtype',

                              'final', 'firstname', 'for_user',
                              'from_entity', 'from_state', 'fulltext_container', 'fulltextindexed',

                              'has_text',
                              'identity', 'in_group', 'in_state', 'indexed',
                              'initial_state', 'inlined', 'internationalizable', 'is', 'is_instance_of',

                              'label', 'last_login_time', 'login',

                              'mainvars', 'modification_date',

                              'name', 'nom',

                              'ordernum', 'owned_by',

                              'path', 'pkey', 'prefered_form', 'prenom', 'primary_email',

                              'read_permission', 'relation_type', 'require_group',

                              'specializes', 'state_of', 'subworkflow', 'subworkflow_exit', 'subworkflow_state', 'surname', 'symetric', 'synopsis',

                              'tags', 'timestamp', 'title', 'to_entity', 'to_state', 'transition_of', 'travaille', 'type',

                              'upassword', 'update_permission', 'uri', 'use_email',

                              'value',

                              'wf_info_for', 'wikiid', 'workflow_of']

        self.assertListEquals(relations, expected_relations)

        eschema = schema.eschema('CWUser')
        rels = sorted(str(r) for r in eschema.subject_relations())
        self.assertListEquals(rels, ['created_by', 'creation_date', 'custom_workflow', 'cwuri', 'eid',
                                     'evaluee', 'firstname', 'has_text', 'identity',
                                     'in_group', 'in_state', 'is',
                                     'is_instance_of', 'last_login_time',
                                     'login', 'modification_date', 'owned_by',
                                     'primary_email', 'surname', 'upassword',
                                     'use_email'])
        rels = sorted(r.type for r in eschema.object_relations())
        self.assertListEquals(rels, ['bookmarked_by', 'created_by', 'for_user',
                                     'identity', 'owned_by', 'wf_info_for'])
        rschema = schema.rschema('relation_type')
        properties = rschema.rdef('CWAttribute', 'CWRType')
        self.assertEquals(properties.cardinality, '1*')
        constraints = properties.constraints
        self.failUnlessEqual(len(constraints), 1, constraints)
        constraint = constraints[0]
        self.failUnless(isinstance(constraint, RQLConstraint))
        self.failUnlessEqual(constraint.restriction, 'O final TRUE')

    def test_fulltext_container(self):
        schema = loader.load(config)
        self.failUnless('has_text' in schema['CWUser'].subject_relations())
        self.failIf('has_text' in schema['EmailAddress'].subject_relations())


class BadSchemaRQLExprTC(TestCase):
    def setUp(self):
        self.loader = CubicWebSchemaLoader()
        self.loader.defined = {}
        self.loader.loaded_files = []
        self.loader._pyreader = PyFileReader(self.loader)

    def _test(self, schemafile, msg):
        self.loader.handle_file(join(DATADIR, schemafile))
        ex = self.assertRaises(BadSchemaDefinition,
                               self.loader._build_schema, 'toto', False)
        self.assertEquals(str(ex), msg)

    def test_rrqlexpr_on_etype(self):
        self._test('rrqlexpr_on_eetype.py', "can't use RRQLExpression on an entity type, use an ERQLExpression (ToTo)")

    def test_erqlexpr_on_rtype(self):
        self._test('erqlexpr_on_ertype.py', "can't use ERQLExpression on relation ToTo toto TuTu, use a RRQLExpression")

    def test_rqlexpr_on_rtype_read(self):
        self._test('rqlexpr_on_ertype_read.py', "can't use rql expression for read permission of relation ToTo toto TuTu")

    def test_rrqlexpr_on_attr(self):
        self._test('rrqlexpr_on_attr.py', "can't use RRQLExpression on attribute ToTo.attr[String], use an ERQLExpression")


class NormalizeExpressionTC(TestCase):

    def test(self):
        self.assertEquals(normalize_expression('X  bla Y,Y blur Z  ,  Z zigoulou   X '),
                                               'X bla Y, Y blur Z, Z zigoulou X')

class RQLExpressionTC(TestCase):
    def test_comparison(self):
        self.assertEquals(ERQLExpression('X is CWUser', 'X', 0), ERQLExpression('X is CWUser', 'X', 0))
        self.assertNotEquals(ERQLExpression('X is CWUser', 'X', 0), ERQLExpression('X is CWGroup', 'X', 0))
if __name__ == '__main__':
    unittest_main()<|MERGE_RESOLUTION|>--- conflicted
+++ resolved
@@ -18,17 +18,11 @@
 from yams.buildobjs import RelationDefinition, EntityType, RelationType
 from yams.reader import PyFileReader
 
-<<<<<<< HEAD
-from cubicweb.schema import CubicWebSchema, CubicWebEntitySchema, \
-     RQLConstraint, CubicWebSchemaLoader, RQLExpression, ERQLExpression, RRQLExpression, \
-     normalize_expression, order_eschemas
-=======
 from cubicweb.schema import (
     CubicWebSchema, CubicWebEntitySchema, CubicWebSchemaLoader,
     RQLConstraint, RQLUniqueConstraint, RQLVocabularyConstraint,
-    ERQLExpression, RRQLExpression,
+    RQLExpression, ERQLExpression, RRQLExpression,
     normalize_expression, order_eschemas)
->>>>>>> 3411e4b8
 from cubicweb.devtools import TestServerConfiguration as TestConfiguration
 
 DATADIR = join(dirname(__file__), 'data')
