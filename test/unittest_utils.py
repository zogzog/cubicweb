# copyright 2003-2011 LOGILAB S.A. (Paris, FRANCE), all rights reserved.
# contact http://www.logilab.fr/ -- mailto:contact@logilab.fr
#
# This file is part of CubicWeb.
#
# CubicWeb is free software: you can redistribute it and/or modify it under the
# terms of the GNU Lesser General Public License as published by the Free
# Software Foundation, either version 2.1 of the License, or (at your option)
# any later version.
#
# CubicWeb is distributed in the hope that it will be useful, but WITHOUT
# ANY WARRANTY; without even the implied warranty of MERCHANTABILITY or FITNESS
# FOR A PARTICULAR PURPOSE.  See the GNU Lesser General Public License for more
# details.
#
# You should have received a copy of the GNU Lesser General Public License along
# with CubicWeb.  If not, see <http://www.gnu.org/licenses/>.
"""unit tests for module cubicweb.utils"""

import re
import decimal
import datetime

<<<<<<< HEAD
from logilab.common.testlib import TestCase, unittest_main
from cubicweb.devtools.testlib import CubicWebTC
from cubicweb.utils import make_uid, UStringIO, SizeConstrainedList, RepeatList, HTMLHead
=======
from logilab.common.testlib import TestCase, DocTest, unittest_main

from cubicweb.utils import make_uid, UStringIO, SizeConstrainedList, RepeatList
>>>>>>> 46c0f520
from cubicweb.entity import Entity

try:
    from cubicweb.utils import CubicWebJsonEncoder, json
except ImportError:
    json = None

class MakeUidTC(TestCase):
    def test_1(self):
        self.assertNotEqual(make_uid('xyz'), make_uid('abcd'))
        self.assertNotEqual(make_uid('xyz'), make_uid('xyz'))

    def test_2(self):
        d = set()
        while len(d)<10000:
            uid = make_uid('xyz')
            if uid in d:
                self.fail(len(d))
            if re.match('\d', uid):
                self.fail('make_uid must not return something begining with '
                          'some numeric character, got %s' % uid)
            d.add(uid)


class UStringIOTC(TestCase):
    def test_boolean_value(self):
        self.assert_(UStringIO())


class RepeatListTC(TestCase):

    def test_base(self):
        l = RepeatList(3, (1, 3))
        self.assertEqual(l[0], (1, 3))
        self.assertEqual(l[2], (1, 3))
        self.assertEqual(l[-1], (1, 3))
        self.assertEqual(len(l), 3)
        # XXX
        self.assertEqual(l[4], (1, 3))

        self.failIf(RepeatList(0, None))

    def test_slice(self):
        l = RepeatList(3, (1, 3))
        self.assertEqual(l[0:1], [(1, 3)])
        self.assertEqual(l[0:4], [(1, 3)]*3)
        self.assertEqual(l[:], [(1, 3)]*3)

    def test_iter(self):
        self.assertEqual(list(RepeatList(3, (1, 3))),
                          [(1, 3)]*3)

    def test_add(self):
        l = RepeatList(3, (1, 3))
        self.assertEqual(l + [(1, 4)], [(1, 3)]*3  + [(1, 4)])
        self.assertEqual([(1, 4)] + l, [(1, 4)] + [(1, 3)]*3)
        self.assertEqual(l + RepeatList(2, (2, 3)), [(1, 3)]*3 + [(2, 3)]*2)

        x = l + RepeatList(2, (1, 3))
        self.assertIsInstance(x, RepeatList)
        self.assertEqual(len(x), 5)
        self.assertEqual(x[0], (1, 3))

        x = l + [(1, 3)] * 2
        self.assertEqual(x, [(1, 3)] * 5)

    def test_eq(self):
        self.assertEqual(RepeatList(3, (1, 3)),
                          [(1, 3)]*3)

    def test_pop(self):
        l = RepeatList(3, (1, 3))
        l.pop(2)
        self.assertEqual(l, [(1, 3)]*2)


class SizeConstrainedListTC(TestCase):

    def test_append(self):
        l = SizeConstrainedList(10)
        for i in xrange(12):
            l.append(i)
        self.assertEqual(l, range(2, 12))

    def test_extend(self):
        testdata = [(range(5), range(5)),
                    (range(10), range(10)),
                    (range(12), range(2, 12)),
                    ]
        for extension, expected in testdata:
            l = SizeConstrainedList(10)
            l.extend(extension)
            yield self.assertEqual, l, expected


class JSONEncoderTC(TestCase):
    def setUp(self):
        if json is None:
            self.skipTest('json not available')

    def encode(self, value):
        return json.dumps(value, cls=CubicWebJsonEncoder)

    def test_encoding_dates(self):
        self.assertEqual(self.encode(datetime.datetime(2009, 9, 9, 20, 30)),
                          '"2009/09/09 20:30:00"')
        self.assertEqual(self.encode(datetime.date(2009, 9, 9)),
                          '"2009/09/09"')
        self.assertEqual(self.encode(datetime.time(20, 30)),
                          '"20:30:00"')

    def test_encoding_decimal(self):
        self.assertEqual(self.encode(decimal.Decimal('1.2')), '1.2')

    def test_encoding_bare_entity(self):
        e = Entity(None)
        e.cw_attr_cache['pouet'] = 'hop'
        e.eid = 2
        self.assertEqual(json.loads(self.encode(e)),
                          {'pouet': 'hop', 'eid': 2})

    def test_encoding_entity_in_list(self):
        e = Entity(None)
        e.cw_attr_cache['pouet'] = 'hop'
        e.eid = 2
        self.assertEqual(json.loads(self.encode([e])),
                          [{'pouet': 'hop', 'eid': 2}])

    def test_encoding_unknown_stuff(self):
        self.assertEqual(self.encode(TestCase), 'null')

class HTMLHeadTC(CubicWebTC):
    def test_concat_urls(self):
        base_url = u'http://test.fr/data/'
        head = HTMLHead(base_url)
        urls = [base_url + u'bob1.js',
                base_url + u'bob2.js',
                base_url + u'bob3.js']
        result = head.concat_urls(urls)
        expected = u'http://test.fr/data/??bob1.js,bob2.js,bob3.js'
        self.assertEqual(result, expected)

    def test_group_urls(self):
        base_url = u'http://test.fr/data/'
        head = HTMLHead(base_url)
        urls_spec = [(base_url + u'bob0.js', None),
                     (base_url + u'bob1.js', None),
                     (u'http://ext.com/bob2.js', None),
                     (u'http://ext.com/bob3.js', None),
                     (base_url + u'bob4.css', 'all'),
                     (base_url + u'bob5.css', 'all'),
                     (base_url + u'bob6.css', 'print'),
                     (base_url + u'bob7.css', 'print'),
                     (base_url + u'bob8.css', ('all', u'[if IE 8]')),
                     (base_url + u'bob9.css', ('print', u'[if IE 8]'))
                     ]
        result = head.group_urls(urls_spec)
        expected = [(base_url + u'??bob0.js,bob1.js', None),
                    (u'http://ext.com/bob2.js', None),
                    (u'http://ext.com/bob3.js', None),
                    (base_url + u'??bob4.css,bob5.css', 'all'),
                    (base_url + u'??bob6.css,bob7.css', 'print'),
                    (base_url + u'bob8.css', ('all', u'[if IE 8]')),
                    (base_url + u'bob9.css', ('print', u'[if IE 8]'))
                    ]
        self.assertEqual(list(result), expected)

    def test_getvalue_with_concat(self):
        base_url = u'http://test.fr/data/'
        head = HTMLHead(base_url)
        head.add_js(base_url + u'bob0.js')
        head.add_js(base_url + u'bob1.js')
        head.add_js(u'http://ext.com/bob2.js')
        head.add_js(u'http://ext.com/bob3.js')
        head.add_css(base_url + u'bob4.css')
        head.add_css(base_url + u'bob5.css')
        head.add_css(base_url + u'bob6.css', 'print')
        head.add_css(base_url + u'bob7.css', 'print')
        head.add_ie_css(base_url + u'bob8.css')
        head.add_ie_css(base_url + u'bob9.css', 'print', u'[if lt IE 7]')
        result = head.getvalue()
        expected = u"""<head>
<link rel="stylesheet" type="text/css" media="all" href="http://test.fr/data/??bob4.css,bob5.css"/>
<link rel="stylesheet" type="text/css" media="print" href="http://test.fr/data/??bob6.css,bob7.css"/>
<!--[if lt IE 8]>
<link rel="stylesheet" type="text/css" media="all" href="http://test.fr/data/bob8.css"/>
<!--[if lt IE 7]>
<link rel="stylesheet" type="text/css" media="print" href="http://test.fr/data/bob9.css"/>
<![endif]--> 
<script type="text/javascript" src="http://test.fr/data/??bob0.js,bob1.js"></script>
<script type="text/javascript" src="http://ext.com/bob2.js"></script>
<script type="text/javascript" src="http://ext.com/bob3.js"></script>
</head>
"""
        self.assertEqual(result, expected)

    def test_getvalue_without_concat(self):
        base_url = u'http://test.fr/data/'
        head = HTMLHead()
        head.add_js(base_url + u'bob0.js')
        head.add_js(base_url + u'bob1.js')
        head.add_js(u'http://ext.com/bob2.js')
        head.add_js(u'http://ext.com/bob3.js')
        head.add_css(base_url + u'bob4.css')
        head.add_css(base_url + u'bob5.css')
        head.add_css(base_url + u'bob6.css', 'print')
        head.add_css(base_url + u'bob7.css', 'print')
        head.add_ie_css(base_url + u'bob8.css')
        head.add_ie_css(base_url + u'bob9.css', 'print', u'[if lt IE 7]')
        result = head.getvalue()
        expected = u"""<head>
<link rel="stylesheet" type="text/css" media="all" href="http://test.fr/data/bob4.css"/>
<link rel="stylesheet" type="text/css" media="all" href="http://test.fr/data/bob5.css"/>
<link rel="stylesheet" type="text/css" media="print" href="http://test.fr/data/bob6.css"/>
<link rel="stylesheet" type="text/css" media="print" href="http://test.fr/data/bob7.css"/>
<!--[if lt IE 8]>
<link rel="stylesheet" type="text/css" media="all" href="http://test.fr/data/bob8.css"/>
<!--[if lt IE 7]>
<link rel="stylesheet" type="text/css" media="print" href="http://test.fr/data/bob9.css"/>
<![endif]--> 
<script type="text/javascript" src="http://test.fr/data/bob0.js"></script>
<script type="text/javascript" src="http://test.fr/data/bob1.js"></script>
<script type="text/javascript" src="http://ext.com/bob2.js"></script>
<script type="text/javascript" src="http://ext.com/bob3.js"></script>
</head>
"""
        self.assertEqual(result, expected)

class DocTest(DocTest):
    from cubicweb import utils as module

if __name__ == '__main__':
    unittest_main()<|MERGE_RESOLUTION|>--- conflicted
+++ resolved
@@ -21,15 +21,12 @@
 import decimal
 import datetime
 
-<<<<<<< HEAD
-from logilab.common.testlib import TestCase, unittest_main
+
+from logilab.common.testlib import TestCase, DocTest, unittest_main
+
 from cubicweb.devtools.testlib import CubicWebTC
-from cubicweb.utils import make_uid, UStringIO, SizeConstrainedList, RepeatList, HTMLHead
-=======
-from logilab.common.testlib import TestCase, DocTest, unittest_main
-
-from cubicweb.utils import make_uid, UStringIO, SizeConstrainedList, RepeatList
->>>>>>> 46c0f520
+from cubicweb.utils import (make_uid, UStringIO, SizeConstrainedList,
+                            RepeatList, HTMLHead)
 from cubicweb.entity import Entity
 
 try:
