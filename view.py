--- conflicted
+++ resolved
@@ -304,13 +304,8 @@
         self.w('}\n-->\n</script>\n')
 
     def create_url(self, etype, **kwargs):
-<<<<<<< HEAD
         """ return the url of the entity creation form for a given entity type"""
-        return self._cw.build_url('add/%s'%etype, **kwargs)
-=======
-        """return the url of the entity creation form for a given entity type"""
-        return self.req.build_url('add/%s' % etype, **kwargs)
->>>>>>> 9dd9fe6d
+        return self._cw.build_url('add/%s' % etype, **kwargs)
 
     def field(self, label, value, row=True, show_label=True, w=None, tr=True, table=False):
         """read-only field"""
@@ -322,14 +317,7 @@
             w(u'<div class="entityfield">')
         if show_label and label:
             if tr:
-<<<<<<< HEAD
                 label = display_name(self._cw, label)
-            w(u'<span class="label">%s</span>' % label)
-        w(u'<div class="field">%s</div>' % value)
-        if row:
-            w(u'</div>')
-=======
-                label = display_name(self.req, label)
             if table:
                 w(u'<th>%s</th>' % label)
             else:
@@ -338,7 +326,6 @@
             w(u'<td>%s</td></tr>' % value)
         else:
             w(u'<span>%s</span></div>' % value)
->>>>>>> 9dd9fe6d
 
 
 
