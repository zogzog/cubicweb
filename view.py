--- conflicted
+++ resolved
@@ -201,11 +201,7 @@
         return True
 
     def is_primary(self):
-<<<<<<< HEAD
-        return self.__regid__ == 'primary'
-=======
-        return self.extra_kwargs.get('is_primary', self.id == 'primary')
->>>>>>> 3411e4b8
+        return self.extra_kwargs.get('is_primary', self.__regid__ == 'primary')
 
     def url(self):
         """return the url associated with this view. Should not be
