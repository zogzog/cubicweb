--- conflicted
+++ resolved
@@ -254,13 +254,10 @@
 
     # methods for explicit (un)registration ###################################
 
-<<<<<<< HEAD
 #     def clear(self, key):
 #         regname, oid = key.split('.')
 #         self[regname].pop(oid, None)
 
-=======
->>>>>>> 5a6d46ac
     def register_all(self, objects, modname, butclasses=()):
         for obj in objects:
             try:
