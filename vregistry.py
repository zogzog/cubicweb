"""
* the vregistry handles various types of objects interacting
  together. The vregistry handles registration of dynamically loaded
  objects and provides a convenient api to access those objects
  according to a context

* to interact with the vregistry, objects should inherit from the
  VObject abstract class

* the selection procedure has been generalized by delegating to a
  selector, which is responsible to score the vobject according to the
  current state (req, rset, row, col). At the end of the selection, if
  a vobject class has been found, an instance of this class is
  returned. The selector is instantiated at vobject registration


:organization: Logilab
:copyright: 2001-2009 LOGILAB S.A. (Paris, FRANCE), license is LGPL v2.
:contact: http://www.logilab.fr/ -- mailto:contact@logilab.fr
:license: GNU Lesser General Public License, v2.1 - http://www.gnu.org/licenses
"""
__docformat__ = "restructuredtext en"

import sys
import types
from os import listdir, stat
from os.path import dirname, join, realpath, split, isdir, exists
from logging import getLogger
from warnings import warn

from logilab.common.deprecation import deprecated

from cubicweb import CW_SOFTWARE_ROOT, set_log_methods
from cubicweb import (RegistryNotFound, ObjectNotFound, NoSelectableObject,
                      RegistryOutOfDate)

# XXX depending on cubicweb.web is ugly, we should deal with uicfg
#     reset with a good old event / callback system
try:
    from cubicweb.web import uicfg
except ImportError: # cubicweb.web not installed
    uicfg = None

def _toload_info(path, extrapath, _toload=None):
    """return a dictionary of <modname>: <modpath> and an ordered list of
    (file, module name) to load
    """
    from logilab.common.modutils import modpath_from_file
    if _toload is None:
        assert isinstance(path, list)
        _toload = {}, []
    for fileordir in path:
        if isdir(fileordir) and exists(join(fileordir, '__init__.py')):
            subfiles = [join(fileordir, fname) for fname in listdir(fileordir)]
            _toload_info(subfiles, extrapath, _toload)
        elif fileordir[-3:] == '.py':
            modname = '.'.join(modpath_from_file(fileordir, extrapath))
            _toload[0][modname] = fileordir
            _toload[1].append((fileordir, modname))
    return _toload


class VObject(object):
    """visual object, use to be handled somehow by the visual components
    registry.

    The following attributes should be set on concret vobject subclasses:

    :__registry__:
      name of the registry for this object (string like 'views',
      'templates'...)
    :id:
      object's identifier in the registry (string like 'main',
      'primary', 'folder_box')
    :__select__:
      class'selector

    Moreover, the `__abstract__` attribute may be set to True to indicate
    that a vobject is abstract and should not be registered
    """
    # necessary attributes to interact with the registry
    id = None
    __registry__ = None
    __select__ = None

    @classmethod
    def registered(cls, registry):
        """called by the registry when the vobject has been registered.

        It must return the  object that will be actually registered (this
        may be the right hook to create an instance for example). By
        default the vobject is returned without any transformation.
        """
        cls.build___select__()
        return cls

    @classmethod
    def selected(cls, *args, **kwargs):
        """called by the registry when the vobject has been selected.

        It must return the  object that will be actually returned by the
        .select method (this may be the right hook to create an
        instance for example). By default the selected object is
        returned without any transformation.
        """
        return cls

    @classmethod
    def classid(cls):
        """returns a unique identifier for the vobject"""
        return '%s.%s' % (cls.__module__, cls.__name__)

    # XXX bw compat code
    @classmethod
    def build___select__(cls):
        for klass in cls.mro():
            if klass.__name__ == 'AppRsetObject':
                continue # the bw compat __selector__ is there
            klassdict = klass.__dict__
            if ('__select__' in klassdict and '__selectors__' in klassdict
                and '__selgenerated__' not in klassdict):
                raise TypeError("__select__ and __selectors__ can't be used together on class %s" % cls)
            if '__selectors__' in klassdict and '__selgenerated__' not in klassdict:
                cls.__selgenerated__ = True
                # case where __selectors__ is defined locally (but __select__
                # is in a parent class)
                selectors = klassdict['__selectors__']
                if len(selectors) == 1:
                    # micro optimization: don't bother with AndSelector if there's
                    # only one selector
                    select = _instantiate_selector(selectors[0])
                else:
                    select = AndSelector(*selectors)
                cls.__select__ = select


class Registry(dict):

    def __init__(self, config):
        super(Registry, self).__init__()
        self.config = config
<<<<<<< HEAD
=======
        # dictionnary of registry (themself dictionnary) by name
        self._registries = {}
        self._lastmodifs = {}

    def reset(self):
        self._registries = {}
        self._lastmodifs = {}
        if uicfg is not None:
            reload(uicfg)
>>>>>>> 19323500

    def __getitem__(self, name):
        """return the registry (dictionary of class objects) associated to
        this name
        """
        try:
            return super(Registry, self).__getitem__(name)
        except KeyError:
            raise ObjectNotFound(name), None, sys.exc_info()[-1]

    def register(self, obj, oid=None, clear=False):
        """base method to add an object in the registry"""
        assert not '__abstract__' in obj.__dict__
        oid = oid or obj.id
        assert oid
        if clear:
            vobjects = self[oid] =  []
        else:
            vobjects = self.setdefault(oid, [])
        # registered() is technically a classmethod but is not declared
        # as such because we need to compose registered in some cases
        vobject = obj.registered.im_func(obj, self)
        assert not vobject in vobjects, \
               'object %s is already registered' % vobject
        assert callable(vobject.__select__), vobject
        vobjects.append(vobject)

    def register_and_replace(self, obj, replaced):
        # XXXFIXME this is a duplication of unregister()
        # remove register_and_replace in favor of unregister + register
        # or simplify by calling unregister then register here
        if hasattr(replaced, 'classid'):
            replaced = replaced.classid()
        registered_objs = self.get(obj.id, ())
        for index, registered in enumerate(registered_objs):
            if registered.classid() == replaced:
                del registered_objs[index]
                break
        else:
            self.warning('trying to replace an unregistered view %s by %s',
                         replaced, obj)
        self.register(obj)

    def unregister(self, obj):
        oid = obj.classid()
        for registered in self.get(obj.id, ()):
            # use classid() to compare classes because vreg will probably
            # have its own version of the class, loaded through execfile
            if registered.classid() == oid:
                # XXX automatic reloading management
                self[obj.id].remove(registered)
                break
        else:
            self.warning('can\'t remove %s, no id %s in the registry',
                         oid, obj.id)

    def all_objects(self):
        """return a list containing all objects in this registry.
        """
        result = []
        for objs in self.values():
            result += objs
        return result

    # dynamic selection methods ################################################

    def object_by_id(self, oid, *args, **kwargs):
        """return object with the given oid. Only one object is expected to be
        found.

        raise `ObjectNotFound` if not object with id <oid> in <registry>
        raise `AssertionError` if there is more than one object there
        """
        objects = self[oid]
        assert len(objects) == 1, objects
        return objects[0].selected(*args, **kwargs)

    def select(self, oid, *args, **kwargs):
        """return the most specific object among those with the given oid
        according to the given context.

        raise `ObjectNotFound` if not object with id <oid> in <registry>
        raise `NoSelectableObject` if not object apply
        """
        return self.select_best(self[oid], *args, **kwargs)

    def select_object(self, oid, *args, **kwargs):
        """return the most specific object among those with the given oid
        according to the given context, or None if no object applies.
        """
        try:
            return self.select(oid, *args, **kwargs)
        except (NoSelectableObject, ObjectNotFound):
            return None

    def possible_objects(self, *args, **kwargs):
        """return an iterator on possible objects in this registry for the given
        context
        """
        for vobjects in self.itervalues():
            try:
                yield self.select_best(vobjects, *args, **kwargs)
            except NoSelectableObject:
                continue

    def select_best(self, vobjects, *args, **kwargs):
        """return an instance of the most specific object according
        to parameters

        raise `NoSelectableObject` if not object apply
        """
        if len(args) > 1:
            warn('only the request param can not be named when calling select',
                 DeprecationWarning, stacklevel=3)
        score, winners = 0, []
        for vobject in vobjects:
            vobjectscore = vobject.__select__(vobject, *args, **kwargs)
            if vobjectscore > score:
                score, winners = vobjectscore, [vobject]
            elif vobjectscore > 0 and vobjectscore == score:
                winners.append(vobject)
        if not winners:
            raise NoSelectableObject('args: %s\nkwargs: %s %s'
                                     % (args, kwargs.keys(),
                                        [repr(v) for v in vobjects]))
        if len(winners) > 1:
            if self.config.mode == 'installed':
                self.error('select ambiguity, args: %s\nkwargs: %s %s',
                           args, kwargs.keys(), [repr(v) for v in winners])
            else:
                raise Exception('select ambiguity, args: %s\nkwargs: %s %s'
                                % (args, kwargs.keys(),
                                   [repr(v) for v in winners]))
        # return the result of the .selected method of the vobject
        return winners[0].selected(*args, **kwargs)


class VRegistry(dict):
    """class responsible to register, propose and select the various
    elements used to build the web interface. Currently, we have templates,
    views, actions and components.
    """

    def __init__(self, config):
        super(VRegistry, self).__init__()
        self.config = config

    def reset(self):
        self.clear()
        self._lastmodifs = {}

    def __getitem__(self, name):
        """return the registry (dictionary of class objects) associated to
        this name
        """
        try:
            return super(VRegistry, self).__getitem__(name)
        except KeyError:
            raise RegistryNotFound(name), None, sys.exc_info()[-1]

    # dynamic selection methods ################################################

    @deprecated('use vreg[registry].object_by_id(oid, *args, **kwargs)')
    def object_by_id(self, registry, oid, *args, **kwargs):
        """return object in <registry>.<oid>

        raise `ObjectNotFound` if not object with id <oid> in <registry>
        raise `AssertionError` if there is more than one object there
        """
        return self[registry].object_by_id(oid)

    @deprecated('use vreg[registry].select(oid, *args, **kwargs)')
    def select(self, registry, oid, *args, **kwargs):
        """return the most specific object in <registry>.<oid> according to
        the given context

        raise `ObjectNotFound` if not object with id <oid> in <registry>
        raise `NoSelectableObject` if not object apply
        """
        return self[registry].select(oid, *args, **kwargs)

    @deprecated('use vreg[registry].select_object(oid, *args, **kwargs)')
    def select_object(self, registry, oid, *args, **kwargs):
        """return the most specific object in <registry>.<oid> according to
        the given context, or None if no object apply
        """
        return self[registry].select_object(oid, *args, **kwargs)

    @deprecated('use vreg[registry].possible_objects(*args, **kwargs)')
    def possible_objects(self, registry, *args, **kwargs):
        """return an iterator on possible objects in <registry> for the given
        context
        """
        return self[registry].possible_objects(*args, **kwargs)

    # methods for explicit (un)registration ###################################

    # default class, when no specific class set
    REGISTRY_FACTORY = {None: Registry}

    def registry_class(self, regid):
        try:
            return self.REGISTRY_FACTORY[regid]
        except KeyError:
            return self.REGISTRY_FACTORY[None]

    def setdefault(self, regid):
        try:
            return self[regid]
        except KeyError:
            self[regid] = self.registry_class(regid)(self.config)
            return self[regid]

#     def clear(self, key):
#         regname, oid = key.split('.')
#         self[regname].pop(oid, None)

    def register_all(self, objects, modname, butclasses=()):
        for obj in objects:
            try:
                if obj.__module__ != modname or obj in butclasses:
                    continue
                oid = obj.id
            except AttributeError:
                continue
            if oid and not '__abstract__' in obj.__dict__:
                self.register(obj)

    def register(self, obj, registryname=None, oid=None, clear=False):
        """base method to add an object in the registry"""
        assert not '__abstract__' in obj.__dict__
        registryname = registryname or obj.__registry__
        registry = self.setdefault(registryname)
        registry.register(obj, oid=oid, clear=clear)
        try:
            vname = obj.__name__
        except AttributeError:
            vname = obj.__class__.__name__
        self.debug('registered vobject %s in registry %s with id %s',
                   vname, registryname, oid)
        self._loadedmods[obj.__module__]['%s.%s' % (obj.__module__, oid)] = obj

    def unregister(self, obj, registryname=None):
        self[registryname or obj.__registry__].unregister(obj)

    def register_and_replace(self, obj, replaced, registryname=None):
        self[registryname or obj.__registry__].register_and_replace(obj, replaced)

    # initialization methods ###################################################

    def init_registration(self, path, extrapath=None):
        # compute list of all modules that have to be loaded
        self._toloadmods, filemods = _toload_info(path, extrapath)
        # XXX is _loadedmods still necessary ? It seems like it's useful
        #     to avoid loading same module twice, especially with the
        #     _load_ancestors_then_object logic but this needs to be checked
        self._loadedmods = {}
        return filemods

    def register_objects(self, path, force_reload=None, extrapath=None):
        if force_reload is None:
            force_reload = self.config.mode == 'dev'
        elif not force_reload:
            # force_reload == False usually mean modules have been reloaded
            # by another connection, so we want to update the registry
            # content even if there has been no module content modification
            self.reset()
        # need to clean sys.path this to avoid import confusion pb (i.e.
        # having the same module loaded as 'cubicweb.web.views' subpackage and
        # as views'  or 'web.views' subpackage
        # this is mainly for testing purpose, we should'nt need this in
        # production environment
        for webdir in (join(dirname(realpath(__file__)), 'web'),
                       join(dirname(__file__), 'web')):
            if webdir in sys.path:
                sys.path.remove(webdir)
        if CW_SOFTWARE_ROOT in sys.path:
            sys.path.remove(CW_SOFTWARE_ROOT)
        # load views from each directory in the instance's path
        filemods = self.init_registration(path, extrapath)
        change = False
        for filepath, modname in filemods:
            if self.load_file(filepath, modname, force_reload):
                change = True
        return change

    def load_file(self, filepath, modname, force_reload=False):
        """load app objects from a python file"""
        from logilab.common.modutils import load_module_from_name
        if modname in self._loadedmods:
            return
        self._loadedmods[modname] = {}
        try:
            modified_on = stat(filepath)[-2]
        except OSError:
            # this typically happens on emacs backup files (.#foo.py)
            self.warning('Unable to load %s. It is likely to be a backup file',
                         filepath)
            return False
        if filepath in self._lastmodifs:
            # only load file if it was modified
            if modified_on <= self._lastmodifs[filepath]:
                return
            # if it was modified, raise RegistryOutOfDate to reload everything
            self.info('File %s changed since last visit', filepath)
            raise RegistryOutOfDate()
        # load the module
        module = load_module_from_name(modname, use_sys=not force_reload)
        self.load_module(module)
        self._lastmodifs[filepath] = modified_on
        return True

    def load_module(self, module):
        self.info('loading %s', module)
        if hasattr(module, 'registration_callback'):
            module.registration_callback(self)
        else:
            for objname, obj in vars(module).items():
                if objname.startswith('_'):
                    continue
                self._load_ancestors_then_object(module.__name__, obj)
        self.debug('loaded %s', module)

    def _load_ancestors_then_object(self, modname, obj):
        # imported classes
        objmodname = getattr(obj, '__module__', None)
        if objmodname != modname:
            if objmodname in self._toloadmods:
                self.load_file(self._toloadmods[objmodname], objmodname)
            return
        # skip non registerable object
        try:
            if not issubclass(obj, VObject):
                return
        except TypeError:
            return
        objname = '%s.%s' % (modname, obj.__name__)
        if objname in self._loadedmods[modname]:
            return
        self._loadedmods[modname][objname] = obj
        for parent in obj.__bases__:
            self._load_ancestors_then_object(modname, parent)
        self.load_object(obj)

    def load_object(self, obj):
        try:
            self.register_vobject_class(obj)
        except Exception, ex:
            if self.config.mode in ('test', 'dev'):
                raise
            self.exception('vobject %s registration failed: %s', obj, ex)

    # old automatic registration XXX deprecated ###############################

    def register_vobject_class(self, cls):
        """handle vobject class registration

        vobject class with __abstract__ == True in their local dictionnary or
        with a name starting starting by an underscore are not registered.
        Also a vobject class needs to have __registry__ and id attributes set
        to a non empty string to be registered.
        """
        if (cls.__dict__.get('__abstract__') or cls.__name__[0] == '_'
            or not cls.__registry__ or not cls.id):
            return
        regname = cls.__registry__
        if '%s.%s' % (regname, cls.id) in self.config['disable-appobjects']:
            return
        self.register(cls)

# init logging
set_log_methods(VObject, getLogger('cubicweb.appobject'))
set_log_methods(VRegistry, getLogger('cubicweb.vreg'))
set_log_methods(Registry, getLogger('cubicweb.registry'))


# selector base classes and operations ########################################

class Selector(object):
    """base class for selector classes providing implementation
    for operators ``&`` and ``|``

    This class is only here to give access to binary operators, the
    selector logic itself should be implemented in the __call__ method


    a selector is called to help choosing the correct object for a
    particular context by returning a score (`int`) telling how well
    the class given as first argument apply to the given context.

    0 score means that the class doesn't apply.
    """

    @property
    def func_name(self):
        # backward compatibility
        return self.__class__.__name__

    def search_selector(self, selector):
        """search for the given selector or selector instance in the selectors
        tree. Return it of None if not found
        """
        if self is selector:
            return self
        if isinstance(selector, type) and isinstance(self, selector):
            return self
        return None

    def __str__(self):
        return self.__class__.__name__

    def __and__(self, other):
        return AndSelector(self, other)
    def __rand__(self, other):
        return AndSelector(other, self)

    def __or__(self, other):
        return OrSelector(self, other)
    def __ror__(self, other):
        return OrSelector(other, self)

    def __invert__(self):
        return NotSelector(self)

    # XXX (function | function) or (function & function) not managed yet

    def __call__(self, cls, *args, **kwargs):
        return NotImplementedError("selector %s must implement its logic "
                                   "in its __call__ method" % self.__class__)

class MultiSelector(Selector):
    """base class for compound selector classes"""

    def __init__(self, *selectors):
        self.selectors = self.merge_selectors(selectors)

    def __str__(self):
        return '%s(%s)' % (self.__class__.__name__,
                           ','.join(str(s) for s in self.selectors))

    @classmethod
    def merge_selectors(cls, selectors):
        """deal with selector instanciation when necessary and merge
        multi-selectors if possible:

        AndSelector(AndSelector(sel1, sel2), AndSelector(sel3, sel4))
        ==> AndSelector(sel1, sel2, sel3, sel4)
        """
        merged_selectors = []
        for selector in selectors:
            try:
                selector = _instantiate_selector(selector)
            except:
                pass
            #assert isinstance(selector, Selector), selector
            if isinstance(selector, cls):
                merged_selectors += selector.selectors
            else:
                merged_selectors.append(selector)
        return merged_selectors

    def search_selector(self, selector):
        """search for the given selector or selector instance in the selectors
        tree. Return it of None if not found
        """
        for childselector in self.selectors:
            if childselector is selector:
                return childselector
            found = childselector.search_selector(selector)
            if found is not None:
                return found
        return None


def objectify_selector(selector_func):
    """convenience decorator for simple selectors where a class definition
    would be overkill::

        @objectify_selector
        def yes(cls, *args, **kwargs):
            return 1

    """
    return type(selector_func.__name__, (Selector,),
                {'__call__': lambda self, *args, **kwargs: selector_func(*args, **kwargs)})

def _instantiate_selector(selector):
    """ensures `selector` is a `Selector` instance

    NOTE: This should only be used locally in build___select__()
    XXX: then, why not do it ??
    """
    if isinstance(selector, types.FunctionType):
        return objectify_selector(selector)()
    if isinstance(selector, type) and issubclass(selector, Selector):
        return selector()
    return selector


class AndSelector(MultiSelector):
    """and-chained selectors (formerly known as chainall)"""
    def __call__(self, cls, *args, **kwargs):
        score = 0
        for selector in self.selectors:
            partscore = selector(cls, *args, **kwargs)
            if not partscore:
                return 0
            score += partscore
        return score


class OrSelector(MultiSelector):
    """or-chained selectors (formerly known as chainfirst)"""
    def __call__(self, cls, *args, **kwargs):
        for selector in self.selectors:
            partscore = selector(cls, *args, **kwargs)
            if partscore:
                return partscore
        return 0

class NotSelector(Selector):
    """negation selector"""
    def __init__(self, selector):
        self.selector = selector

    def __call__(self, cls, *args, **kwargs):
        score = self.selector(cls, *args, **kwargs)
        return int(not score)

    def __str__(self):
        return 'NOT(%s)' % super(NotSelector, self).__str__()


# XXX bw compat functions #####################################################

def chainall(*selectors, **kwargs):
    """return a selector chaining given selectors. If one of
    the selectors fail, selection will fail, else the returned score
    will be the sum of each selector'score
    """
    assert selectors
    # XXX do we need to create the AndSelector here, a tuple might be enough
    selector = AndSelector(*selectors)
    if 'name' in kwargs:
        selector.__name__ = kwargs['name']
    return selector

def chainfirst(*selectors, **kwargs):
    """return a selector chaining given selectors. If all
    the selectors fail, selection will fail, else the returned score
    will be the first non-zero selector score
    """
    assert selectors
    selector = OrSelector(*selectors)
    if 'name' in kwargs:
        selector.__name__ = kwargs['name']
    return selector<|MERGE_RESOLUTION|>--- conflicted
+++ resolved
@@ -139,18 +139,6 @@
     def __init__(self, config):
         super(Registry, self).__init__()
         self.config = config
-<<<<<<< HEAD
-=======
-        # dictionnary of registry (themself dictionnary) by name
-        self._registries = {}
-        self._lastmodifs = {}
-
-    def reset(self):
-        self._registries = {}
-        self._lastmodifs = {}
-        if uicfg is not None:
-            reload(uicfg)
->>>>>>> 19323500
 
     def __getitem__(self, name):
         """return the registry (dictionary of class objects) associated to
@@ -301,6 +289,8 @@
     def reset(self):
         self.clear()
         self._lastmodifs = {}
+        if uicfg is not None:
+            reload(uicfg)
 
     def __getitem__(self, name):
         """return the registry (dictionary of class objects) associated to
