--- conflicted
+++ resolved
@@ -14,7 +14,6 @@
 
 from rql import BadRQLQuery
 
-<<<<<<< HEAD
 from cubicweb import set_log_methods, cwvreg
 from cubicweb import (
     ValidationError, Unauthorized, AuthenticationError, NoSelectableObject,
@@ -22,17 +21,7 @@
 from cubicweb.web import LOGGER, component
 from cubicweb.web import (
     StatusResponse, DirectResponse, Redirect, NotFound,
-    RemoteCallFailed, ExplicitLogin, InvalidSession)
-=======
-from cubicweb import set_log_methods
-from cubicweb import (ValidationError, Unauthorized, AuthenticationError,
-                      NoSelectableObject, RepositoryError)
-from cubicweb.cwvreg import CubicWebRegistry
-from cubicweb.web import (LOGGER, StatusResponse, DirectResponse, Redirect,
-                          NotFound, RemoteCallFailed, ExplicitLogin,
-                          InvalidSession, RequestError)
->>>>>>> 3e5276f0
-from cubicweb.web.component import Component
+    RemoteCallFailed, ExplicitLogin, InvalidSession, RequestError)
 
 # make session manager available through a global variable so the debug view can
 # print information about web session
