/** filter form, aka facets, javascript functions
 *
 *  :organization: Logilab
 *  :copyright: 2003-2011 LOGILAB S.A. (Paris, FRANCE), all rights reserved.
 *  :contact: http://www.logilab.fr/ -- mailto:contact@logilab.fr
 */

var SELECTED_IMG = baseuri() + "data/black-check.png";
var UNSELECTED_IMG = baseuri() + "data/no-check-no-border.png";
var UNSELECTED_BORDER_IMG = baseuri() + "data/black-uncheck.png";


function copyParam(origparams, newparams, param) {
    var index = $.inArray(param, origparams[0]);
    if (index > - 1) {
        newparams[param] = origparams[1][index];
    }
}


function facetFormContent($form) {
    var names = [];
    var values = [];
    $form.find('.facet').each(function() {
        var facetName = $(this).find('.facetTitle').attr('cubicweb:facetName');
        // FacetVocabularyWidget
        $(this).find('.facetValueSelected').each(function(x) {
            names.push(facetName);
            values.push(this.getAttribute('cubicweb:value'));
        });
        // FacetStringWidget (e.g. has-text)
        $(this).find('input:text').each(function(){
            names.push(facetName);
            values.push(this.value);
        });
    });
    // pick up hidden inputs (required metadata inputs such as 'facets'
    // but also RangeWidgets)
    $form.find('input:hidden').each(function() {
        names.push(this.name);
        values.push(this.value);
    });
    // And / Or operators
    $form.find('select option[selected]').each(function() {
        names.push(this.parentNode.name);
        values.push(this.value);
    });
    return [names, values];
}


// XXX deprecate vidargs once TableView is gone
function buildRQL(divid, vid, paginate, vidargs) {
    $(CubicWeb).trigger('facets-content-loading', [divid, vid, paginate, vidargs]);
    var $form = $('#' + divid + 'Form');
    var zipped = facetFormContent($form);
    zipped[0].push('facetargs');
    zipped[1].push(vidargs);
    var d = loadRemote(AJAX_BASE_URL, ajaxFuncArgs('filter_build_rql', null, zipped[0], zipped[1]));
    d.addCallback(function(result) {
        var rql = result[0];
        var $bkLink = $('#facetBkLink');
        if ($bkLink.length) {
            var bkPath = 'view?rql=' + encodeURIComponent(rql);
            if (vid) {
                bkPath += '&vid=' + encodeURIComponent(vid);
            }
            var bkUrl = $bkLink.attr('cubicweb:target') + '&path=' + encodeURIComponent(bkPath);
            $bkLink.attr('href', bkUrl);
        }
<<<<<<< HEAD
        var $focusLink = jQuery('#focusLink');
=======
        var $focusLink = $('#focusLink');
>>>>>>> c287705e
        if ($focusLink.length) {
            var url = baseuri()+ 'view?rql=' + encodeURIComponent(rql);
            if (vid) {
                url += '&vid=' + encodeURIComponent(vid);
            }
            $focusLink.attr('href', url);
        }
        var toupdate = result[1];
        var extraparams = vidargs;
        if (paginate) { extraparams['paginate'] = '1'; } // XXX in vidargs
        // copy some parameters
        // XXX cleanup vid/divid mess
        // if vid argument is specified , the one specified in form params will
        // be overriden by replacePageChunk
        copyParam(zipped, extraparams, 'vid');
        extraparams['divid'] = divid;
        copyParam(zipped, extraparams, 'divid');
        copyParam(zipped, extraparams, 'subvid'); // XXX deprecate once TableView is gone
        copyParam(zipped, extraparams, 'fromformfilter');
        // paginate used to know if the filter box is acting, in which case we
        // want to reload action box to match current selection (we don't want
        // this from a table filter)
        extraparams['rql'] = rql;
        if (vid) { // XXX see copyParam above. Need cleanup
            extraparams['vid'] = vid;
        }
        d = $('#' + divid).loadxhtml(AJAX_BASE_URL, ajaxFuncArgs('view', extraparams),
                                     null, 'swap');
        d.addCallback(function() {
            // XXX rql/vid in extraparams
            $(CubicWeb).trigger('facets-content-loaded', [divid, rql, vid, extraparams]);
        });
        if (paginate) {
            // FIXME the edit box might not be displayed in which case we don't
            // know where to put the potential new one, just skip this case for
            // now
            var $node = $('#edit_box');
            if ($node.length) {
                $node.loadxhtml(AJAX_BASE_URL, ajaxFuncArgs('render', {
                    'rql': rql
                },
                'ctxcomponents', 'edit_box'));
            }
            $node = $('#breadcrumbs');
            if ($node.length) {
                $node.loadxhtml(AJAX_BASE_URL, ajaxFuncArgs('render', {
                    'rql': rql
                },
                'ctxcomponents', 'breadcrumbs'));
            }
        }
        var mainvar = null;
        var index = $.inArray('mainvar', zipped[0]);
        if (index > - 1) {
            mainvar = zipped[1][index];
        }

        var d = loadRemote(AJAX_BASE_URL, ajaxFuncArgs('filter_select_content', null, toupdate, rql, mainvar));
        d.addCallback(function(updateMap) {
            for (facetName in updateMap) {
                var values = updateMap[facetName];
                // XXX fine with jquery 1.6
                //$form.find('div[cubicweb\\:facetName="' + facetName + '"] ~ div .facetCheckBox').each(function() {
                $form.find('div').filter(function () {return $(this).attr('cubicweb:facetName') == facetName}).parent().find('.facetCheckBox').each(function() {
                    var value = this.getAttribute('cubicweb:value');
                    if ($.inArray(value, values) == -1) {
                        if (!$(this).hasClass('facetValueDisabled')) {
                            $(this).addClass('facetValueDisabled');
                        }
                    } else {
                        if ($(this).hasClass('facetValueDisabled')) {
                            $(this).removeClass('facetValueDisabled');
                        }
                    }
                });
            }
        });
    });
}


function initFacetBoxEvents(root) {
    // facetargs : (divid, vid, paginate, extraargs)
    root = root || document;
    $(root).find('form').each(function() {
        var form = $(this);
        // NOTE: don't evaluate facetargs here but in callbacks since its value
        //       may changes and we must send its value when the callback is
        //       called, not when the page is initialized
        var facetargs = form.attr('cubicweb:facetargs');
        if (facetargs != undefined && !form.attr('cubicweb:initialized')) {
            form.attr('cubicweb:initialized', '1');
            var jsfacetargs = cw.evalJSON(form.attr('cubicweb:facetargs'));
            form.submit(function() {
                buildRQL.apply(null, jsfacetargs);
                return false;
            });
            var divid = jsfacetargs[0];
            if ($('#'+divid).length) {
                var $loadingDiv = $(DIV({id:'facetLoading'},
                                        facetLoadingMsg));
                $loadingDiv.corner();
                $($('#'+divid).get(0).parentNode).append($loadingDiv);
            }
            form.find('div.facet').each(function() {
                var facet = $(this);
                facet.find('div.facetCheckBox').each(function(i) {
                    this.setAttribute('cubicweb:idx', i);
                });
                facet.find('div.facetCheckBox').click(function() {
                    var $this = $(this);
                    // NOTE : add test on the facet operator (i.e. OR, AND)
                    // if ($this.hasClass('facetValueDisabled')){
                    //          return
                    // }
                    if ($this.hasClass('facetValueSelected')) {
                        $this.removeClass('facetValueSelected');
                        $this.find('img').each(function(i) {
                            if (this.getAttribute('cubicweb:unselimg')) {
                                this.setAttribute('src', UNSELECTED_BORDER_IMG);
                            }
                            else {
                                this.setAttribute('src', UNSELECTED_IMG);
                            }
                            this.setAttribute('alt', (_("not selected")));
                        });
                        var index = parseInt($this.attr('cubicweb:idx'));
                        // we dont need to move the element when cubicweb:idx == 0
                        if (index > 0) {
                            var shift = $.grep(facet.find('.facetValueSelected'), function(n) {
                                var nindex = parseInt(n.getAttribute('cubicweb:idx'));
                                return nindex > index;
                            }).length;
                            index += shift;
                            var parent = this.parentNode;
                            var $insertAfter = $(parent).find('.facetCheckBox:nth(' + index + ')');
                            if (! ($insertAfter.length == 1 && shift == 0)) {
                                // only rearrange element if necessary
                                $insertAfter.after(this);
                            }
                        }
                    } else {
                        var lastSelected = facet.find('.facetValueSelected:last');
                        if (lastSelected.length) {
                            lastSelected.after(this);
                        } else {
                            var parent = this.parentNode;
                            $(parent).prepend(this);
                        }
                        $(this).addClass('facetValueSelected');
                        var $img = $(this).find('img');
                        $img.attr('src', SELECTED_IMG).attr('alt', (_("selected")));
                    }
                    buildRQL.apply(null, jsfacetargs);
                    facet.find('.facetBody').animate({
                        scrollTop: 0
                    },
                    '');
                });
                facet.find('select.facetOperator').change(function() {
                    var nbselected = facet.find('div.facetValueSelected').length;
                    if (nbselected >= 2) {
                        buildRQL.apply(null, jsfacetargs);
                    }
                });
                facet.find('div.facetTitle.hideFacetBody').click(function() {
                    facet.find('div.facetBody').toggleClass('hidden').toggleClass('opened');
                    $(this).toggleClass('opened');
                });

            });
        }
    });
}


// trigger this function on document ready event if you provide some kind of
// persistent search (eg crih)
function reorderFacetsItems(root) {
    root = root || document;
    $(root).find('form').each(function() {
        var form = $(this);
        if (form.attr('cubicweb:facetargs')) {
            form.find('div.facet').each(function() {
                var facet = $(this);
                var lastSelected = null;
                facet.find('div.facetCheckBox').each(function(i) {
                    var $this = $(this);
                    if ($this.hasClass('facetValueSelected')) {
                        if (lastSelected) {
                            lastSelected.after(this);
                        } else {
                            var parent = this.parentNode;
                            $(parent).prepend(this);
                        }
                        lastSelected = $this;
                    }
                });
            });
        }
    });
}

// change css class of facets that have a value selected
function updateFacetTitles() {
    $('.facet').each(function() {
        var $divTitle = $(this).find('.facetTitle');
        var facetSelected = $(this).find('.facetValueSelected');
        if (facetSelected.length) {
            $divTitle.addClass('facetTitleSelected');
        } else {
            $divTitle.removeClass('facetTitleSelected');
        }
    });
}

// we need to differenciate cases where initFacetBoxEvents is called with one
// argument or without any argument. If we use `initFacetBoxEvents` as the
// direct callback on the jQuery.ready event, jQuery will pass some argument of
// his, so we use this small anonymous function instead.
$(document).ready(function() {
    initFacetBoxEvents();
    $(cw).bind('facets-content-loaded', onFacetContentLoaded);
    $(cw).bind('facets-content-loading', onFacetFiltering);
    $(cw).bind('facets-content-loading', updateFacetTitles);
});

function showFacetLoading(parentid) {
    var loadingWidth = 200; // px
    var loadingHeight = 100; // px
    var $msg = $('#facetLoading');
    var $parent = $('#' + parentid);
    var leftPos = $parent.offset().left + ($parent.width() - loadingWidth) / 2;
    $parent.fadeTo('normal', 0.2);
    $msg.css('left', leftPos).show();
}

function onFacetFiltering(event, divid /* ... */) {
    showFacetLoading(divid);
}

function onFacetContentLoaded(event, divid, rql, vid, extraparams) {
    $('#facetLoading').hide();
}

$(document).ready(function () {
    if ($('div.facetBody').length) {
        var $loadingDiv = $(DIV({id:'facetLoading'},
                                facetLoadingMsg));
        $loadingDiv.corner();
        $('body').append($loadingDiv);
    }
});<|MERGE_RESOLUTION|>--- conflicted
+++ resolved
@@ -68,11 +68,7 @@
             var bkUrl = $bkLink.attr('cubicweb:target') + '&path=' + encodeURIComponent(bkPath);
             $bkLink.attr('href', bkUrl);
         }
-<<<<<<< HEAD
-        var $focusLink = jQuery('#focusLink');
-=======
         var $focusLink = $('#focusLink');
->>>>>>> c287705e
         if ($focusLink.length) {
             var url = baseuri()+ 'view?rql=' + encodeURIComponent(rql);
             if (vid) {
