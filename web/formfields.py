"""field classes for form construction

:organization: Logilab
:copyright: 2009 LOGILAB S.A. (Paris, FRANCE), license is LGPL v2.
:contact: http://www.logilab.fr/ -- mailto:contact@logilab.fr
:license: GNU Lesser General Public License, v2.1 - http://www.gnu.org/licenses
"""
__docformat__ = "restructuredtext en"

from warnings import warn
from datetime import datetime

from logilab.mtconverter import xml_escape
from yams.constraints import (SizeConstraint, StaticVocabularyConstraint,
                              FormatConstraint)

from cubicweb.utils import ustrftime
from cubicweb.common import tags, uilib
from cubicweb.web import INTERNAL_FIELD_VALUE
from cubicweb.web.formwidgets import (
    HiddenInput, TextInput, FileInput, PasswordInput, TextArea, FCKEditor,
    Radio, Select, DateTimePicker)


def vocab_sort(vocab):
    """sort vocabulary, considering option groups"""
    result = []
    partresult = []
    for label, value in vocab:
        if value is None: # opt group start
            if partresult:
                result += sorted(partresult)
                partresult = []
            result.append( (label, value) )
        else:
            partresult.append( (label, value) )
    result += sorted(partresult)
    return result


class Field(object):
    """field class is introduced to control what's displayed in forms. It makes
    the link between something to edit and its display in the form. Actual
    display is handled by a widget associated to the field.

    Attributes
    ----------
    all the attributes described below have sensible default value which may be
    overriden by value given to field's constructor.

    :name:
       name of the field (basestring), should be unique in a form.
    :id:
       dom identifier (default to the same value as `name`), should be unique in
       a form.
    :label:
       label of the field (default to the same value as `name`).
    :help:
       help message about this field.
    :widget:
       widget associated to the field. Each field class has a default widget
       class which may be overriden per instance.
    :required:
       bool flag telling if the field is required or not.
    :initial:
       initial value, used when no value specified by other means.
    :choices:
       static vocabulary for this field. May be a list of values or a list of
       (label, value) tuples if specified.
    :sort:
       bool flag telling if the vocabulary (either static vocabulary specified
       in `choices` or dynamic vocabulary fetched from the form) should be
       sorted on label.
    :internationalizable:
       bool flag telling if the vocabulary labels should be translated using the
       current request language.
    :eidparam:
       bool flag telling if this field is linked to a specific entity
    :role:
       when the field is linked to an entity attribute or relation, tells the
       role of the entity in the relation (eg 'subject' or 'object')
    :fieldset:
       optional fieldset to which this field belongs to

    """
    # default widget associated to this class of fields. May be overriden per
    # instance
    widget = TextInput
    # does this field requires a multipart form
    needs_multipart = False
    # class attribute used for ordering of fields in a form
    __creation_rank = 0

    def __init__(self, name=None, id=None, label=None, help=None,
                 widget=None, required=False, initial=None,
                 choices=None, sort=True, internationalizable=False,
                 eidparam=False, role='subject', fieldset=None):
        self.name = name
        self.id = id or name
        self.label = label or name
        self.help = help
        self.required = required
        self.initial = initial
        self.choices = choices
        self.sort = sort
        self.internationalizable = internationalizable
        self.eidparam = eidparam
        self.role = role
        self.fieldset = fieldset
        self.init_widget(widget)
        # ordering number for this field instance
        self.creation_rank = Field.__creation_rank
        Field.__creation_rank += 1

    def __unicode__(self):
        return u'<%s name=%r label=%r id=%r initial=%r visible=%r @%x>' % (
            self.__class__.__name__, self.name, self.label,
            self.id, self.initial, self.is_visible(), id(self))

    def __repr__(self):
        return self.__unicode__().encode('utf-8')

    def init_widget(self, widget):
        if widget is not None:
            self.widget = widget
        elif self.choices and not self.widget.vocabulary_widget:
            self.widget = Select()
        if isinstance(self.widget, type):
            self.widget = self.widget()

    def set_name(self, name):
        """automatically set .id and .label when name is set"""
        assert name
        self.name = name
        if not self.id:
            self.id = name
        if not self.label:
            self.label = name

    def is_visible(self):
        """return true if the field is not an hidden field"""
        return not isinstance(self.widget, HiddenInput)

    def actual_fields(self, form):
        """return actual fields composing this field in case of a compound
        field, usually simply return self
        """
        yield self

    def format_value(self, req, value):
        """return value suitable for display where value may be a list or tuple
        of values
        """
        if isinstance(value, (list, tuple)):
            return [self.format_single_value(req, val) for val in value]
        return self.format_single_value(req, value)

    def format_single_value(self, req, value):
        """return value suitable for display"""
        if value is None or value is False:
            return u''
        if value is True:
            return u'1'
        return unicode(value)

    def get_widget(self, form):
        """return the widget instance associated to this field"""
        return self.widget

    def example_format(self, req):
        """return a sample string describing what can be given as input for this
        field
        """
        return u''

    def render(self, form, renderer):
        """render this field, which is part of form, using the given form
        renderer
        """
        widget = self.get_widget(form)
        try:
            return widget.render(form, self, renderer)
        except TypeError:
            warn('widget.render now take the renderer as third argument, please update %s implementation'
                 % widget.__class__.__name__, DeprecationWarning)
            return widget.render(form, self)

    def vocabulary(self, form):
        """return vocabulary for this field. This method will be called by
        widgets which desire it."""
        if self.choices is not None:
            if callable(self.choices):
                try:
                    vocab = self.choices(form=form)
                except TypeError:
                    warn('vocabulary method (eg field.choices) should now take '
                         'the form instance as argument', DeprecationWarning)
                    vocab = self.choices(req=form.req)
            else:
                vocab = self.choices
            if vocab and not isinstance(vocab[0], (list, tuple)):
                vocab = [(x, x) for x in vocab]
        else:
            vocab = form.form_field_vocabulary(self)
        if self.internationalizable:
            vocab = [(form.req._(label), value) for label, value in vocab]
        if self.sort:
            vocab = vocab_sort(vocab)
        return vocab

    def form_init(self, form):
        """method called before by form_build_context to trigger potential field
        initialization requiring the form instance
        """
        pass

    def process_form_value(self, form):
        """process posted form and return correctly typed value"""
        widget = self.get_widget(form)
        return widget.process_field_data(form, self)

    def process_posted(self, form):
        for field in self.actual_fields(form):
            if field is self:
                yield field.name, field.process_form_value(form)
            else:
                # recursive function: we might have compound fields
                # of compound fields (of compound fields of ...)
                for fieldname, value in field.process_posted(form):
                    yield fieldname, value


class StringField(Field):
    widget = TextArea

    def __init__(self, max_length=None, **kwargs):
        self.max_length = max_length # must be set before super call
        super(StringField, self).__init__(**kwargs)

    def init_widget(self, widget):
        if widget is None:
            if self.choices:
                widget = Select()
            elif self.max_length and self.max_length < 257:
                widget = TextInput()

        super(StringField, self).init_widget(widget)
        if isinstance(self.widget, TextArea):
            self.init_text_area(self.widget)
        elif isinstance(self.widget, TextInput):
            self.init_text_input(self.widget)

    def init_text_input(self, widget):
        if self.max_length:
            widget.attrs.setdefault('size', min(45, self.max_length))
            widget.attrs.setdefault('maxlength', self.max_length)

    def init_text_area(self, widget):
        if self.max_length < 513:
            widget.attrs.setdefault('cols', 60)
            widget.attrs.setdefault('rows', 5)


class RichTextField(StringField):
    widget = None
    def __init__(self, format_field=None, **kwargs):
        super(RichTextField, self).__init__(**kwargs)
        self.format_field = format_field

    def init_text_area(self, widget):
        pass

    def get_widget(self, form):
        if self.widget is None:
            if self.use_fckeditor(form):
                return FCKEditor()
            widget = TextArea()
            self.init_text_area(widget)
            return widget
        return self.widget

    def get_format_field(self, form):
        if self.format_field:
            return self.format_field
        # we have to cache generated field since it's use as key in the
        # context dictionnary
        req = form.req
        try:
            return req.data[self]
        except KeyError:
            fkwargs = {'eidparam': self.eidparam}
            if self.use_fckeditor(form):
                # if fckeditor is used and format field isn't explicitly
                # deactivated, we want an hidden field for the format
                fkwargs['widget'] = HiddenInput()
                fkwargs['initial'] = 'text/html'
            else:
                # else we want a format selector
                fkwargs['widget'] = Select()
                fcstr = FormatConstraint()
                fkwargs['choices'] = fcstr.vocabulary(form=form)
                fkwargs['internationalizable'] = True
                fkwargs['initial'] = lambda f: f.form_field_format(self)
            fkwargs['eidparam'] = self.eidparam
            field = StringField(name=self.name + '_format', **fkwargs)
            req.data[self] = field
            return field

    def actual_fields(self, form):
        yield self
        format_field = self.get_format_field(form)
        if format_field:
            yield format_field

    def use_fckeditor(self, form):
        """return True if fckeditor should be used to edit entity's attribute named
        `attr`, according to user preferences
        """
        if form.req.use_fckeditor():
            return form.form_field_format(self) == 'text/html'
        return False

    def render(self, form, renderer):
        format_field = self.get_format_field(form)
        if format_field:
            # XXX we want both fields to remain vertically aligned
            if format_field.is_visible():
                format_field.widget.attrs['style'] = 'display: block'
            result = format_field.render(form, renderer)
        else:
            result = u''
        return result + self.get_widget(form).render(form, self, renderer)


class FileField(StringField):
    widget = FileInput
    needs_multipart = True

    def __init__(self, format_field=None, encoding_field=None, **kwargs):
        super(FileField, self).__init__(**kwargs)
        self.format_field = format_field
        self.encoding_field = encoding_field

    def actual_fields(self, form):
        yield self
        if self.format_field:
            yield self.format_field
        if self.encoding_field:
            yield self.encoding_field

    def render(self, form, renderer):
        wdgs = [self.get_widget(form).render(form, self, renderer)]
        if self.format_field or self.encoding_field:
            divid = '%s-advanced' % form.context[self]['name']
            wdgs.append(u'<a href="%s" title="%s"><img src="%s" alt="%s"/></a>' %
                        (xml_escape(uilib.toggle_action(divid)),
                         form.req._('show advanced fields'),
                         xml_escape(form.req.build_url('data/puce_down.png')),
                         form.req._('show advanced fields')))
            wdgs.append(u'<div id="%s" class="hidden">' % divid)
            if self.format_field:
                wdgs.append(self.render_subfield(form, self.format_field, renderer))
            if self.encoding_field:
                wdgs.append(self.render_subfield(form, self.encoding_field, renderer))
            wdgs.append(u'</div>')
        if not self.required and form.context[self]['value']:
            # trick to be able to delete an uploaded file
            wdgs.append(u'<br/>')
            wdgs.append(tags.input(name=u'%s__detach' % form.context[self]['name'],
                                   type=u'checkbox'))
            wdgs.append(form.req._('detach attached file'))
        return u'\n'.join(wdgs)

    def render_subfield(self, form, field, renderer):
        return (renderer.render_label(form, field)
                + field.render(form, renderer)
                + renderer.render_help(form, field)
                + u'<br/>')

    def process_form_value(self, form):
        posted = form.req.form
        value = posted.get(form.form_field_name(self))
        formkey = form.form_field_name(self)
        if ('%s__detach' % form.context[self]['name']) in posted:
            # drop current file value
            value = None
        # no need to check value when nor explicit detach nor new file
        # submitted, since it will think the attribute is not modified
        elif value:
            filename, _, stream = value
            # value is a  3-uple (filename, mimetype, stream)
            value = Binary(stream.read())
            if not val.getvalue(): # usually an unexistant file
                value = None
            else:
                value.filename = filename
        return value


class EditableFileField(FileField):
    editable_formats = ('text/plain', 'text/html', 'text/rest')

    def render(self, form, renderer):
        wdgs = [super(EditableFileField, self).render(form, renderer)]
        if form.form_field_format(self) in self.editable_formats:
            data = form.form_field_value(self, load_bytes=True)
            if data:
                encoding = form.form_field_encoding(self)
                try:
                    form.context[self]['value'] = unicode(data.getvalue(), encoding)
                except UnicodeError:
                    pass
                else:
                    if not self.required:
                        msg = form.req._(
                            'You can either submit a new file using the browse button above'
                            ', or choose to remove already uploaded file by checking the '
                            '"detach attached file" check-box, or edit file content online '
                            'with the widget below.')
                    else:
                        msg = form.req._(
                            'You can either submit a new file using the browse button above'
                            ', or edit file content online with the widget below.')
                    wdgs.append(u'<p><b>%s</b></p>' % msg)
                    wdgs.append(TextArea(setdomid=False).render(form, self, renderer))
                    # XXX restore form context?
        return '\n'.join(wdgs)

    def process_form_value(self, form):
        value = form.req.form.get(form.form_field_name(self))
        if isinstance(value, unicode):
            # file modified using a text widget
            encoding = form.form_field_encoding(self)
            return Binary(value.encode(encoding))
        return super(EditableFileField, self).process_form_value(form)


class IntField(Field):
    def __init__(self, min=None, max=None, **kwargs):
        super(IntField, self).__init__(**kwargs)
        self.min = min
        self.max = max
        if isinstance(self.widget, TextInput):
            self.widget.attrs.setdefault('size', 5)
            self.widget.attrs.setdefault('maxlength', 15)

    def process_form_value(self, form):
        return int(Field.process_form_value(self, form))

class BooleanField(Field):
    widget = Radio

    def vocabulary(self, form):
        if self.choices:
            return self.choices
        return [(form.req._('yes'), '1'), (form.req._('no'), '')]

    def process_form_value(self, form):
        return bool(Field.process_form_value(self, form))

class FloatField(IntField):
    def format_single_value(self, req, value):
        formatstr = req.property_value('ui.float-format')
        if value is None:
            return u''
        return formatstr % float(value)

    def render_example(self, req):
        return self.format_single_value(req, 1.234)

    def process_form_value(self, form):
        return float(Field.process_form_value(self, form))

class DateField(StringField):
    format_prop = 'ui.date-format'
    widget = DateTimePicker

    def format_single_value(self, req, value):
        return value and ustrftime(value, req.property_value(self.format_prop)) or u''

    def render_example(self, req):
        return self.format_single_value(req, datetime.now())

    def process_form_value(self, form):
        # widget is supposed to return a date as a correctly formatted string
        date = Field.process_form_value(self, form)
        # but for some widgets, it might be simpler to return date objects
        # directly, so handle that case :
        if isinstance(date, basestring):
            date = form.parse_date(wdgdate, 'Date')
        return date

class DateTimeField(DateField):
    format_prop = 'ui.datetime-format'

    def process_form_value(self, form):
        # widget is supposed to return a date as a correctly formatted string
        date = Field.process_form_value(self, form)
        # but for some widgets, it might be simpler to return date objects
        # directly, so handle that case :
        if isinstance(date, basestring):
            date = form.parse_datetime(wdgdate, 'Datetime')
        return date

class TimeField(DateField):
    format_prop = 'ui.time-format'
    widget = TextInput

    def process_form_value(self, form):
        # widget is supposed to return a date as a correctly formatted string
        time = Field.process_form_value(self, form)
        # but for some widgets, it might be simpler to return time objects
        # directly, so handle that case :
        if isinstance(time, basestring):
            time = form.parse_time(wdgdate, 'Time')
        return time

class RelationField(Field):
    # XXX (syt): iirc, we originaly don't sort relation vocabulary since we want
    # to let entity.unrelated_rql control this, usually to get most recently
    # modified entities in the select box instead of by alphabetical order. Now,
    # we first use unrelated_rql to get the vocabulary, which may be limited
    # (hence we get the latest modified entities) and we can sort here for
    # better readability
    #
    # def __init__(self, **kwargs):
    #     kwargs.setdefault('sort', False)
    #     super(RelationField, self).__init__(**kwargs)

    @staticmethod
    def fromcardinality(card, **kwargs):
        kwargs.setdefault('widget', Select(multiple=card in '*+'))
        return RelationField(**kwargs)

    def vocabulary(self, form):
        entity = form.edited_entity
        req = entity.req
        # first see if its specified by __linkto form parameters
        linkedto = entity.linked_to(self.name, self.role)
        if linkedto:
            entities = (req.entity_from_eid(eid) for eid in linkedto)
            return [(entity.view('combobox'), entity.eid) for entity in entities]
        # it isn't, check if the entity provides a method to get correct values
        res = []
        if not self.required:
            res.append(('', INTERNAL_FIELD_VALUE))
        # vocabulary doesn't include current values, add them
        if entity.has_eid():
            rset = entity.related(self.name, self.role)
            relatedvocab = [(e.view('combobox'), e.eid) for e in rset.entities()]
        else:
            relatedvocab = []
        vocab = res + form.form_field_vocabulary(self) + relatedvocab
        if self.sort:
            vocab = vocab_sort(vocab)
        return vocab

    def format_single_value(self, req, value):
        return value


class CompoundField(Field):
    def __init__(self, fields, *args, **kwargs):
        super(CompoundField, self).__init__(*args, **kwargs)
        self.fields = fields

    def subfields(self, form):
        return self.fields

    def actual_fields(self, form):
        return [self] + list(self.fields)


def guess_field(eschema, rschema, role='subject', skip_meta_attr=True, **kwargs):
    """return the most adapated widget to edit the relation
    'subjschema rschema objschema' according to information found in the schema
    """
    fieldclass = None
    card = eschema.cardinality(rschema, role)
    if role == 'subject':
        targetschema = rschema.objects(eschema)[0]
        help = rschema.rproperty(eschema, targetschema, 'description')
        if rschema.is_final():
            if rschema.rproperty(eschema, targetschema, 'internationalizable'):
                kwargs.setdefault('internationalizable', True)
            def get_default(form, es=eschema, rs=rschema):
                return es.default(rs)
            kwargs.setdefault('initial', get_default)
    else:
        targetschema = rschema.subjects(eschema)[0]
        help = rschema.rproperty(targetschema, eschema, 'description')
    kwargs['required'] = card in '1+'
    kwargs['name'] = rschema.type
<<<<<<< HEAD
    if role == 'object':
        kwargs['label'] = (eschema.type + '_object', rschema.type)
    else:
        kwargs['label'] = (eschema.type, rschema.type)
=======
    kwargs['eidparam'] = True
>>>>>>> 236c4393
    kwargs.setdefault('help', help)
    if rschema.is_final():
        if skip_meta_attr and rschema in eschema.meta_attributes():
            return None
        fieldclass = FIELDS[targetschema]
        if fieldclass is StringField:
            if targetschema == 'Password':
                # special case for Password field: specific PasswordInput widget
                kwargs.setdefault('widget', PasswordInput())
                return StringField(**kwargs)
            if eschema.has_metadata(rschema, 'format'):
                # use RichTextField instead of StringField if the attribute has
                # a "format" metadata. But getting information from constraints
                # may be useful anyway...
                constraints = rschema.rproperty(eschema, targetschema, 'constraints')
                for cstr in constraints:
                    if isinstance(cstr, StaticVocabularyConstraint):
                        raise Exception('rich text field with static vocabulary')
                return RichTextField(**kwargs)
            constraints = rschema.rproperty(eschema, targetschema, 'constraints')
            # init StringField parameters according to constraints
            for cstr in constraints:
                if isinstance(cstr, StaticVocabularyConstraint):
                    kwargs.setdefault('choices', cstr.vocabulary)
                    break
            for cstr in constraints:
                if isinstance(cstr, SizeConstraint) and cstr.max is not None:
                    kwargs['max_length'] = cstr.max
            return StringField(**kwargs)
        if fieldclass is FileField:
            for metadata in ('format', 'encoding'):
                metaschema = eschema.has_metadata(rschema, metadata)
                if metaschema is not None:
                    kwargs['%s_field' % metadata] = guess_field(eschema, metaschema,
                                                                skip_meta_attr=False)
        return fieldclass(**kwargs)
    kwargs['role'] = role
    return RelationField.fromcardinality(card, **kwargs)


FIELDS = {
    'Boolean':  BooleanField,
    'Bytes':    FileField,
    'Date':     DateField,
    'Datetime': DateTimeField,
    'Int':      IntField,
    'Float':    FloatField,
    'Decimal':  StringField,
    'Password': StringField,
    'String' :  StringField,
    'Time':     TimeField,
    }<|MERGE_RESOLUTION|>--- conflicted
+++ resolved
@@ -591,14 +591,11 @@
         help = rschema.rproperty(targetschema, eschema, 'description')
     kwargs['required'] = card in '1+'
     kwargs['name'] = rschema.type
-<<<<<<< HEAD
     if role == 'object':
         kwargs['label'] = (eschema.type + '_object', rschema.type)
     else:
         kwargs['label'] = (eschema.type, rschema.type)
-=======
     kwargs['eidparam'] = True
->>>>>>> 236c4393
     kwargs.setdefault('help', help)
     if rschema.is_final():
         if skip_meta_attr and rschema in eschema.meta_attributes():
