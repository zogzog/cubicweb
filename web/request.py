--- conflicted
+++ resolved
@@ -85,12 +85,9 @@
         # tabindex generator
         self.tabindexgen = count(1)
         self.next_tabindex = self.tabindexgen.next
-<<<<<<< HEAD
         # page id, set by htmlheader template
         self.pageid = None
-=======
         self.varmaker = rqlvar_maker()
->>>>>>> 9dd9fe6d
         self.datadir_url = self._datadir_url()
         self._set_pageid()
 
