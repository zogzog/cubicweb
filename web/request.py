"""abstract class for http request

:organization: Logilab
:copyright: 2001-2010 LOGILAB S.A. (Paris, FRANCE), license is LGPL v2.
:contact: http://www.logilab.fr/ -- mailto:contact@logilab.fr
:license: GNU Lesser General Public License, v2.1 - http://www.gnu.org/licenses
"""
__docformat__ = "restructuredtext en"

import Cookie
import sha
import time
import random
import base64
from datetime import date
from urlparse import urlsplit
from itertools import count

from rql.utils import rqlvar_maker

from logilab.common.decorators import cached
from logilab.common.deprecation import deprecated
from logilab.mtconverter import xml_escape

from cubicweb.dbapi import DBAPIRequest
from cubicweb.mail import header
from cubicweb.uilib import remove_html_tags
from cubicweb.utils import SizeConstrainedList, HTMLHead, make_uid
from cubicweb.view import STRICT_DOCTYPE, TRANSITIONAL_DOCTYPE_NOEXT
from cubicweb.web import (INTERNAL_FIELD_VALUE, LOGGER, NothingToEdit,
<<<<<<< HEAD
                          RequestError, StatusResponse)
from cubicweb.web.http_headers import Headers
=======
                          RequestError, StatusResponse, json)
dumps = json.dumps
>>>>>>> 9f56892a

_MARKER = object()


def list_form_param(form, param, pop=False):
    """get param from form parameters and return its value as a list,
    skipping internal markers if any

    * if the parameter isn't defined, return an empty list
    * if the parameter is a single (unicode) value, return a list
      containing that value
    * if the parameter is already a list or tuple, just skip internal
      markers

    if pop is True, the parameter is removed from the form dictionnary
    """
    if pop:
        try:
            value = form.pop(param)
        except KeyError:
            return []
    else:
        value = form.get(param, ())
    if value is None:
        value = ()
    elif not isinstance(value, (list, tuple)):
        value = [value]
    return [v for v in value if v != INTERNAL_FIELD_VALUE]



class CubicWebRequestBase(DBAPIRequest):
    """abstract HTTP request, should be extended according to the HTTP backend"""
    json_request = False # to be set to True by json controllers

    def __init__(self, vreg, https, form=None):
        super(CubicWebRequestBase, self).__init__(vreg)
        self.authmode = vreg.config['auth-mode']
        self.https = https
        # raw html headers that can be added from any view
        self.html_headers = HTMLHead()
        # form parameters
        self.setup_params(form)
        # dictionnary that may be used to store request data that has to be
        # shared among various components used to publish the request (views,
        # controller, application...)
        self.data = {}
        # search state: 'normal' or 'linksearch' (eg searching for an object
        # to create a relation with another)
        self.search_state = ('normal',)
        # tabindex generator
        self.tabindexgen = count(1)
        self.next_tabindex = self.tabindexgen.next
        # page id, set by htmlheader template
        self.pageid = None
        self.datadir_url = self._datadir_url()
        self._set_pageid()
        # prepare output header
        self.headers_out = Headers()

    def _set_pageid(self):
        """initialize self.pageid
        if req.form provides a specific pageid, use it, otherwise build a
        new one.
        """
        pid = self.form.get('pageid')
        if pid is None:
            pid = make_uid(id(self))
        self.pageid = pid
        self.html_headers.define_var('pageid', pid, override=False)

    @property
    def varmaker(self):
        """the rql varmaker is exposed both as a property and as the
        set_varmaker function since we've two use cases:

        * accessing the req.varmaker property to get a new variable name

        * calling req.set_varmaker() to ensure a varmaker is set for later ajax
          calls sharing our .pageid
        """
        return self.set_varmaker()

    def set_varmaker(self):
        varmaker = self.get_page_data('rql_varmaker')
        if varmaker is None:
            varmaker = rqlvar_maker()
            self.set_page_data('rql_varmaker', varmaker)
        return varmaker

    def set_session(self, session, user=None):
        """method called by the session handler when the user is authenticated
        or an anonymous connection is open
        """
        super(CubicWebRequestBase, self).set_session(session, user)
        # set request language
        vreg = self.vreg
        if self.user:
            try:
                # 1. user specified language
                lang = vreg.typed_value('ui.language',
                                        self.user.properties['ui.language'])
                self.set_language(lang)
                return
            except KeyError:
                pass
        if vreg.config['language-negociation']:
            # 2. http negociated language
            for lang in self.header_accept_language():
                if lang in self.translations:
                    self.set_language(lang)
                    return
        # 3. default language
        self.set_default_language(vreg)

    def set_language(self, lang):
        gettext, self.pgettext = self.translations[lang]
        self._ = self.__ = gettext
        self.lang = lang
        self.debug('request language: %s', lang)
        if self.cnx:
            self.cnx.set_session_props(lang=lang)

    # input form parameters management ########################################

    # common form parameters which should be protected against html values
    # XXX can't add 'eid' for instance since it may be multivalued
    # dont put rql as well, if query contains < and > it will be corrupted!
    no_script_form_params = set(('vid',
                                 'etype',
                                 'vtitle', 'title',
                                 '__message',
                                 '__redirectvid', '__redirectrql'))

    def setup_params(self, params):
        """WARNING: we're intentionaly leaving INTERNAL_FIELD_VALUE here

        subclasses should overrides to
        """
        self.form = {}
        if params is None:
            return
        encoding = self.encoding
        for param, val in params.iteritems():
            if isinstance(val, (tuple, list)):
                val = [unicode(x, encoding) for x in val]
                if len(val) == 1:
                    val = val[0]
            elif isinstance(val, str):
                val = unicode(val, encoding)
            if param in self.no_script_form_params and val:
                val = self.no_script_form_param(param, val)
            if param == '_cwmsgid':
                self.set_message_id(val)
            elif param == '__message':
                self.set_message(val)
            else:
                self.form[param] = val

    def no_script_form_param(self, param, value):
        """ensure there is no script in a user form param

        by default return a cleaned string instead of raising a security
        exception

        this method should be called on every user input (form at least) fields
        that are at some point inserted in a generated html page to protect
        against script kiddies
        """
        # safety belt for strange urls like http://...?vtitle=yo&vtitle=yo
        if isinstance(value, (list, tuple)):
            self.error('no_script_form_param got a list (%s). Who generated the URL ?',
                       repr(value))
            value = value[0]
        return remove_html_tags(value)

    def list_form_param(self, param, form=None, pop=False):
        """get param from form parameters and return its value as a list,
        skipping internal markers if any

        * if the parameter isn't defined, return an empty list
        * if the parameter is a single (unicode) value, return a list
          containing that value
        * if the parameter is already a list or tuple, just skip internal
          markers

        if pop is True, the parameter is removed from the form dictionnary
        """
        if form is None:
            form = self.form
        return list_form_param(form, param, pop)


    def reset_headers(self):
        """used by AutomaticWebTest to clear html headers between tests on
        the same resultset
        """
        self.html_headers = HTMLHead()
        return self

    # web state helpers #######################################################

    @property
    def message(self):
        try:
            return self.session.data.pop(self._msgid, '')
        except AttributeError:
            try:
                return self._msg
            except AttributeError:
                return None

    def set_message(self, msg):
        assert isinstance(msg, unicode)
        self._msg = msg

    def set_message_id(self, msgid):
        self._msgid = msgid

    @cached
    def redirect_message_id(self):
        return make_uid()

    def set_redirect_message(self, msg):
        assert isinstance(msg, unicode)
        msgid = self.redirect_message_id()
        self.session.data[msgid] = msg
        return msgid

    def append_to_redirect_message(self, msg):
        msgid = self.redirect_message_id()
        currentmsg = self.session.data.get(msgid)
        if currentmsg is not None:
            currentmsg = '%s %s' % (currentmsg, msg)
        else:
            currentmsg = msg
        self.session.data[msgid] = currentmsg
        return msgid

    def reset_message(self):
        if hasattr(self, '_msg'):
            del self._msg
        if hasattr(self, '_msgid'):
            del self._msgid

    def update_search_state(self):
        """update the current search state"""
        searchstate = self.form.get('__mode')
        if not searchstate and self.cnx:
            searchstate = self.session.data.get('search_state', 'normal')
        self.set_search_state(searchstate)

    def set_search_state(self, searchstate):
        """set a new search state"""
        if searchstate is None or searchstate == 'normal':
            self.search_state = (searchstate or 'normal',)
        else:
            self.search_state = ('linksearch', searchstate.split(':'))
            assert len(self.search_state[-1]) == 4
        if self.cnx:
            self.session.data['search_state'] = searchstate

    def match_search_state(self, rset):
        """when searching an entity to create a relation, return True if entities in
        the given rset may be used as relation end
        """
        try:
            searchedtype = self.search_state[1][-1]
        except IndexError:
            return False # no searching for association
        for etype in rset.column_types(0):
            if etype != searchedtype:
                return False
        return True

    def update_breadcrumbs(self):
        """stores the last visisted page in session data"""
        searchstate = self.session.data.get('search_state')
        if searchstate == 'normal':
            breadcrumbs = self.session.data.get('breadcrumbs')
            if breadcrumbs is None:
                breadcrumbs = SizeConstrainedList(10)
                self.session.data['breadcrumbs'] = breadcrumbs
                breadcrumbs.append(self.url())
            else:
                url = self.url()
                if breadcrumbs and breadcrumbs[-1] != url:
                    breadcrumbs.append(url)

    def last_visited_page(self):
        breadcrumbs = self.session.data.get('breadcrumbs')
        if breadcrumbs:
            return breadcrumbs.pop()
        return self.base_url()

    def user_rql_callback(self, args, msg=None):
        """register a user callback to execute some rql query and return an url
        to call it ready to be inserted in html
        """
        def rqlexec(req, rql, args=None, key=None):
            req.execute(rql, args, key)
        return self.user_callback(rqlexec, args, msg)

    def user_callback(self, cb, args, msg=None, nonify=False):
        """register the given user callback and return an url to call it ready to be
        inserted in html
        """
        self.add_js('cubicweb.ajax.js')
        cbname = self.register_onetime_callback(cb, *args)
        msg = dumps(msg or '')
        return "javascript:userCallbackThenReloadPage('%s', %s)" % (
            cbname, msg)

    def register_onetime_callback(self, func, *args):
        cbname = 'cb_%s' % (
            sha.sha('%s%s%s%s' % (time.time(), func.__name__,
                                  random.random(),
                                  self.user.login)).hexdigest())
        def _cb(req):
            try:
                ret = func(req, *args)
            except TypeError:
                from warnings import warn
                warn('user callback should now take request as argument')
                ret = func(*args)
            self.unregister_callback(self.pageid, cbname)
            return ret
        self.set_page_data(cbname, _cb)
        return cbname

    def unregister_callback(self, pageid, cbname):
        assert pageid is not None
        assert cbname.startswith('cb_')
        self.info('unregistering callback %s for pageid %s', cbname, pageid)
        self.del_page_data(cbname)

    def clear_user_callbacks(self):
        if self.session is not None: # XXX
            for key in self.session.data.keys():
                if key.startswith('cb_'):
                    del self.session.data[key]

    # web edition helpers #####################################################

    @cached # so it's writed only once
    def fckeditor_config(self):
        self.add_js('fckeditor/fckeditor.js')
        self.html_headers.define_var('fcklang', self.lang)
        self.html_headers.define_var('fckconfigpath',
                                     self.build_url('data/cubicweb.fckcwconfig.js'))
    def use_fckeditor(self):
        return self.vreg.config.fckeditor_installed() and self.property_value('ui.fckeditor')

    def edited_eids(self, withtype=False):
        """return a list of edited eids"""
        yielded = False
        # warning: use .keys since the caller may change `form`
        form = self.form
        try:
            eids = form['eid']
        except KeyError:
            raise NothingToEdit(self._('no selected entities'))
        if isinstance(eids, basestring):
            eids = (eids,)
        for peid in eids:
            if withtype:
                typekey = '__type:%s' % peid
                assert typekey in form, 'no entity type specified'
                yield peid, form[typekey]
            else:
                yield peid
            yielded = True
        if not yielded:
            raise NothingToEdit(self._('no selected entities'))

    # minparams=3 by default: at least eid, __type, and some params to change
    def extract_entity_params(self, eid, minparams=3):
        """extract form parameters relative to the given eid"""
        params = {}
        eid = str(eid)
        form = self.form
        for param in form:
            try:
                name, peid = param.split(':', 1)
            except ValueError:
                if not param.startswith('__') and param != "eid":
                    self.warning('param %s mis-formatted', param)
                continue
            if peid == eid:
                value = form[param]
                if value == INTERNAL_FIELD_VALUE:
                    value = None
                params[name] = value
        params['eid'] = eid
        if len(params) < minparams:
            raise RequestError(self._('missing parameters for entity %s') % eid)
        return params

    # XXX this should go to the GenericRelationsField. missing edition cancel protocol.

    def remove_pending_operations(self):
        """shortcut to clear req's pending_{delete,insert} entries

        This is needed when the edition is completed (whether it's validated
        or cancelled)
        """
        self.session.data.pop('pending_insert', None)
        self.session.data.pop('pending_delete', None)

    def cancel_edition(self, errorurl):
        """remove pending operations and `errorurl`'s specific stored data
        """
        self.session.data.pop(errorurl, None)
        self.remove_pending_operations()

    # high level methods for HTTP headers management ##########################

    # must be cached since login/password are popped from the form dictionary
    # and this method may be called multiple times during authentication
    @cached
    def get_authorization(self):
        """Parse and return the Authorization header"""
        if self.authmode == "cookie":
            try:
                user = self.form.pop("__login")
                passwd = self.form.pop("__password", '')
                return user, passwd.encode('UTF8')
            except KeyError:
                self.debug('no login/password in form params')
                return None, None
        else:
            return self.header_authorization()

    def get_cookie(self):
        """retrieve request cookies, returns an empty cookie if not found"""
        try:
            return Cookie.SimpleCookie(self.get_header('Cookie'))
        except KeyError:
            return Cookie.SimpleCookie()

    def set_cookie(self, cookie, key, maxage=300, expires=None):
        """set / update a cookie key

        by default, cookie will be available for the next 5 minutes.
        Give maxage = None to have a "session" cookie expiring when the
        client close its browser
        """
        morsel = cookie[key]
        if maxage is not None:
            morsel['Max-Age'] = maxage
        if expires:
            morsel['expires'] = expires.strftime('%a, %d %b %Y %H:%M:%S %z')
        # make sure cookie is set on the correct path
        morsel['path'] = self.base_url_path()
        self.add_header('Set-Cookie', morsel.OutputString())

    def remove_cookie(self, cookie, key):
        """remove a cookie by expiring it"""
        self.set_cookie(cookie, key, maxage=0, expires=date(1970, 1, 1))

    def set_content_type(self, content_type, filename=None, encoding=None):
        """set output content type for this request. An optional filename
        may be given
        """
        if content_type.startswith('text/'):
            content_type += ';charset=' + (encoding or self.encoding)
        self.set_header('content-type', content_type)
        if filename:
            if isinstance(filename, unicode):
                filename = header(filename).encode()
            self.set_header('content-disposition', 'inline; filename=%s'
                            % filename)

    # high level methods for HTML headers management ##########################

    def add_onload(self, jscode):
        self.html_headers.add_onload(jscode)

    def add_js(self, jsfiles, localfile=True):
        """specify a list of JS files to include in the HTML headers
        :param jsfiles: a JS filename or a list of JS filenames
        :param localfile: if True, the default data dir prefix is added to the
                          JS filename
        """
        if isinstance(jsfiles, basestring):
            jsfiles = (jsfiles,)
        for jsfile in jsfiles:
            if localfile:
                jsfile = self.datadir_url + jsfile
            self.html_headers.add_js(jsfile)

    def add_css(self, cssfiles, media=u'all', localfile=True, ieonly=False,
                iespec=u'[if lt IE 8]'):
        """specify a CSS file to include in the HTML headers

        :param cssfiles: a CSS filename or a list of CSS filenames
        :param media: the CSS's media if necessary
        :param localfile: if True, the default data dir prefix is added to the
                          CSS filename
        :param ieonly: True if this css is specific to IE
        :param iespec: conditional expression that will be used around
                       the css inclusion. cf:
                       http://msdn.microsoft.com/en-us/library/ms537512(VS.85).aspx
        """
        if isinstance(cssfiles, basestring):
            cssfiles = (cssfiles,)
        if ieonly:
            if self.ie_browser():
                extraargs = [iespec]
                add_css = self.html_headers.add_ie_css
            else:
                return # no need to do anything on non IE browsers
        else:
            extraargs = []
            add_css = self.html_headers.add_css
        for cssfile in cssfiles:
            if localfile:
                cssfile = self.datadir_url + cssfile
            add_css(cssfile, media, *extraargs)

    def build_ajax_replace_url(self, nodeid, rql, vid, replacemode='replace',
                               **extraparams):
        """builds an ajax url that will replace nodeid's content

        :param nodeid: the dom id of the node to replace
        :param rql: rql to execute
        :param vid: the view to apply on the resultset
        :param replacemode: defines how the replacement should be done.

        Possible values are :
        - 'replace' to replace the node's content with the generated HTML
        - 'swap' to replace the node itself with the generated HTML
        - 'append' to append the generated HTML to the node's content
        """
        url = self.build_url('view', rql=rql, vid=vid, __notemplate=1,
                             **extraparams)
        return "javascript: loadxhtml('%s', '%s', '%s')" % (
            nodeid, xml_escape(url), replacemode)

    # urls/path management ####################################################

    def url(self, includeparams=True):
        """return currently accessed url"""
        return self.base_url() + self.relative_path(includeparams)

    def _datadir_url(self):
        """return url of the instance's data directory"""
        return self.base_url() + 'data%s/' % self.vreg.config.instance_md5_version()

    def selected(self, url):
        """return True if the url is equivalent to currently accessed url"""
        reqpath = self.relative_path().lower()
        baselen = len(self.base_url())
        return (reqpath == url[baselen:].lower())

    def base_url_prepend_host(self, hostname):
        protocol, roothost = urlsplit(self.base_url())[:2]
        if roothost.startswith('www.'):
            roothost = roothost[4:]
        return '%s://%s.%s' % (protocol, hostname, roothost)

    def base_url_path(self):
        """returns the absolute path of the base url"""
        return urlsplit(self.base_url())[2]

    @cached
    def from_controller(self):
        """return the id (string) of the controller issuing the request"""
        controller = self.relative_path(False).split('/', 1)[0]
        registered_controllers = self.vreg['controllers'].keys()
        if controller in registered_controllers:
            return controller
        return 'view'

    def external_resource(self, rid, default=_MARKER):
        """return a path to an external resource, using its identifier

        raise KeyError  if the resource is not defined
        """
        try:
            value = self.vreg.config.ext_resources[rid]
        except KeyError:
            if default is _MARKER:
                raise
            return default
        if value is None:
            return None
        baseurl = self.datadir_url[:-1] # remove trailing /
        if isinstance(value, list):
            return [v.replace('DATADIR', baseurl) for v in value]
        return value.replace('DATADIR', baseurl)
    external_resource = cached(external_resource, keyarg=1)

    def validate_cache(self):
        """raise a `DirectResponse` exception if a cached page along the way
        exists and is still usable.

        calls the client-dependant implementation of `_validate_cache`
        """
        self._validate_cache()
        if self.http_method() == 'HEAD':
            raise StatusResponse(200, '')

    # abstract methods to override according to the web front-end #############

    def http_method(self):
        """returns 'POST', 'GET', 'HEAD', etc."""
        raise NotImplementedError()

    def _validate_cache(self):
        """raise a `DirectResponse` exception if a cached page along the way
        exists and is still usable
        """
        raise NotImplementedError()

    def relative_path(self, includeparams=True):
        """return the normalized path of the request (ie at least relative
        to the instance's root, but some other normalization may be needed
        so that the returned path may be used to compare to generated urls

        :param includeparams:
           boolean indicating if GET form parameters should be kept in the path
        """
        raise NotImplementedError()

    def get_header(self, header, default=None):
        """return the value associated with the given input HTTP header,
        raise KeyError if the header is not set
        """
        raise NotImplementedError()

    def set_header(self, header, value, raw=True):
        """set an output HTTP header"""
        if raw:
            # adding encoded header is important, else page content
            # will be reconverted back to unicode and apart unefficiency, this
            # may cause decoding problem (e.g. when downloading a file)
            self.headers_out.setRawHeaders(header, [str(value)])
        else:
            self.headers_out.setHeader(header, value)

    def add_header(self, header, value):
        """add an output HTTP header"""
        # adding encoded header is important, else page content
        # will be reconverted back to unicode and apart unefficiency, this
        # may cause decoding problem (e.g. when downloading a file)
        self.headers_out.addRawHeader(header, str(value))

    def remove_header(self, header):
        """remove an output HTTP header"""
        self.headers_out.removeHeader(header)

    def header_authorization(self):
        """returns a couple (auth-type, auth-value)"""
        auth = self.get_header("Authorization", None)
        if auth:
            scheme, rest = auth.split(' ', 1)
            scheme = scheme.lower()
            try:
                assert scheme == "basic"
                user, passwd = base64.decodestring(rest).split(":", 1)
                # XXX HTTP header encoding: use email.Header?
                return user.decode('UTF8'), passwd
            except Exception, ex:
                self.debug('bad authorization %s (%s: %s)',
                           auth, ex.__class__.__name__, ex)
        return None, None

    @deprecated("[3.4] use parse_accept_header('Accept-Language')")
    def header_accept_language(self):
        """returns an ordered list of preferred languages"""
        return [value.split('-')[0] for value in
                self.parse_accept_header('Accept-Language')]

    def parse_accept_header(self, header):
        """returns an ordered list of preferred languages"""
        accepteds = self.get_header(header, '')
        values = []
        for info in accepteds.split(','):
            try:
                value, scores = info.split(';', 1)
            except ValueError:
                value = info
                score = 1.0
            else:
                for score in scores.split(';'):
                    try:
                        scorekey, scoreval = score.split('=')
                        if scorekey == 'q': # XXX 'level'
                            score = float(scoreval)
                    except ValueError:
                        continue
            values.append((score, value))
        values.sort(reverse=True)
        return (value for (score, value) in values)

    def header_if_modified_since(self):
        """If the HTTP header If-modified-since is set, return the equivalent
        mx date time value (GMT), else return None
        """
        raise NotImplementedError()

    def demote_to_html(self):
        """helper method to dynamically set request content type to text/html

        The global doctype and xmldec must also be changed otherwise the browser
        will display '<[' at the beginning of the page
        """
        self.set_content_type('text/html')
        self.main_stream.doctype = TRANSITIONAL_DOCTYPE_NOEXT
        self.main_stream.xmldecl = u''

    # page data management ####################################################

    def get_page_data(self, key, default=None):
        """return value associated to `key` in curernt page data"""
        page_data = self.session.data.get(self.pageid)
        if page_data is None:
            return default
        return page_data.get(key, default)

    def set_page_data(self, key, value):
        """set value associated to `key` in current page data"""
        self.html_headers.add_unload_pagedata()
        page_data = self.session.data.setdefault(self.pageid, {})
        page_data[key] = value
        self.session.data[self.pageid] = page_data

    def del_page_data(self, key=None):
        """remove value associated to `key` in current page data
        if `key` is None, all page data will be cleared
        """
        if key is None:
            self.session.data.pop(self.pageid, None)
        else:
            try:
                del self.session.data[self.pageid][key]
            except KeyError:
                pass

    # user-agent detection ####################################################

    @cached
    def useragent(self):
        return self.get_header('User-Agent', None)

    def ie_browser(self):
        useragent = self.useragent()
        return useragent and 'MSIE' in useragent

    def xhtml_browser(self):
        """return True if the browser is considered as xhtml compatible.

        If the instance is configured to always return text/html and not
        application/xhtml+xml, this method will always return False, even though
        this is semantically different
        """
        if self.vreg.config['force-html-content-type']:
            return False
        useragent = self.useragent()
        # * MSIE/Konqueror does not support xml content-type
        # * Opera supports xhtml and handles namespaces properly but it breaks
        #   jQuery.attr()
        if useragent and ('MSIE' in useragent or 'KHTML' in useragent
                          or 'Opera' in useragent):
            return False
        return True

    def html_content_type(self):
        if self.xhtml_browser():
            return 'application/xhtml+xml'
        return 'text/html'

    def document_surrounding_div(self):
        if self.xhtml_browser():
            return (u'<?xml version="1.0"?>\n' + STRICT_DOCTYPE + # XXX encoding ?
                    u'<div xmlns="http://www.w3.org/1999/xhtml" xmlns:cubicweb="http://www.logilab.org/2008/cubicweb">')
        return u'<div>'

from cubicweb import set_log_methods
set_log_methods(CubicWebRequestBase, LOGGER)<|MERGE_RESOLUTION|>--- conflicted
+++ resolved
@@ -1,3 +1,4 @@
+
 """abstract class for http request
 
 :organization: Logilab
@@ -28,13 +29,10 @@
 from cubicweb.utils import SizeConstrainedList, HTMLHead, make_uid
 from cubicweb.view import STRICT_DOCTYPE, TRANSITIONAL_DOCTYPE_NOEXT
 from cubicweb.web import (INTERNAL_FIELD_VALUE, LOGGER, NothingToEdit,
-<<<<<<< HEAD
-                          RequestError, StatusResponse)
+                          RequestError, StatusResponse, json)
 from cubicweb.web.http_headers import Headers
-=======
-                          RequestError, StatusResponse, json)
+
 dumps = json.dumps
->>>>>>> 9f56892a
 
 _MARKER = object()
 
