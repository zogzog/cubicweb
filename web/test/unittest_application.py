# -*- coding: iso-8859-1 -*-
"""unit tests for cubicweb.web.application

:organization: Logilab
:copyright: 2001-2009 LOGILAB S.A. (Paris, FRANCE), license is LGPL v2.
:contact: http://www.logilab.fr/ -- mailto:contact@logilab.fr
:license: GNU Lesser General Public License, v2.1 - http://www.gnu.org/licenses
"""

import base64, Cookie
import sys
from urllib import unquote

from logilab.common.testlib import TestCase, unittest_main
from logilab.common.decorators import clear_cache

from cubicweb.devtools.testlib import CubicWebTC
from cubicweb.devtools.fake import FakeRequest
from cubicweb.web import Redirect, AuthenticationError, ExplicitLogin, INTERNAL_FIELD_VALUE
from cubicweb.web.views.basecontrollers import ViewController

class FakeMapping:
    """emulates a mapping module"""
    def __init__(self):
        self.ENTITIES_MAP = {}
        self.ATTRIBUTES_MAP = {}
        self.RELATIONS_MAP = {}

class MockCursor:
    def __init__(self):
        self.executed = []
    def execute(self, rql, args=None, cachekey=None):
        args = args or {}
        self.executed.append(rql % args)


class FakeController(ViewController):

    def __init__(self, form=None):
        self._cw = FakeRequest()
        self._cw.form = form or {}
        self._cursor = self._cw.cursor = MockCursor()

    def new_cursor(self):
        self._cursor = self._cw.cursor = MockCursor()

    def set_form(self, form):
        self._cw.form = form


class RequestBaseTC(TestCase):
    def setUp(self):
        self._cw = FakeRequest()


    def test_list_arg(self):
        """tests the list_arg() function"""
        list_arg = self._cw.list_form_param
        self.assertEquals(list_arg('arg3', {}), [])
        d = {'arg1' : "value1",
             'arg2' : ('foo', INTERNAL_FIELD_VALUE,),
             'arg3' : ['bar']}
        self.assertEquals(list_arg('arg1', d, True), ['value1'])
        self.assertEquals(d, {'arg2' : ('foo', INTERNAL_FIELD_VALUE), 'arg3' : ['bar'],})
        self.assertEquals(list_arg('arg2', d, True), ['foo'])
        self.assertEquals({'arg3' : ['bar'],}, d)
        self.assertEquals(list_arg('arg3', d), ['bar',])
        self.assertEquals({'arg3' : ['bar'],}, d)


    def test_from_controller(self):
        self._cw.vreg['controllers'] = {'view': 1, 'login': 1}
        self.assertEquals(self._cw.from_controller(), 'view')
        req = FakeRequest(url='project?vid=list')
        req.vreg['controllers'] = {'view': 1, 'login': 1}
        # this assertion is just to make sure that relative_path can be
        # correctly computed as it is used in from_controller()
        self.assertEquals(req.relative_path(False), 'project')
        self.assertEquals(req.from_controller(), 'view')
        # test on a valid non-view controller
        req = FakeRequest(url='login?x=1&y=2')
        req.vreg['controllers'] = {'view': 1, 'login': 1}
        self.assertEquals(req.relative_path(False), 'login')
        self.assertEquals(req.from_controller(), 'login')


class UtilsTC(TestCase):
    """test suite for misc application utilities"""

    def setUp(self):
        self.ctrl = FakeController()

    #def test_which_mapping(self):
    #    """tests which mapping is used (application or core)"""
    #    init_mapping()
    #    from cubicweb.common import mapping
    #    self.assertEquals(mapping.MAPPING_USED, 'core')
    #    sys.modules['mapping'] = FakeMapping()
    #    init_mapping()
    #    self.assertEquals(mapping.MAPPING_USED, 'application')
    #    del sys.modules['mapping']

    def test_execute_linkto(self):
        """tests the execute_linkto() function"""
        self.assertEquals(self.ctrl.execute_linkto(), None)
        self.assertEquals(self.ctrl._cursor.executed,
                          [])

        self.ctrl.set_form({'__linkto' : 'works_for:12_13_14:object',
                              'eid': 8})
        self.ctrl.execute_linkto()
        self.assertEquals(self.ctrl._cursor.executed,
                          ['SET Y works_for X WHERE X eid 8, Y eid %s' % i
                           for i in (12, 13, 14)])

        self.ctrl.new_cursor()
        self.ctrl.set_form({'__linkto' : 'works_for:12_13_14:subject',
                              'eid': 8})
        self.ctrl.execute_linkto()
        self.assertEquals(self.ctrl._cursor.executed,
                          ['SET X works_for Y WHERE X eid 8, Y eid %s' % i
                           for i in (12, 13, 14)])


        self.ctrl.new_cursor()
        self.ctrl._cw.form = {'__linkto' : 'works_for:12_13_14:object'}
        self.ctrl.execute_linkto(eid=8)
        self.assertEquals(self.ctrl._cursor.executed,
                          ['SET Y works_for X WHERE X eid 8, Y eid %s' % i
                           for i in (12, 13, 14)])

        self.ctrl.new_cursor()
        self.ctrl.set_form({'__linkto' : 'works_for:12_13_14:subject'})
        self.ctrl.execute_linkto(eid=8)
        self.assertEquals(self.ctrl._cursor.executed,
                          ['SET X works_for Y WHERE X eid 8, Y eid %s' % i
                           for i in (12, 13, 14)])


<<<<<<< HEAD
class ApplicationTC(CubicWebTC):
=======
class ApplicationTC(EnvBasedTC):
    def setUp(self):
        super(ApplicationTC, self).setUp()
        def raise_hdlr(*args, **kwargs):
            raise
        self.app.error_handler = raise_hdlr
>>>>>>> b2485acd

    def publish(self, req, path='view'):
        return self.app.publish(path, req)

    def expect_redirect(self, callback, req):
        try:
            res = callback(req)
            print res
        except Redirect, ex:
            try:
                path, params = ex.location.split('?', 1)
            except ValueError:
                path = ex.location
                params = {}
            else:
                cleanup = lambda p: (p[0], unquote(p[1]))
                params = dict(cleanup(p.split('=', 1)) for p in params.split('&') if p)
            path = path[len(req.base_url()):]
            return path, params
        else:
            self.fail('expected a Redirect exception')

    def expect_redirect_publish(self, req, path='view'):
        return self.expect_redirect(lambda x: self.publish(x, path), req)

    def test_cnx_user_groups_sync(self):
        user = self.user()
        self.assertEquals(user.groups, set(('managers',)))
        self.execute('SET X in_group G WHERE X eid %s, G name "guests"' % user.eid)
        user = self.user()
        self.assertEquals(user.groups, set(('managers',)))
        self.commit()
        user = self.user()
        self.assertEquals(user.groups, set(('managers', 'guests')))
        # cleanup
        self.execute('DELETE X in_group G WHERE X eid %s, G name "guests"' % user.eid)
        self.commit()

    def test_nonregr_publish1(self):
        req = self.request(u'CWEType X WHERE X final FALSE, X meta FALSE')
        self.app.publish('view', req)

    def test_nonregr_publish2(self):
        req = self.request(u'Any count(N) WHERE N todo_by U, N is Note, U eid %s'
                           % self.user().eid)
        self.app.publish('view', req)

    def test_publish_validation_error(self):
        req = self.request()
        user = self.user()
        req.form = {
            'eid':       `user.eid`,
            '__type:'+`user.eid`:    'CWUser',
            'login:'+`user.eid`:     '', # ERROR: no login specified
            'edits-login:'+`user.eid`: unicode(user.login),
             # just a sample, missing some necessary information for real life
            '__errorurl': 'view?vid=edition...'
            }
        path, params = self.expect_redirect_publish(req, 'edit')
        forminfo = req.get_session_data('view?vid=edition...')
        eidmap = forminfo['eidmap']
        self.assertEquals(eidmap, {})
        values = forminfo['values']
        self.assertEquals(values['login:'+`user.eid`], '')
        self.assertEquals(values['edits-login:'+`user.eid`], user.login)
        self.assertEquals(values['eid'], `user.eid`)
        errors = forminfo['errors']
        self.assertEquals(errors.entity, user.eid)
        self.assertEquals(errors.errors['login'], 'required attribute')


    def test_validation_error_dont_loose_subentity_data(self):
        """test creation of two linked entities
        """
        req = self.request()
        form = {'eid': ['X', 'Y'],
                '__type:X': 'CWUser',
                # missing required field
                'login:X': u'', 'edits-login:X': '',
                'surname:X': u'Mr Ouaoua', 'edits-surname:X': '',
                '__type:Y': 'EmailAddress',
                # but email address is set
                'address:Y': u'bougloup@logilab.fr', 'edits-address:Y': '',
                'alias:Y': u'', 'edits-alias:Y': '',
                'use_email:X': 'Y', 'edits-use_email:X': INTERNAL_FIELD_VALUE,
                # necessary to get validation error handling
                '__errorurl': 'view?vid=edition...',
                }
        req.form = form
        # monkey patch edited_eid to ensure both entities are edited, not only X
        req.edited_eids = lambda : ('Y', 'X')
        path, params = self.expect_redirect_publish(req, 'edit')
        forminfo = req.get_session_data('view?vid=edition...')
        self.assertUnorderedIterableEquals(forminfo['eidmap'].keys(), ['X', 'Y'])
        self.assertEquals(forminfo['errors'].entity, forminfo['eidmap']['X'])
        self.assertEquals(forminfo['errors'].errors, {'login': 'required attribute',
                                                      'upassword': 'required attribute'})
        self.assertEquals(forminfo['values'], form)

    def _test_cleaned(self, kwargs, injected, cleaned):
        req = self.request(**kwargs)
        page = self.app.publish('view', req)
        self.failIf(injected in page, (kwargs, injected))
        self.failUnless(cleaned in page, (kwargs, cleaned))

    def test_nonregr_script_kiddies(self):
        """test against current script injection"""
        injected = '<i>toto</i>'
        cleaned = 'toto'
        for kwargs in ({'__message': injected},
                       {'vid': injected},
                       {'vtitle': injected},
                       ):
            yield self._test_cleaned, kwargs, injected, cleaned

    def test_site_wide_eproperties_sync(self):
        # XXX work in all-in-one configuration but not in twisted for instance
        # in which case we need a kindof repo -> http server notification
        # protocol
        vreg = self.app.vreg
        # default value
        self.assertEquals(vreg.property_value('ui.language'), 'en')
        self.execute('INSERT CWProperty X: X value "fr", X pkey "ui.language"')
        self.assertEquals(vreg.property_value('ui.language'), 'en')
        self.commit()
        self.assertEquals(vreg.property_value('ui.language'), 'fr')
        self.execute('SET X value "de" WHERE X pkey "ui.language"')
        self.assertEquals(vreg.property_value('ui.language'), 'fr')
        self.commit()
        self.assertEquals(vreg.property_value('ui.language'), 'de')
        self.execute('DELETE CWProperty X WHERE X pkey "ui.language"')
        self.assertEquals(vreg.property_value('ui.language'), 'de')
        self.commit()
        self.assertEquals(vreg.property_value('ui.language'), 'en')

    def test_fb_login_concept(self):
        """see data/views.py"""
        self.set_option('auth-mode', 'cookie')
        self.set_option('anonymous-user', 'anon')
        self.login('anon')
        req = self.request()
        origcnx = req.cnx
        req.form['__fblogin'] = u'turlututu'
        page = self.publish(req)
        self.failIf(req.cnx is origcnx)
        self.assertEquals(req.user.login, 'turlututu')
        self.failUnless('turlututu' in page, page)

    # authentication tests ####################################################

    def _init_auth(self, authmode, anonuser=None):
        self.set_option('auth-mode', authmode)
        self.set_option('anonymous-user', anonuser)
        req = self.request()
        origcnx = req.cnx
        req.cnx = None
        sh = self.app.session_handler
        # not properly cleaned between tests
        self.open_sessions = sh.session_manager._sessions = {}
        return req, origcnx

    def _test_auth_succeed(self, req, origcnx):
        sh = self.app.session_handler
        path, params = self.expect_redirect(lambda x: self.app.connect(x), req)
        cnx = req.cnx
        self.assertEquals(len(self.open_sessions), 1, self.open_sessions)
        self.assertEquals(cnx.login, origcnx.login)
        self.assertEquals(cnx.password, origcnx.password)
        self.assertEquals(cnx.anonymous_connection, False)
        self.assertEquals(path, 'view')
        self.assertEquals(params, {'__message': 'welcome %s !' % cnx.user().login})

    def _test_auth_fail(self, req):
        self.assertRaises(AuthenticationError, self.app.connect, req)
        self.assertEquals(req.cnx, None)
        self.assertEquals(len(self.open_sessions), 0)
        clear_cache(req, 'get_authorization')

    def test_http_auth_no_anon(self):
        req, origcnx = self._init_auth('http')
        self._test_auth_fail(req)
        self.assertRaises(ExplicitLogin, self.publish, req, 'login')
        self.assertEquals(req.cnx, None)
        authstr = base64.encodestring('%s:%s' % (origcnx.login, origcnx.password))
        req._headers['Authorization'] = 'basic %s' % authstr
        self._test_auth_succeed(req, origcnx)
        self.assertRaises(AuthenticationError, self.publish, req, 'logout')
        self.assertEquals(len(self.open_sessions), 0)

    def test_cookie_auth_no_anon(self):
        req, origcnx = self._init_auth('cookie')
        self._test_auth_fail(req)
        form = self.publish(req, 'login')
        self.failUnless('__login' in form)
        self.failUnless('__password' in form)
        self.assertEquals(req.cnx, None)
        req.form['__login'] = origcnx.login
        req.form['__password'] = origcnx.password
        self._test_auth_succeed(req, origcnx)
        self.assertRaises(AuthenticationError, self.publish, req, 'logout')
        self.assertEquals(len(self.open_sessions), 0)

    def test_login_by_email(self):
        login = self.request().user.login
        address = login + u'@localhost'
        self.execute('INSERT EmailAddress X: X address %(address)s, U primary_email X '
                     'WHERE U login %(login)s', {'address': address, 'login': login})
        self.commit()
        # option allow-email-login not set
        req, origcnx = self._init_auth('cookie')
        req.form['__login'] = address
        req.form['__password'] = origcnx.password
        self._test_auth_fail(req)
        # option allow-email-login set
        origcnx.login = address
        self.set_option('allow-email-login', True)
        req.form['__login'] = address
        req.form['__password'] = origcnx.password
        self._test_auth_succeed(req, origcnx)
        self.assertRaises(AuthenticationError, self.publish, req, 'logout')
        self.assertEquals(len(self.open_sessions), 0)

    def _test_auth_anon(self, req):
        self.app.connect(req)
        acnx = req.cnx
        self.assertEquals(len(self.open_sessions), 1)
        self.assertEquals(acnx.login, 'anon')
        self.assertEquals(acnx.password, 'anon')
        self.failUnless(acnx.anonymous_connection)
        self._reset_cookie(req)

    def _reset_cookie(self, req):
        # preparing the suite of the test
        # set session id in cookie
        cookie = Cookie.SimpleCookie()
        cookie['__session'] = req.cnx.sessionid
        req._headers['Cookie'] = cookie['__session'].OutputString()
        clear_cache(req, 'get_authorization')
        # reset cnx as if it was a new incoming request
        req.cnx = None

    def _test_anon_auth_fail(self, req):
        self.assertEquals(len(self.open_sessions), 1)
        self.app.connect(req)
        self.assertEquals(req.message, 'authentication failure')
        self.assertEquals(req.cnx.anonymous_connection, True)
        self.assertEquals(len(self.open_sessions), 1)
        self._reset_cookie(req)

    def test_http_auth_anon_allowed(self):
        req, origcnx = self._init_auth('http', 'anon')
        self._test_auth_anon(req)
        authstr = base64.encodestring('toto:pouet')
        req._headers['Authorization'] = 'basic %s' % authstr
        self._test_anon_auth_fail(req)
        authstr = base64.encodestring('%s:%s' % (origcnx.login, origcnx.password))
        req._headers['Authorization'] = 'basic %s' % authstr
        self._test_auth_succeed(req, origcnx)
        self.assertRaises(AuthenticationError, self.publish, req, 'logout')
        self.assertEquals(len(self.open_sessions), 0)

    def test_cookie_auth_anon_allowed(self):
        req, origcnx = self._init_auth('cookie', 'anon')
        self._test_auth_anon(req)
        req.form['__login'] = 'toto'
        req.form['__password'] = 'pouet'
        self._test_anon_auth_fail(req)
        req.form['__login'] = origcnx.login
        req.form['__password'] = origcnx.password
        self._test_auth_succeed(req, origcnx)
        self.assertRaises(AuthenticationError, self.publish, req, 'logout')
        self.assertEquals(len(self.open_sessions), 0)

    def test_non_regr_optional_first_var(self):
        req = self.request()
        # expect a rset with None in [0][0]
        req.form['rql'] = 'rql:Any OV1, X WHERE X custom_workflow OV1?'
        self.publish(req)
        print 'yuea'

if __name__ == '__main__':
    unittest_main()<|MERGE_RESOLUTION|>--- conflicted
+++ resolved
@@ -137,16 +137,12 @@
                            for i in (12, 13, 14)])
 
 
-<<<<<<< HEAD
 class ApplicationTC(CubicWebTC):
-=======
-class ApplicationTC(EnvBasedTC):
     def setUp(self):
         super(ApplicationTC, self).setUp()
         def raise_hdlr(*args, **kwargs):
             raise
         self.app.error_handler = raise_hdlr
->>>>>>> b2485acd
 
     def publish(self, req, path='view'):
         return self.app.publish(path, req)
