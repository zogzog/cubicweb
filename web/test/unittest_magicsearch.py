# -*- coding: utf-8 -*-
"""Unit tests for magic_search service

:organization: Logilab
:copyright: 2001-2009 LOGILAB S.A. (Paris, FRANCE), license is LGPL v2.
:contact: http://www.logilab.fr/ -- mailto:contact@logilab.fr
:license: GNU Lesser General Public License, v2.1 - http://www.gnu.org/licenses
"""

import sys

from logilab.common.testlib import TestCase, unittest_main

from rql import BadRQLQuery, RQLSyntaxError

from cubicweb.devtools.testlib import CubicWebTC


translations = {
    u'CWUser' : u"Utilisateur",
    u'EmailAddress' : u"Adresse",
    u'name' : u"nom",
    u'alias' : u"nom",
    u'surname' : u"nom",
    u'firstname' : u"prÃ©nom",
    u'state' : u"Ã©tat",
    u'address' : u"adresse",
    u'use_email' : u"adel",
    }

def _translate(msgid):
    return translations.get(msgid, msgid)

def _ctxtranslate(ctx, msgid):
    return _translate(msgid)

from cubicweb.web.views.magicsearch import translate_rql_tree, QSPreProcessor, QueryTranslator

class QueryTranslatorTC(CubicWebTC):
    """test suite for QueryTranslatorTC"""

    def setUp(self):
        super(QueryTranslatorTC, self).setUp()
<<<<<<< HEAD
        self.req = self.request()
        self.vreg.config.translations = {'en': _translate}
=======
        self.req = self.env.create_request()
        self.vreg.config.translations = {'en': (_translate, _ctxtranslate)}
>>>>>>> 2b122942
        proc = self.vreg['components'].select('magicsearch', self.req)
        self.proc = [p for p in proc.processors if isinstance(p, QueryTranslator)][0]

    def test_basic_translations(self):
        """tests basic translations (no ambiguities)"""
        rql = "Any C WHERE C is Adresse, P adel C, C adresse 'Logilab'"
        rql, = self.proc.preprocess_query(rql, self.req)
        self.assertEquals(rql, "Any C WHERE C is EmailAddress, P use_email C, C address 'Logilab'")

    def test_ambiguous_translations(self):
        """tests possibly ambiguous translations"""
        rql = "Any P WHERE P adel C, C is EmailAddress, C nom 'Logilab'"
        rql, = self.proc.preprocess_query(rql, self.req)
        self.assertEquals(rql, "Any P WHERE P use_email C, C is EmailAddress, C alias 'Logilab'")
        rql = "Any P WHERE P is Utilisateur, P adel C, P nom 'Smith'"
        rql, = self.proc.preprocess_query(rql, self.req)
        self.assertEquals(rql, "Any P WHERE P is CWUser, P use_email C, P surname 'Smith'")


class QSPreProcessorTC(CubicWebTC):
    """test suite for QSPreProcessor"""
    def setUp(self):
        super(QSPreProcessorTC, self).setUp()
        self.vreg.config.translations = {'en': (_translate, _ctxtranslate)}
        self.req = self.request()
        proc = self.vreg['components'].select('magicsearch', self.req)
        self.proc = [p for p in proc.processors if isinstance(p, QSPreProcessor)][0]
        self.proc.req = self.req

    def test_entity_translation(self):
        """tests QSPreProcessor._get_entity_name()"""
        translate = self.proc._get_entity_type
        self.assertEquals(translate(u'EmailAddress'), "EmailAddress")
        self.assertEquals(translate(u'emailaddress'), "EmailAddress")
        self.assertEquals(translate(u'Adresse'), "EmailAddress")
        self.assertEquals(translate(u'adresse'), "EmailAddress")
        self.assertRaises(BadRQLQuery, translate, 'whatever')

    def test_attribute_translation(self):
        """tests QSPreProcessor._get_attribute_name"""
        translate = self.proc._get_attribute_name
        eschema = self.schema.eschema('CWUser')
        self.assertEquals(translate(u'prÃ©nom', eschema), "firstname")
        self.assertEquals(translate(u'nom', eschema), 'surname')
        eschema = self.schema.eschema('EmailAddress')
        self.assertEquals(translate(u'adresse', eschema), "address")
        self.assertEquals(translate(u'nom', eschema), 'alias')
        # should fail if the name is not an attribute for the given entity schema
        self.assertRaises(BadRQLQuery, translate, 'whatever', eschema)
        self.assertRaises(BadRQLQuery, translate, 'prÃ©nom', eschema)

    def test_one_word_query(self):
        """tests the 'one word shortcut queries'"""
        transform = self.proc._one_word_query
        self.assertEquals(transform('123'),
                          ('Any X WHERE X eid %(x)s', {'x': 123}, 'x'))
        self.assertEquals(transform('CWUser'),
                          ('CWUser C',))
        self.assertEquals(transform('Utilisateur'),
                          ('CWUser C',))
        self.assertEquals(transform('Adresse'),
                          ('EmailAddress E',))
        self.assertEquals(transform('adresse'),
                          ('EmailAddress E',))
        self.assertRaises(BadRQLQuery, transform, 'Workcases')

    def test_two_words_query(self):
        """tests the 'two words shortcut queries'"""
        transform = self.proc._two_words_query
        self.assertEquals(transform('CWUser', 'E'),
                          ("CWUser E",))
        self.assertEquals(transform('CWUser', 'Smith'),
                          ('CWUser C WHERE C has_text %(text)s', {'text': 'Smith'}))
        self.assertEquals(transform('utilisateur', 'Smith'),
                          ('CWUser C WHERE C has_text %(text)s', {'text': 'Smith'}))
        self.assertEquals(transform(u'adresse', 'Logilab'),
                          ('EmailAddress E WHERE E has_text %(text)s', {'text': 'Logilab'}))
        self.assertEquals(transform(u'adresse', 'Logi%'),
                          ('EmailAddress E WHERE E alias LIKE %(text)s', {'text': 'Logi%'}))
        self.assertRaises(BadRQLQuery, transform, "pers", "taratata")

    def test_three_words_query(self):
        """tests the 'three words shortcut queries'"""
        transform = self.proc._three_words_query
        self.assertEquals(transform('utilisateur', u'prÃ©nom', 'cubicweb'),
                          ('CWUser C WHERE C firstname %(text)s', {'text': 'cubicweb'}))
        self.assertEquals(transform('utilisateur', 'nom', 'cubicweb'),
                          ('CWUser C WHERE C surname %(text)s', {'text': 'cubicweb'}))
        self.assertEquals(transform(u'adresse', 'nom', 'cubicweb'),
                          ('EmailAddress E WHERE E alias %(text)s', {'text': 'cubicweb'}))
        self.assertEquals(transform('EmailAddress', 'nom', 'cubicweb'),
                          ('EmailAddress E WHERE E alias %(text)s', {'text': 'cubicweb'}))
        self.assertEquals(transform('utilisateur', u'prÃ©nom', 'cubicweb%'),
                          ('CWUser C WHERE C firstname LIKE %(text)s', {'text': 'cubicweb%'}))
        # expanded shortcuts
        self.assertEquals(transform('CWUser', 'use_email', 'Logilab'),
                          ('CWUser C WHERE C use_email C1, C1 has_text %(text)s', {'text': 'Logilab'}))
        self.assertEquals(transform('CWUser', 'use_email', '%Logilab'),
                          ('CWUser C WHERE C use_email C1, C1 alias LIKE %(text)s', {'text': '%Logilab'}))
        self.assertRaises(BadRQLQuery, transform, 'word1', 'word2', 'word3')

    def test_quoted_queries(self):
        """tests how quoted queries are handled"""
        queries = [
            (u'Adresse "My own EmailAddress"', ('EmailAddress E WHERE E has_text %(text)s', {'text': u'My own EmailAddress'})),
            (u'Utilisateur prÃ©nom "Jean Paul"', ('CWUser C WHERE C firstname %(text)s', {'text': 'Jean Paul'})),
            (u'Utilisateur firstname "Jean Paul"', ('CWUser C WHERE C firstname %(text)s', {'text': 'Jean Paul'})),
            (u'CWUser firstname "Jean Paul"', ('CWUser C WHERE C firstname %(text)s', {'text': 'Jean Paul'})),
            ]
        transform = self.proc._quoted_words_query
        for query, expected in queries:
            self.assertEquals(transform(query), expected)
        self.assertRaises(BadRQLQuery, transform, "unquoted rql")
        self.assertRaises(BadRQLQuery, transform, 'pers "Jean Paul"')
        self.assertRaises(BadRQLQuery, transform, 'CWUser firstname other "Jean Paul"')

    def test_process_query(self):
        """tests how queries are processed"""
        queries = [
            (u'Utilisateur', (u"CWUser C",)),
            (u'Utilisateur P', (u"CWUser P",)),
            (u'Utilisateur cubicweb', (u'CWUser C WHERE C has_text %(text)s', {'text': u'cubicweb'})),
            (u'CWUser prÃ©nom cubicweb', (u'CWUser C WHERE C firstname %(text)s', {'text': 'cubicweb'},)),
            ]
        for query, expected in queries:
            self.assertEquals(self.proc.preprocess_query(query, self.req), expected)
        self.assertRaises(BadRQLQuery,
                          self.proc.preprocess_query, 'Any X WHERE X is Something', self.req)



## Processor Chains tests ############################################


class ProcessorChainTC(CubicWebTC):
    """test suite for magic_search's processor chains"""

    def setUp(self):
        super(ProcessorChainTC, self).setUp()
        self.vreg.config.translations = {'en': (_translate, _ctxtranslate)}
        self.req = self.request()
        self.proc = self.vreg['components'].select('magicsearch', self.req)

    def test_main_preprocessor_chain(self):
        """tests QUERY_PROCESSOR"""
        queries = [
            (u'foo',
             ("Any X WHERE X has_text %(text)s", {'text': u'foo'})),
            # XXX this sounds like a language translator test...
            # and it fails
            (u'Utilisateur Smith',
             ('CWUser C WHERE C has_text %(text)s', {'text': u'Smith'})),
            (u'utilisateur nom Smith',
             ('CWUser C WHERE C surname %(text)s', {'text': u'Smith'})),
            (u'Any P WHERE P is Utilisateur, P nom "Smith"',
             ('Any P WHERE P is CWUser, P surname "Smith"', None)),
            ]
        for query, expected in queries:
            rset = self.proc.process_query(query, self.req)
            self.assertEquals((rset.rql, rset.args), expected)

    def test_iso88591_fulltext(self):
        """we must be able to type accentuated characters in the search field"""
        rset = self.proc.process_query(u'Ã©crire', self.req)
        self.assertEquals(rset.rql, "Any X WHERE X has_text %(text)s")
        self.assertEquals(rset.args, {'text': u'Ã©crire'})

    def test_explicit_component(self):
        self.assertRaises(RQLSyntaxError,
                          self.proc.process_query, u'rql: CWUser E WHERE E noattr "Smith",', self.req)
        self.assertRaises(BadRQLQuery,
                          self.proc.process_query, u'rql: CWUser E WHERE E noattr "Smith"', self.req)
        rset = self.proc.process_query(u'text: utilisateur Smith', self.req)
        self.assertEquals(rset.rql, 'Any X WHERE X has_text %(text)s')
        self.assertEquals(rset.args, {'text': u'utilisateur Smith'})

if __name__ == '__main__':
    unittest_main()<|MERGE_RESOLUTION|>--- conflicted
+++ resolved
@@ -41,13 +41,8 @@
 
     def setUp(self):
         super(QueryTranslatorTC, self).setUp()
-<<<<<<< HEAD
         self.req = self.request()
-        self.vreg.config.translations = {'en': _translate}
-=======
-        self.req = self.env.create_request()
         self.vreg.config.translations = {'en': (_translate, _ctxtranslate)}
->>>>>>> 2b122942
         proc = self.vreg['components'].select('magicsearch', self.req)
         self.proc = [p for p in proc.processors if isinstance(p, QueryTranslator)][0]
 
