"""cubicweb.web.views.baseforms unit tests"""

from StringIO import StringIO
import re

from mx.DateTime import DateTime

from logilab.common.testlib import unittest_main
from logilab.common.decorators import clear_cache
from cubicweb.devtools.apptest import EnvBasedTC
from cubicweb.entities import AnyEntity
from cubicweb.web import widgets

orig_today = widgets.today
orig_now = widgets.now

def setup_module(options):
    def _today():
        return DateTime(0000, 1, 1)
    widgets.today = widgets.now = _today

<<<<<<< HEAD
def teardown_module(options, result):
=======
def teardown_module(options, results):
>>>>>>> ba717f42
    widgets.today = orig_today
    widgets.now = orig_now


def cleanup_text(text):
    return re.sub('\d\d:\d\d', 'hh:mm', re.sub('\d+/\d\d/\d\d', 'YYYY/MM/DD', '\n'.join(l.strip() for l in text.splitlines() if l.strip())))



class EditionFormTC(EnvBasedTC):

    def setup_database(self):
        self.create_user('joe')
        
    def _build_creation_form(self, etype):
        req = self.request()
        req.next_tabindex()
        req.next_tabindex()
        req.del_page_data()
        req.form['etype'] = etype
        view = self.vreg.select_view('creation', req, None)
        entity = self.vreg.etype_class(etype)(req, None, None)
        buffer = StringIO()
        view.w = buffer.write
        view.edit_form(entity, {})
        return buffer.getvalue()
    
    def _test_view_for(self, etype, expected):
        self.assertTextEquals(expected, cleanup_text(self._build_creation_form(etype)))
        
    def test_base(self):
        self._test_view_for('EGroup', '''\
<form id="entityForm" class="entityForm" cubicweb:target="eformframe"
method="post" onsubmit="return freezeFormButtons('entityForm')" enctype="application/x-www-form-urlencoded" action="http://testing.fr/cubicweb/validateform">
<div class="formTitle"><span>egroup (creation)</span></div>
<div id="progress">validating...</div>
<div class="iformTitle"><span>main informations</span></div>
<div class="formBody"><fieldset>
<input type="hidden" name="eid" value="A" />
<input type="hidden" name="__type:A" value="EGroup" />
<input type="hidden" name="__maineid" value="A" />
<input id="errorurl" type="hidden" name="__errorurl" value="http://testing.fr/cubicweb/view?rql=Blop&amp;vid=blop" />
<input type="hidden" name="__form_id" value="edition" />
<input type="hidden" name="__message" value="element created" />
<table id="entityFormA" class="attributeForm" style="width:100%;">
<tr>
<th class="labelCol"><label class="required" for="name:A">name</label></th>
<td style="width:100%;">
<input type="hidden" name="edits-name:A" value="__cubicweb_internal_field__"/>
<input type="text" name="name:A" value="" accesskey="n" id="name:A" maxlength="64" size="40" tabindex="2"/>
<br/>
</td>
</tr>
</table>
</fieldset>
</div>
<table width="100%">
<tbody>
<tr><td align="center">
<input class="validateButton" type="submit" name="defaultsubmit" value="Button_ok" tabindex="3"/>
</td><td style="align: right; width: 50%;">
<input class="validateButton" type="button" onclick="postForm('__action_apply', 'Button_apply', 'entityForm')" value="Button_apply" tabindex="4"/>
<input class="validateButton" type="button" onclick="postForm('__action_cancel', 'Button_cancel', 'entityForm')" value="Button_cancel" tabindex="5"/>
</td></tr>
</tbody>
</table>
</form>''')

    def test_with_inline_view(self):
        activated = self.execute('Any X WHERE X is State, X name "activated"')[0][0]
        self._test_view_for('EUser', '''<form id="entityForm" class="entityForm" cubicweb:target="eformframe"
method="post" onsubmit="return freezeFormButtons('entityForm')" enctype="application/x-www-form-urlencoded" action="http://testing.fr/cubicweb/validateform">
<div class="formTitle"><span>euser (creation)</span></div>
<div id="progress">validating...</div>
<div class="iformTitle"><span>main informations</span></div>
<div class="formBody"><fieldset>
<input type="hidden" name="eid" value="A" />
<input type="hidden" name="__type:A" value="EUser" />
<input type="hidden" name="__maineid" value="A" />
<input id="errorurl" type="hidden" name="__errorurl" value="http://testing.fr/cubicweb/view?rql=Blop&amp;vid=blop" />
<input type="hidden" name="__form_id" value="edition" />
<input type="hidden" name="__message" value="element created" />
<table id="entityFormA" class="attributeForm" style="width:100%%;">
<tr>
<th class="labelCol"><label class="required" for="login:A">login</label></th>
<td style="width:100%%;">
<input type="hidden" name="edits-login:A" value="__cubicweb_internal_field__"/>
<input type="text" name="login:A" value="" accesskey="l" id="login:A" maxlength="64" size="40" tabindex="2"/>
<br/>&nbsp;<span class="helper">unique identifier used to connect to the application</span>
</td>
</tr>
<tr>
<th class="labelCol"><label class="required" for="upassword:A">upassword</label></th>
<td style="width:100%%;">
<input type="hidden" name="edits-upassword:A" value="__cubicweb_internal_field__"/>
<input type="password" name="upassword:A" value="" accesskey="u" id="upassword:A" tabindex="3"/><br/>
<input type="password" name="upassword-confirm:A" id="upassword-confirm:A" tabindex="4"/>&nbsp;<span class="emphasis">(confirm password)</span>
<br/>
</td>
</tr>
<tr>
<th class="labelCol"><label for="firstname:A">firstname</label></th>
<td style="width:100%%;">
<input type="hidden" name="edits-firstname:A" value="__cubicweb_internal_field__"/>
<input type="text" name="firstname:A" value="" accesskey="f" id="firstname:A" maxlength="64" size="40" tabindex="5"/>
<br/>
</td>
</tr>
<tr>
<th class="labelCol"><label for="surname:A">surname</label></th>
<td style="width:100%%;">
<input type="hidden" name="edits-surname:A" value="__cubicweb_internal_field__"/>
<input type="text" name="surname:A" value="" accesskey="s" id="surname:A" maxlength="64" size="40" tabindex="6"/>
<br/>
</td>
</tr>
<tr>
<th class="labelCol"><label class="required" for="in_group:A">in_group</label></th>
<td style="width:100%%;">
<input type="hidden" name="edits-in_group:A" value="__cubicweb_internal_field__"/>
<select name="in_group:A" id="in_group:A" multiple="multiple" size="5" tabindex="7">
<option value="3" >guests</option>
<option value="1" >managers</option>
<option value="2" >users</option>
</select>
<br/>&nbsp;<span class="helper">groups grant permissions to the user</span>
</td>
</tr>
<tr>
<th class="labelCol"><label class="required" for="in_state:A">in_state</label></th>
<td style="width:100%%;">
<input type="hidden" name="edits-in_state:A" value="__cubicweb_internal_field__"/>
<select name="in_state:A" id="in_state:A" tabindex="8">
<option value="%(activated)s" >activated</option>
</select>
<br/>&nbsp;<span class="helper">account state</span>
</td>
</tr>
</table>
<div id="inlineuse_emailslot">
<div class="inlinedform" id="addNewEmailAddressuse_emailsubject:A" cubicweb:limit="true">
<a class="addEntity" id="adduse_email:Alink" href="javascript: addInlineCreationForm('A', 'EUser', 'EmailAddress', 'use_email', 'subject')" >+ add a EmailAddress.</a>
</div>
<div class="trame_grise">&nbsp;</div>
</div>
</fieldset>
</div>
<table width="100%%">
<tbody>
<tr><td align="center">
<input class="validateButton" type="submit" name="defaultsubmit" value="Button_ok" tabindex="9"/>
</td><td style="align: right; width: 50%%;">
<input class="validateButton" type="button" onclick="postForm('__action_apply', 'Button_apply', 'entityForm')" value="Button_apply" tabindex="10"/>
<input class="validateButton" type="button" onclick="postForm('__action_cancel', 'Button_cancel', 'entityForm')" value="Button_cancel" tabindex="11"/>
</td></tr>
</tbody>
</table>
</form>''' % {'activated' : activated})

    def test_redirection_after_creation(self):
        req = self.request()
        req.form['etype'] = 'EUser'
        view = self.vreg.select_view('creation', req, None)
        self.assertEquals(view.redirect_url(), 'http://testing.fr/cubicweb/euser')
        req.form['__redirectrql'] = 'Any X WHERE X eid 3012'
        req.form['__redirectvid'] = 'avid'
        self.assertEquals(view.redirect_url(), 'http://testing.fr/cubicweb/view?rql=Any%20X%20WHERE%20X%20eid%203012&vid=avid')


    def test_need_multipart(self):
        req = self.request()
        class Salesterm(AnyEntity):
            id = 'Salesterm'
            __rtags__ = {'described_by_test' : 'inlineview'}
        vreg = self.vreg
        vreg.register_vobject_class(Salesterm)
        req.form['etype'] = 'Salesterm'
        entity = vreg.etype_class('Salesterm')(req, None, None)
        view = vreg.select_view('creation', req, None)
        self.failUnless(view.need_multipart(entity))
        


    def test_nonregr_check_add_permission_on_relation(self):
        from cubes.blog.entities import BlogEntry
        class BlogEntryPlus(BlogEntry):
            __rtags__ = {'checked_by': 'primary'}
        self.vreg.register_vobject_class(BlogEntryPlus)
        clear_cache(self.vreg, 'etype_class')
        # an admin should be able to edit the checked_by relation
        html = self._build_creation_form('BlogEntry')
        self.failUnless('name="edits-checked_by:A"' in html)
        # a regular user should not be able to see the relation
        self.login('joe')
        html = self._build_creation_form('BlogEntry')
        self.failIf('name="edits-checked_by:A"' in html)
        
from cubicweb.devtools.testlib import WebTest
from cubicweb.devtools.htmlparser import DTDValidator

class CopyWebTest(WebTest):

    def setup_database(self):
        p = self.create_user("Doe")
        # do not try to skip 'primary_email' for this test
        e = self.add_entity('EmailAddress', address=u'doe@doe.com')
        self.execute('SET P use_email E, P primary_email E WHERE P eid %(p)s, E eid %(e)s',
                     {'p' : p.eid, 'e' : e.eid})


    def test_cloned_elements_in_copy_form(self):
        rset = self.execute('EUser P WHERE P login "Doe"')
        output = self.view('copy', rset)
        clones = [attrs for _, attrs in output.input_tags
                  if attrs.get('name', '').startswith('__cloned_eid')]
        # the only cloned entity should be the original person
        self.assertEquals(len(clones), 1)
        attrs = clones[0]
        self.assertEquals(attrs['name'], '__cloned_eid:A')
        self.assertEquals(int(attrs['value']), rset[0][0])


if __name__ == '__main__':
    unittest_main()<|MERGE_RESOLUTION|>--- conflicted
+++ resolved
@@ -19,11 +19,7 @@
         return DateTime(0000, 1, 1)
     widgets.today = widgets.now = _today
 
-<<<<<<< HEAD
-def teardown_module(options, result):
-=======
 def teardown_module(options, results):
->>>>>>> ba717f42
     widgets.today = orig_today
     widgets.now = orig_now
 
