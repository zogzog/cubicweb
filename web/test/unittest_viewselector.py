# -*- coding: utf-8 -*-
"""XXX rename, split, reorganize this
:license: GNU Lesser General Public License, v2.1 - http://www.gnu.org/licenses
"""
from logilab.common.testlib import unittest_main

from cubicweb.devtools.testlib import CubicWebTC
from cubicweb import CW_SOFTWARE_ROOT as BASE, Binary
from cubicweb.selectors import (match_user_groups, implements,
                                specified_etype_implements, rql_condition,
                                traced_selection)
from cubicweb.web import NoSelectableObject
from cubicweb.web.action import Action
from cubicweb.web.views import (primary, baseviews, tableview, editforms,
                                calendar, management, embedding, actions,
                                startup, cwuser, schema, xbel, vcard, owl,
                                treeview, idownloadable, wdoc, debug,
                                cwproperties, workflow, xmlrss, csvexport)

from cubes.folder import views as folderviews

USERACTIONS = [actions.UserPreferencesAction,
               actions.UserInfoAction,
               actions.LogoutAction]
SITEACTIONS = [actions.SiteConfigurationAction,
               actions.ManageAction,
               schema.ViewSchemaAction,
               actions.SiteInfoAction,
               ]
<<<<<<< HEAD
FOOTERACTIONS = [wdoc.ChangeLogAction,
                 wdoc.AboutAction,
                 actions.PoweredByAction]
=======
FOOTERACTIONS = [('help', wdoc.HelpAction),
                 ('changelog', wdoc.ChangeLogAction),
                 ('about', wdoc.AboutAction),
                 ('poweredby', actions.PoweredByAction)]
>>>>>>> 3411e4b8

class ViewSelectorTC(CubicWebTC):

    def setup_database(self):
        self.add_entity('BlogEntry', title=u"une news !", content=u"cubicweb c'est beau")
        self.add_entity('Bookmark', title=u"un signet !", path=u"view?vid=index")
        self.add_entity('EmailAddress', address=u"devel@logilab.fr", alias=u'devel')
        self.add_entity('Tag', name=u'x')

class VRegistryTC(ViewSelectorTC):
    """test the view selector"""

    def _test_registered(self, registry, content):
        try:
            expected = getattr(self, 'all_%s' % registry)
        except AttributeError:
            return
        if registry == 'hooks':
            self.assertEquals(len(content), expected, content)
            return
        try:
            self.assertSetEqual(content.keys(), expected)
        except:
            print registry, sorted(expected), sorted(content.keys())
            print 'no more', [v for v in expected if not v in content.keys()]
            print 'missing', [v for v in content.keys() if not v in expected]
            raise

    def setUp(self):
        super(VRegistryTC, self).setUp()
        assert self.vreg['views']['propertiesform']

    def test_possible_views_none_rset(self):
        req = self.request()
        self.assertListEqual(self.pviews(req, None),
                             [('changelog', wdoc.ChangeLogView),
                              ('debug', debug.DebugView),
                              ('index', startup.IndexView),
                              ('info', management.ProcessInformationView),
                              ('manage', startup.ManageView),
                              ('owl', owl.OWLView),
                              ('propertiesform', cwproperties.CWPropertiesForm),
                              ('registry', debug.RegistryView),
                              ('schema', schema.SchemaView),
                              ('systempropertiesform', cwproperties.SystemCWPropertiesForm),
                              ('tree', folderviews.FolderTreeView),
                              ])

    def test_possible_views_noresult(self):
        req = self.request()
        rset = req.execute('Any X WHERE X eid 999999')
        self.assertListEqual(self.pviews(req, rset),
                             [])

    def test_possible_views_one_egroup(self):
        req = self.request()
        rset = req.execute('CWGroup X WHERE X name "managers"')
        self.assertListEqual(self.pviews(req, rset),
                             [('adaptedlist', baseviews.AdaptedListView),
                              ('csvexport', csvexport.CSVRsetView),
                              ('ecsvexport', csvexport.CSVEntityView),
                              ('editable-table', tableview.EditableTableView),
                              ('filetree', treeview.FileTreeView),
                              ('list', baseviews.ListView),
                              ('oneline', baseviews.OneLineView),
                              ('owlabox', owl.OWLABOXView),
                              ('primary', primary.PrimaryView),
                              ('rsetxml', xmlrss.XMLRsetView),
                              ('rss', xmlrss.RSSView),
                              ('secondary', baseviews.SecondaryView),
                              ('security', management.SecurityManagementView),
                              ('table', tableview.TableView),
                              ('text', baseviews.TextView),
                              ('treeview', treeview.TreeView),
                              ('xbel', xbel.XbelView),
                              ('xml', xmlrss.XMLView),
                              ])

    def test_possible_views_multiple_egroups(self):
        req = self.request()
        rset = req.execute('CWGroup X')
        self.assertListEqual(self.pviews(req, rset),
                             [('adaptedlist', baseviews.AdaptedListView),
                              ('csvexport', csvexport.CSVRsetView),
                              ('ecsvexport', csvexport.CSVEntityView),
                              ('editable-table', tableview.EditableTableView),
                              ('filetree', treeview.FileTreeView),
                              ('list', baseviews.ListView),
                              ('oneline', baseviews.OneLineView),
                              ('owlabox', owl.OWLABOXView),
                              ('primary', primary.PrimaryView),
                              ('rsetxml', xmlrss.XMLRsetView),
                              ('rss', xmlrss.RSSView),
                              ('secondary', baseviews.SecondaryView),
                              ('security', management.SecurityManagementView),
                              ('table', tableview.TableView),
                              ('text', baseviews.TextView),
                              ('treeview', treeview.TreeView),
                              ('xbel', xbel.XbelView),
                              ('xml', xmlrss.XMLView),
                              ])

    def test_propertiesform_admin(self):
        assert self.vreg['views']['propertiesform']
        req1 = self.request()
        req2 = self.request()
        rset1 = req1.execute('CWUser X WHERE X login "admin"')
        rset2 = req2.execute('CWUser X WHERE X login "anon"')
        self.failUnless(self.vreg['views'].select('propertiesform', req1, rset=None))
        self.failUnless(self.vreg['views'].select('propertiesform', req1, rset=rset1))
        self.failUnless(self.vreg['views'].select('propertiesform', req2, rset=rset2))

    def test_propertiesform_anon(self):
        self.login('anon')
        req1 = self.request()
        req2 = self.request()
        rset1 = req1.execute('CWUser X WHERE X login "admin"')
        rset2 = req2.execute('CWUser X WHERE X login "anon"')
        self.assertRaises(NoSelectableObject, self.vreg['views'].select, 'propertiesform', req1, rset=None)
        self.assertRaises(NoSelectableObject, self.vreg['views'].select, 'propertiesform', req1, rset=rset1)
        self.assertRaises(NoSelectableObject, self.vreg['views'].select, 'propertiesform', req1, rset=rset2)

    def test_propertiesform_jdoe(self):
        self.create_user('jdoe')
        self.login('jdoe')
        req1 = self.request()
        req2 = self.request()
        rset1 = req1.execute('CWUser X WHERE X login "admin"')
        rset2 = req2.execute('CWUser X WHERE X login "jdoe"')
        self.failUnless(self.vreg['views'].select('propertiesform', req1, rset=None))
        self.assertRaises(NoSelectableObject, self.vreg['views'].select, 'propertiesform', req1, rset=rset1)
        self.failUnless(self.vreg['views'].select('propertiesform', req2, rset=rset2))

    def test_possible_views_multiple_different_types(self):
        req = self.request()
        rset = req.execute('Any X')
        self.assertListEqual(self.pviews(req, rset),
                             [('csvexport', csvexport.CSVRsetView),
                              ('ecsvexport', csvexport.CSVEntityView),
                              ('editable-table', tableview.EditableTableView),
                              ('filetree', treeview.FileTreeView),
                              ('list', baseviews.ListView),
                              ('oneline', baseviews.OneLineView),
                              ('owlabox', owl.OWLABOXView),
                              ('primary', primary.PrimaryView),
                              ('rsetxml', xmlrss.XMLRsetView),
                              ('rss', xmlrss.RSSView),
                              ('secondary', baseviews.SecondaryView),
                              ('security', management.SecurityManagementView),
                              ('table', tableview.TableView),
                              ('text', baseviews.TextView),
                              ('treeview', treeview.TreeView),
                              ('xbel', xbel.XbelView),
                              ('xml', xmlrss.XMLView),
                              ])

    def test_possible_views_any_rset(self):
        req = self.request()
        rset = req.execute('Any N, X WHERE X in_group Y, Y name N')
        self.assertListEqual(self.pviews(req, rset),
                             [('csvexport', csvexport.CSVRsetView),
                              ('editable-table', tableview.EditableTableView),
                              ('rsetxml', xmlrss.XMLRsetView),
                              ('table', tableview.TableView),
                              ])

    def test_possible_views_multiple_eusers(self):
        req = self.request()
        rset = req.execute('CWUser X')
        self.assertListEqual(self.pviews(req, rset),
                             [('adaptedlist', baseviews.AdaptedListView),
                              ('csvexport', csvexport.CSVRsetView),
                              ('ecsvexport', csvexport.CSVEntityView),
                              ('editable-table', tableview.EditableTableView),
                              ('filetree', treeview.FileTreeView),
                              ('foaf', cwuser.FoafView),
                              ('list', baseviews.ListView),
                              ('oneline', baseviews.OneLineView),
                              ('owlabox', owl.OWLABOXView),
                              ('primary', primary.PrimaryView),
                              ('rsetxml', xmlrss.XMLRsetView),
                              ('rss', xmlrss.RSSView),
                              ('secondary', baseviews.SecondaryView),
                              ('security', management.SecurityManagementView),
                              ('table', tableview.TableView),
                              ('text', baseviews.TextView),
                              ('treeview', treeview.TreeView),
                              ('vcard', vcard.VCardCWUserView),
                              ('xbel', xbel.XbelView),
                              ('xml', xmlrss.XMLView),
                              ])

    def test_possible_actions_none_rset(self):
        req = self.request()
        self.assertDictEqual(self.pactionsdict(req, None, skipcategories=()),
                             {'useractions': USERACTIONS,
                              'siteactions': SITEACTIONS,
                              'footer': FOOTERACTIONS,

                              })
    def test_possible_actions_no_entity(self):
        req = self.request()
        rset = req.execute('Any X WHERE X eid 999999')
        self.assertDictEqual(self.pactionsdict(req, rset, skipcategories=()),
                             {'useractions': USERACTIONS,
                              'siteactions': SITEACTIONS,
                              'footer': FOOTERACTIONS,
                              })

    def test_possible_actions_same_type_entities(self):
        req = self.request()
        rset = req.execute('CWGroup X')
        self.assertDictEqual(self.pactionsdict(req, rset, skipcategories=()),
                             {'useractions': USERACTIONS,
                              'siteactions': SITEACTIONS,
                              'footer': FOOTERACTIONS,
                              'mainactions': [actions.MultipleEditAction],
                              'moreactions': [actions.DeleteAction,
                                              actions.AddNewAction],
                              })

    def test_possible_actions_different_types_entities(self):
        req = self.request()
        rset = req.execute('Any X')
        self.assertDictEqual(self.pactionsdict(req, rset, skipcategories=()),
                             {'useractions': USERACTIONS,
                              'siteactions': SITEACTIONS,
                              'footer': FOOTERACTIONS,
                              'moreactions': [actions.DeleteAction],
                              })

    def test_possible_actions_final_entities(self):
        req = self.request()
        rset = req.execute('Any N, X WHERE X in_group Y, Y name N')
        self.assertDictEqual(self.pactionsdict(req, rset, skipcategories=()),
                             {'useractions': USERACTIONS,
                              'siteactions': SITEACTIONS,
                              'footer': FOOTERACTIONS,
                              })

    def test_possible_actions_eetype_cwuser_entity(self):
        req = self.request()
        rset = req.execute('CWEType X WHERE X name "CWUser"')
        self.assertDictEqual(self.pactionsdict(req, rset, skipcategories=()),
                             {'useractions': USERACTIONS,
                              'siteactions': SITEACTIONS,
                              'footer': FOOTERACTIONS,
                              'mainactions': [actions.ModifyAction],
                              'moreactions': [actions.ManagePermissionsAction,
                                              actions.AddRelatedActions,
                                              actions.DeleteAction,
                                              actions.CopyAction,
                                              ],
                              })


    def test_select_creation_form(self):
        rset = None
        req = self.request()
        # creation form
        req.form['etype'] = 'CWGroup'
        self.assertIsInstance(self.vreg['views'].select('creation', req, rset=rset),
                              editforms.CreationFormView)
        del req.form['etype']
        # custom creation form
        class CWUserCreationForm(editforms.CreationFormView):
            __select__ = specified_etype_implements('CWUser')
        self.vreg._loadedmods[__name__] = {}
        self.vreg.register_appobject_class(CWUserCreationForm)
        req.form['etype'] = 'CWUser'
        self.assertIsInstance(self.vreg['views'].select('creation', req, rset=rset),
                              CWUserCreationForm)

    def test_select_view(self):
        # no entity
        rset = None
        req = self.request()
        self.assertIsInstance(self.vreg['views'].select('index', req, rset=rset),
                             startup.IndexView)
        self.failUnlessRaises(NoSelectableObject,
                             self.vreg['views'].select, 'primary', req, rset=rset)
        self.failUnlessRaises(NoSelectableObject,
                             self.vreg['views'].select, 'table', req, rset=rset)

        # no entity
        req = self.request()
        rset = req.execute('Any X WHERE X eid 999999')
        self.failUnlessRaises(NoSelectableObject,
                              self.vreg['views'].select, 'index', req, rset=rset)
        self.failUnlessRaises(NoSelectableObject,
                              self.vreg['views'].select, 'creation', req, rset=rset)
        self.failUnlessRaises(NoSelectableObject,
                              self.vreg['views'].select, 'primary', req, rset=rset)
        self.failUnlessRaises(NoSelectableObject,
                             self.vreg['views'].select, 'table', req, rset=rset)
        # one entity
        req = self.request()
        rset = req.execute('CWGroup X WHERE X name "managers"')
        self.assertIsInstance(self.vreg['views'].select('primary', req, rset=rset),
                             primary.PrimaryView)
        self.assertIsInstance(self.vreg['views'].select('list', req, rset=rset),
                             baseviews.ListView)
        self.assertIsInstance(self.vreg['views'].select('edition', req, rset=rset),
                             editforms.EditionFormView)
        self.assertIsInstance(self.vreg['views'].select('table', req, rset=rset),
                             tableview.TableView)
        self.failUnlessRaises(NoSelectableObject,
                              self.vreg['views'].select, 'creation', req, rset=rset)
        self.failUnlessRaises(NoSelectableObject,
                              self.vreg['views'].select, 'index', req, rset=rset)
        # list of entities of the same type
        req = self.request()
        rset = req.execute('CWGroup X')
        self.assertIsInstance(self.vreg['views'].select('primary', req, rset=rset),
                             primary.PrimaryView)
        self.assertIsInstance(self.vreg['views'].select('list', req, rset=rset),
                             baseviews.ListView)
        self.assertIsInstance(self.vreg['views'].select('table', req, rset=rset),
                             tableview.TableView)
        self.failUnlessRaises(NoSelectableObject,
                              self.vreg['views'].select, 'creation', req, rset=rset)
        # list of entities of different types
        req = self.request()
        rset = req.execute('Any X')
        self.assertIsInstance(self.vreg['views'].select('primary', req, rset=rset),
                                  primary.PrimaryView)
        self.assertIsInstance(self.vreg['views'].select('list', req, rset=rset),
                                  baseviews.ListView)
        self.assertIsInstance(self.vreg['views'].select('table', req, rset=rset),
                                  tableview.TableView)
        self.failUnlessRaises(NoSelectableObject,
                             self.vreg['views'].select, 'creation', req, rset=rset)
        self.failUnlessRaises(NoSelectableObject,
                              self.vreg['views'].select, 'index', req, rset=rset)
        # whatever
        req = self.request()
        rset = req.execute('Any N, X WHERE X in_group Y, Y name N')
        self.assertIsInstance(self.vreg['views'].select('table', req, rset=rset),
                                  tableview.TableView)
        self.failUnlessRaises(NoSelectableObject,
                              self.vreg['views'].select, 'index', req, rset=rset)
        self.failUnlessRaises(NoSelectableObject,
                              self.vreg['views'].select, 'creation', req, rset=rset)
        self.failUnlessRaises(NoSelectableObject,
                             self.vreg['views'].select, 'primary', req, rset=rset)
        self.failUnlessRaises(NoSelectableObject,
                             self.vreg['views'].select, 'list', req, rset=rset)
        self.failUnlessRaises(NoSelectableObject,
                             self.vreg['views'].select, 'edition', req, rset=rset)
        # mixed query
        req = self.request()
        rset = req.execute('Any U,G WHERE U is CWUser, G is CWGroup')
        self.failUnlessRaises(NoSelectableObject,
                              self.vreg['views'].select, 'edition', req, rset=rset)
        self.failUnlessRaises(NoSelectableObject,
                              self.vreg['views'].select, 'creation', req, rset=rset)
        self.assertIsInstance(self.vreg['views'].select('table', req, rset=rset),
                              tableview.TableView)

    def test_interface_selector(self):
        image = self.add_entity('Image', data_name=u'bim.png', data=Binary('bim'))
        # image primary view priority
        req = self.request()
        rset = req.execute('Image X WHERE X data_name "bim.png"')
        self.assertIsInstance(self.vreg['views'].select('primary', req, rset=rset),
                              idownloadable.IDownloadablePrimaryView)


    def test_score_entity_selector(self):
        image = self.add_entity('Image', data_name=u'bim.png', data=Binary('bim'))
        # image primary view priority
        req = self.request()
        rset = req.execute('Image X WHERE X data_name "bim.png"')
        self.assertIsInstance(self.vreg['views'].select('image', req, rset=rset),
                              idownloadable.ImageView)
        fileobj = self.add_entity('File', data_name=u'bim.txt', data=Binary('bim'))
        # image primary view priority
        req = self.request()
        rset = req.execute('File X WHERE X data_name "bim.txt"')
        self.assertRaises(NoSelectableObject, self.vreg['views'].select, 'image', req, rset=rset)



    def _test_view(self, vid, rql, args):
        if rql is None:
            rset = None
            req = self.request()
        else:
            req = self.request()
            rset = req.execute(rql)
        try:
            self.vreg['views'].render(vid, req, rset=rset, **args)
        except:
            print vid, rset, args
            raise

    def test_form(self):
        for vid, rql, args in (
            #('creation', 'Any X WHERE X eid 999999', {}),
            ('edition', 'CWGroup X WHERE X name "managers"', {}),
            ('copy', 'CWGroup X WHERE X name "managers"', {}),
            ('muledit', 'CWGroup X', {}),
            #('muledit', 'Any X', {}),
            ):
            self._test_view(vid, rql, args)


    def test_properties(self):
        self.assertEquals(sorted(k for k in self.vreg['propertydefs'].keys()
                                 if k.startswith('boxes.edit_box')),
                          ['boxes.edit_box.context',
                           'boxes.edit_box.order',
                           'boxes.edit_box.visible'])
        self.assertEquals([k for k in self.vreg['propertyvalues'].keys()
                           if not k.startswith('system.version')],
                          [])
        self.assertEquals(self.vreg.property_value('boxes.edit_box.visible'), True)
        self.assertEquals(self.vreg.property_value('boxes.edit_box.order'), 2)
        self.assertEquals(self.vreg.property_value('boxes.possible_views_box.visible'), False)
        self.assertEquals(self.vreg.property_value('boxes.possible_views_box.order'), 10)
        self.assertRaises(KeyError, self.vreg.property_value, 'boxes.actions_box')




class CWETypeRQLAction(Action):
    __regid__ = 'testaction'
    __select__ = implements('CWEType') & rql_condition('X name "CWEType"')
    title = 'bla'

class RQLActionTC(ViewSelectorTC):

    def setUp(self):
        super(RQLActionTC, self).setUp()
        self.vreg._loadedmods[__name__] = {}
        self.vreg.register_appobject_class(CWETypeRQLAction)

    def tearDown(self):
        super(RQLActionTC, self).tearDown()
        del self.vreg['actions']['testaction']

    def test(self):
        req = self.request()
        rset = req.execute('CWEType X WHERE X name "CWEType"')
        self.assertDictEqual(self.pactionsdict(req, rset, skipcategories=()),
                             {'useractions': USERACTIONS,
                              'siteactions': SITEACTIONS,
                              'footer': FOOTERACTIONS,
                              'mainactions': [actions.ModifyAction],
                              'moreactions': [actions.ManagePermissionsAction,
                                              actions.AddRelatedActions,
                                              actions.DeleteAction,
                                              actions.CopyAction,
                                              CWETypeRQLAction,
                                              ],
                              })
        req = self.request()
        rset = req.execute('CWEType X WHERE X name "CWRType"')
        self.assertDictEqual(self.pactionsdict(req, rset, skipcategories=()),
                             {'useractions': USERACTIONS,
                              'siteactions': SITEACTIONS,
                              'footer': FOOTERACTIONS,
                              'mainactions': [actions.ModifyAction],
                              'moreactions': [actions.ManagePermissionsAction,
                                              actions.AddRelatedActions,
                                              actions.DeleteAction,
                                              actions.CopyAction,]
                              })



if __name__ == '__main__':
    unittest_main()<|MERGE_RESOLUTION|>--- conflicted
+++ resolved
@@ -25,18 +25,11 @@
 SITEACTIONS = [actions.SiteConfigurationAction,
                actions.ManageAction,
                schema.ViewSchemaAction,
-               actions.SiteInfoAction,
-               ]
-<<<<<<< HEAD
-FOOTERACTIONS = [wdoc.ChangeLogAction,
+               actions.SiteInfoAction]
+FOOTERACTIONS = [wdoc.HelpAction,
+                 wdoc.ChangeLogAction,
                  wdoc.AboutAction,
                  actions.PoweredByAction]
-=======
-FOOTERACTIONS = [('help', wdoc.HelpAction),
-                 ('changelog', wdoc.ChangeLogAction),
-                 ('about', wdoc.AboutAction),
-                 ('poweredby', actions.PoweredByAction)]
->>>>>>> 3411e4b8
 
 class ViewSelectorTC(CubicWebTC):
 
