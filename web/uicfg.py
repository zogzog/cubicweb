--- conflicted
+++ resolved
@@ -193,7 +193,6 @@
 # * 'hidden'
 # * 'subobject' (not displayed by default)
 
-<<<<<<< HEAD
 class InitializableDict(dict):
     def __init__(self, *args, **kwargs):
         super(InitializableDict, self).__init__(*args, **kwargs)
@@ -207,7 +206,7 @@
                 self.setdefault(eschema, 'subobject')
             else:
                 self.setdefault(eschema, 'application')
-=======
+
 indexview_etype_section = {'EmailAddress': 'subobject',
                            'CWUser': 'system',
                            'CWGroup': 'system',
@@ -219,14 +218,13 @@
                            'Transition': 'hidden',
                            'WorkflowTransition': 'hidden',
                            }
->>>>>>> 1d4353c6
 
 indexview_etype_section = InitializableDict(EmailAddress='subobject',
                                             CWUser='system',
                                             CWGroup='system',
                                             CWPermission='system',
                                             CWCache='system',
-                                            BaseTransition='hidden',
+                                            Workflow='system',
                                             )
 
 # autoform.AutomaticEntityForm configuration ##################################
