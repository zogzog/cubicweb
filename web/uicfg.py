"""This module regroups a set of structures that may be used to configure
various places of the generated web interface.

Primary view configuration
``````````````````````````
:primaryview_section:
   where to display a relation in primary view. Value may be one of:
   * 'attributes', display in the attributes section
   * 'relations', display in the relations section (below attributes)
   * 'sideboxes', display in the side boxes (beside attributes)
   * 'hidden', don't display

:primaryview_display_ctrl:

   how to display a relation in primary view. Values are dict with some of the
   following keys:

   :vid:
      identifier of a view to use to display the result set. Defaults depends on
      the section:
      * 'attributes' section: 'reledit' view
      * 'relations' section: 'autolimited' view
      * 'sideboxes' section: 'sidebox' view

   :label:
     label for the relations section or side box

   :limit:
      boolean telling if the results should be limited according to the
      configuration

   :filter:
      callback taking the related result set as argument and returning it
      filtered

   :order:
      int used to control order within a section. When not specified,
      automatically set according to order in which tags are added.

   Notice those values are only considered if the relation is in a displayed
   section (controlled by :attr:`primaryview_section`)


Index view configuration
````````````````````````
:indexview_etype_section:
   entity type category in the index/manage page. May be one of
   * 'application'
   * 'system'
   * 'schema'
   * 'subobject' (not displayed by default)


Actions box configuration
`````````````````````````
:actionbox_appearsin_addmenu:
  simple boolean relation tags used to control the "add entity" submenu.
  Relations whose rtag is True will appears, other won't.

Automatic form configuration
````````````````````````````

:organization: Logilab
:copyright: 2009 LOGILAB S.A. (Paris, FRANCE), license is LGPL v2.
:contact: http://www.logilab.fr/ -- mailto:contact@logilab.fr
:license: GNU Lesser General Public License, v2.1 - http://www.gnu.org/licenses
"""
__docformat__ = "restructuredtext en"

from cubicweb import neg_role
from cubicweb.rtags import (RelationTags, RelationTagsBool,
                            RelationTagsSet, RelationTagsDict)
from cubicweb.web import formwidgets


def card_from_role(card, role):
    if role == 'subject':
        return card[0]
    assert role in ('object', 'sobject'), repr(role)
    return card[1]

# primary view configuration ##################################################

def init_primaryview_section(rtag, sschema, rschema, oschema, role):
    if rtag.get(sschema, rschema, oschema, role) is None:
        card = card_from_role(rschema.rproperty(sschema, oschema, 'cardinality'), role)
        composed = rschema.rproperty(sschema, oschema, 'composite') == neg_role(role)
        if rschema.is_final():
            if rschema.meta or sschema.is_metadata(rschema) \
                    or oschema.type in ('Password', 'Bytes'):
                section = 'hidden'
            else:
                section = 'attributes'
        elif card in '1+':
            section = 'attributes'
        elif composed:
            section = 'relations'
        else:
            section = 'sideboxes'
        rtag.tag_relation((sschema, rschema, oschema, role), section)

primaryview_section = RelationTags('primaryview_section',
                                   init_primaryview_section,
                                   frozenset(('attributes', 'relations',
                                               'sideboxes', 'hidden')))


class DisplayCtrlRelationTags(RelationTagsDict):
    def __init__(self, *args, **kwargs):
        super(DisplayCtrlRelationTags, self).__init__(*args, **kwargs)
        self._counter = 0

    def tag_relation(self, key, tag):
        tag = super(DisplayCtrlRelationTags, self).tag_relation(key, tag)
        self._counter += 1
        tag.setdefault('order', self._counter)

    def tag_subject_of(self, key, tag):
        subj, rtype, obj = key
        if obj != '*':
            self.warning('using explict target type in display_ctrl.tag_subject_of() '
                         'has no effect, use (%s, %s, "*") instead of (%s, %s, %s)',
                         subj, rtype, subj, rtype, obj)
        super(DisplayCtrlRelationTags, self).tag_subject_of((subj, rtype, '*'), tag)

    def tag_object_of(self, key, tag):
        subj, rtype, obj = key
        if subj != '*':
            self.warning('using explict subject type in display_ctrl.tag_object_of() '
                         'has no effect, use ("*", %s, %s) instead of (%s, %s, %s)',
                         rtype, obj, subj, rtype, obj)
        super(DisplayCtrlRelationTags, self).tag_object_of(('*', rtype, obj), tag)

def init_primaryview_display_ctrl(rtag, sschema, rschema, oschema, role):
    if role == 'subject':
        oschema = '*'
        label = rschema.type
    else:
        sschema = '*'
        label = '%s_%s' % (rschema, role)
    rtag.setdefault((sschema, rschema, oschema, role), 'label', label)
    rtag.setdefault((sschema, rschema, oschema, role), 'order', rtag._counter)

primaryview_display_ctrl = DisplayCtrlRelationTags('primaryview_display_ctrl',
                                                   init_primaryview_display_ctrl)

# index view configuration ####################################################
# entity type section in the index/manage page. May be one of
# * 'application'
# * 'system'
# * 'schema'
# * 'hidden'
# * 'subobject' (not displayed by default)

indexview_etype_section = {'EmailAddress': 'subobject',
                           'CWUser': 'system',
                           'CWGroup': 'system',
                           'CWPermission': 'system',
<<<<<<< HEAD
                           'BaseTransition': 'hidden',
=======
                           'CWCache': 'system',
>>>>>>> b564f27c
                           }


# autoform.AutomaticEntityForm configuration ##################################

# relations'section (eg primary/secondary/generic/metadata/generated)

def init_autoform_section(rtag, sschema, rschema, oschema, role):
    if rtag.get(sschema, rschema, oschema, role) is None:
        if autoform_is_inlined.get(sschema, rschema, oschema, role):
            section = 'generated'
        elif sschema.is_metadata(rschema):
            section = 'metadata'
        else:
            if role == 'subject':
                card = rschema.rproperty(sschema, oschema, 'cardinality')[0]
                composed = rschema.rproperty(sschema, oschema, 'composite') == 'object'
            else:
                card = rschema.rproperty(sschema, oschema, 'cardinality')[1]
                composed = rschema.rproperty(sschema, oschema, 'composite') == 'subject'
            if card in '1+':
                if not rschema.is_final() and composed:
                    # XXX why? probably because we want it unlined, though this
                    # is not the case by default
                    section = 'generated'
                else:
                    section = 'primary'
            elif rschema.is_final():
                section = 'secondary'
            else:
                section = 'generic'
        rtag.tag_relation((sschema, rschema, oschema, role), section)

autoform_section = RelationTags('autoform_section', init_autoform_section,
                                set(('primary', 'secondary', 'generic',
                                     'metadata', 'generated')))

# relations'field class
autoform_field = RelationTags('autoform_field')

# relations'field explicit kwargs (given to field's __init__)
autoform_field_kwargs = RelationTagsDict()

# inlined view flag for non final relations: when True for an entry, the
# entity(ies) at the other end of the relation will be editable from the
# form of the edited entity
autoform_is_inlined = RelationTagsBool('autoform_is_inlined')


# set of tags of the form <action>_on_new on relations. <action> is a
# schema action (add/update/delete/read), and when such a tag is found
# permissions checking is by-passed and supposed to be ok
autoform_permissions_overrides = RelationTagsSet('autoform_permissions_overrides')

# boxes.EditBox configuration #################################################

# 'link' / 'create' relation tags, used to control the "add entity" submenu
def init_actionbox_appearsin_addmenu(rtag, sschema, rschema, oschema, role):
    if rtag.get(sschema, rschema, oschema, role) is None:
        card = rschema.rproperty(sschema, oschema, 'cardinality')[role == 'object']
        if not card in '?1' and \
               rschema.rproperty(sschema, oschema, 'composite') == role:
            rtag.tag_relation((sschema, rschema, oschema, role), True)

actionbox_appearsin_addmenu = RelationTagsBool('actionbox_appearsin_addmenu',
                                               init_actionbox_appearsin_addmenu)<|MERGE_RESOLUTION|>--- conflicted
+++ resolved
@@ -156,11 +156,8 @@
                            'CWUser': 'system',
                            'CWGroup': 'system',
                            'CWPermission': 'system',
-<<<<<<< HEAD
+                           'CWCache': 'system',
                            'BaseTransition': 'hidden',
-=======
-                           'CWCache': 'system',
->>>>>>> b564f27c
                            }
 
 
