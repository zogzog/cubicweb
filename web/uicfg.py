--- conflicted
+++ resolved
@@ -152,7 +152,6 @@
 # * 'hidden'
 # * 'subobject' (not displayed by default)
 
-<<<<<<< HEAD
 class InitializableDict(dict):
     def __init__(self, *args, **kwargs):
         super(InitializableDict, self).__init__(*args, **kwargs)
@@ -167,21 +166,13 @@
             else:
                 self.setdefault(eschema, 'application')
 
+
 indexview_etype_section = InitializableDict(EmailAddress='subobject',
                                             CWUser='system',
                                             CWGroup='system',
                                             CWPermission='system',
                                             BaseTransition='hidden',
                                             )
-=======
-indexview_etype_section = {'EmailAddress': 'subobject',
-                           'CWUser': 'system',
-                           'CWGroup': 'system',
-                           'CWPermission': 'system',
-                           'BaseTransition': 'hidden',
-                           }
-
->>>>>>> 7e85b9b3
 
 # autoform.AutomaticEntityForm configuration ##################################
 
