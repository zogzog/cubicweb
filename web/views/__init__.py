--- conflicted
+++ resolved
@@ -111,21 +111,8 @@
 
     def cell_call(self, row=0, col=0):
         self.row, self.col = row, col # in case one needs it
-<<<<<<< HEAD
-        _, tmpfile = tempfile.mkstemp('.png')
-        try:
-            self._generate(tmpfile)
-            self.w(open(tmpfile, 'rb').read())
-        finally:
-            try:
-                os.unlink(tmpfile)
-            except Exception, ex:
-                if sys.platform != 'win32':
-                      self.warning("can't delete %s : %s" % (tmpfile, ex))
-=======
         fd, tmpfile = tempfile.mkstemp('.png')
         os.close(fd)
         self._generate(tmpfile)
         self.w(open(tmpfile, 'rb').read())
-        os.unlink(tmpfile)
->>>>>>> af6d48be
+        os.unlink(tmpfile)