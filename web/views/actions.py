"""Set of HTML base actions

:organization: Logilab
:copyright: 2001-2009 LOGILAB S.A. (Paris, FRANCE), license is LGPL v2.
:contact: http://www.logilab.fr/ -- mailto:contact@logilab.fr
:license: GNU Lesser General Public License, v2.1 - http://www.gnu.org/licenses
"""
__docformat__ = "restructuredtext en"
_ = unicode

from cubicweb.appobject import objectify_selector
from cubicweb.selectors import (EntitySelector,
    one_line_rset, two_lines_rset, one_etype_rset, relation_possible,
    nonempty_rset, non_final_entity,
    authenticated_user, match_user_groups, match_search_state,
    has_permission, has_add_permission,
    )
<<<<<<< HEAD
from cubicweb.web import uicfg
=======
from cubicweb.web import uicfg, controller
>>>>>>> 92efec94
from cubicweb.web.action import Action
from cubicweb.web.views import linksearch_select_url, vid_from_rset
from cubicweb.web.views.autoform import AutomaticEntityForm


class has_editable_relation(EntitySelector):
    """accept if some relations for an entity found in the result set is
    editable by the logged user.

    See `EntitySelector` documentation for behaviour when row is not specified.
    """

    def score_entity(self, entity):
        # if user has no update right but it can modify some relation,
        # display action anyway
        for dummy in AutomaticEntityForm.esrelations_by_category(
            entity, 'generic', 'add'):
            return 1
        for rschema, targetschemas, role in AutomaticEntityForm.erelations_by_category(
            entity, ('primary', 'secondary'), 'add'):
            if not rschema.is_final():
                return 1
        return 0

@objectify_selector
def match_searched_etype(cls, req, rset=None, **kwargs):
    return req.match_search_state(rset)

@objectify_selector
def view_is_not_default_view(cls, req, rset=None, **kwargs):
    # interesting if it propose another view than the current one
    vid = req.form.get('vid')
    if vid and vid != vid_from_rset(req, rset, cls.schema):
        return 1
    return 0

@objectify_selector
def addable_etype_empty_rset(cls, req, rset=None, **kwargs):
    if rset is not None and not rset.rowcount:
        rqlst = rset.syntax_tree()
        if len(rqlst.children) > 1:
            return 0
        select = rqlst.children[0]
        if len(select.defined_vars) == 1 and len(select.solutions) == 1:
            rset._searched_etype = select.solutions[0].itervalues().next()
            eschema = cls.schema.eschema(rset._searched_etype)
            if not (eschema.is_final() or eschema.is_subobject(strict=True)) \
                   and eschema.has_perm(req, 'add'):
                return 1
    return 0

# generic 'main' actions #######################################################

class SelectAction(Action):
    """base class for link search actions. By default apply on
    any size entity result search it the current state is 'linksearch'
    if accept match.
    """
    id = 'select'
    __select__ = match_search_state('linksearch') & nonempty_rset() & match_searched_etype()

    title = _('select')
    category = 'mainactions'
    order = 0

    def url(self):
        return linksearch_select_url(self.req, self.rset)


class CancelSelectAction(Action):
    id = 'cancel'
    __select__ = match_search_state('linksearch')

    title = _('cancel select')
    category = 'mainactions'
    order = 10

    def url(self):
        target, eid, r_type, searched_type = self.req.search_state[1]
        return self.build_url(str(eid),
                              vid='edition', __mode='normal')


class ViewAction(Action):
    id = 'view'
    __select__ = (match_search_state('normal') &
                  match_user_groups('users', 'managers') &
                  view_is_not_default_view() &
                  non_final_entity())

    title = _('view')
    category = 'mainactions'
    order = 0

    def url(self):
        params = self.req.form.copy()
        for param in ('vid', '__message') + controller.NAV_FORM_PARAMETERS:
            params.pop(param, None)
        return self.build_url(self.req.relative_path(includeparams=False),
                              **params)


class ModifyAction(Action):
    id = 'edit'
    __select__ = (match_search_state('normal') &
                  one_line_rset() &
                  (has_permission('update') | has_editable_relation('add')))

    title = _('modify')
    category = 'mainactions'
    order = 10

    def url(self):
        entity = self.rset.get_entity(self.row or 0, self.col or 0)
        return entity.absolute_url(vid='edition')


class MultipleEditAction(Action):
    id = 'muledit' # XXX get strange conflicts if id='edit'
    __select__ = (match_search_state('normal') &
                  two_lines_rset() & one_etype_rset() &
                  has_permission('update'))

    title = _('modify')
    category = 'mainactions'
    order = 10

    def url(self):
        return self.build_url('view', rql=self.rset.rql, vid='muledit')


# generic "more" actions #######################################################

class ManagePermissionsAction(Action):
    id = 'managepermission'
    __select__ = one_line_rset() & non_final_entity() & match_user_groups('managers')

    title = _('manage permissions')
    category = 'moreactions'
    order = 15

    @classmethod
    def registered(cls, vreg):
        super(ManagePermissionsAction, cls).registered(vreg)
        if 'require_permission' in vreg.schema:
            cls.__select__ = (one_line_rset() & non_final_entity() &
                              (match_user_groups('managers')
                               | relation_possible('require_permission', 'subject', 'CWPermission',
                                                   action='add')))
        return super(ManagePermissionsAction, cls).registered(vreg)

    def url(self):
        return self.rset.get_entity(self.row or 0, self.col or 0).absolute_url(vid='security')


class DeleteAction(Action):
    id = 'delete'
    __select__ = has_permission('delete')

    title = _('delete')
    category = 'moreactions'
    order = 20

    def url(self):
        if len(self.rset) == 1:
            entity = self.rset.get_entity(self.row or 0, self.col or 0)
            return self.build_url(entity.rest_path(), vid='deleteconf')
        return self.build_url(rql=self.rset.printable_rql(), vid='deleteconf')


class CopyAction(Action):
    id = 'copy'
    __select__ = one_line_rset() & has_permission('add')

    title = _('copy')
    category = 'moreactions'
    order = 30

    def url(self):
        entity = self.rset.get_entity(self.row or 0, self.col or 0)
        return entity.absolute_url(vid='copy')


class AddNewAction(MultipleEditAction):
    """when we're seeing more than one entity with the same type, propose to
    add a new one
    """
    id = 'addentity'
    __select__ = (match_search_state('normal') &
                  (addable_etype_empty_rset()
                   | (two_lines_rset() & one_etype_rset & has_add_permission()))
                  )

    category = 'moreactions'
    order = 40

    @property
    def rsettype(self):
        if self.rset:
            return self.rset.description[0][0]
        return self.rset._searched_etype

    @property
    def title(self):
        return self.req.__('add a %s' % self.rsettype) # generated msgid

    def url(self):
        return self.build_url('add/%s' % self.rsettype)


# logged user actions #########################################################

class UserPreferencesAction(Action):
    id = 'myprefs'
    __select__ = authenticated_user()

    title = _('user preferences')
    category = 'useractions'
    order = 10

    def url(self):
        return self.build_url(self.id)


class UserInfoAction(Action):
    id = 'myinfos'
    __select__ = authenticated_user()

    title = _('personnal informations')
    category = 'useractions'
    order = 20

    def url(self):
        return self.build_url('cwuser/%s'%self.req.user.login, vid='edition')


class LogoutAction(Action):
    id = 'logout'
    __select__ = authenticated_user()

    title = _('logout')
    category = 'useractions'
    order = 30

    def url(self):
        return self.build_url(self.id)


# site actions ################################################################

class ManagersAction(Action):
    __abstract__ = True
    __select__ = match_user_groups('managers')

    category = 'siteactions'

    def url(self):
        return self.build_url(self.id)


class SiteConfigurationAction(ManagersAction):
    id = 'siteconfig'
    title = _('site configuration')
    order = 10


class ManageAction(ManagersAction):
    id = 'manage'
    title = _('manage')
    order = 20

class SiteInfoAction(ManagersAction):
    id = 'siteinfo'
    title = _('info')
    order = 30
    __select__ = match_user_groups('users','managers')


from logilab.common.deprecation import class_moved
from cubicweb.web.views.bookmark import FollowAction
FollowAction = class_moved(FollowAction)

## default actions ui configuration ###########################################

addmenu = uicfg.actionbox_appearsin_addmenu
addmenu.tag_subject_of(('*', 'is', '*'), False)
addmenu.tag_object_of(('*', 'is', '*'), False)
addmenu.tag_subject_of(('*', 'is_instance_of', '*'), False)
addmenu.tag_object_of(('*', 'is_instance_of', '*'), False)
addmenu.tag_subject_of(('*', 'identity', '*'), False)
addmenu.tag_object_of(('*', 'identity', '*'), False)
addmenu.tag_subject_of(('*', 'owned_by', '*'), False)
addmenu.tag_subject_of(('*', 'created_by', '*'), False)
addmenu.tag_subject_of(('*', 'require_permission', '*'), False)
addmenu.tag_subject_of(('*', 'wf_info_for', '*'), False)
addmenu.tag_object_of(('*', 'wf_info_for', '*'), False)
addmenu.tag_object_of(('*', 'state_of', 'CWEType'), True)
addmenu.tag_object_of(('*', 'transition_of', 'CWEType'), True)
addmenu.tag_object_of(('*', 'relation_type', 'CWRType'), True)
addmenu.tag_object_of(('*', 'from_entity', 'CWEType'), False)
addmenu.tag_object_of(('*', 'to_entity', 'CWEType'), False)
addmenu.tag_object_of(('*', 'in_group', 'CWGroup'), True)
addmenu.tag_object_of(('*', 'owned_by', 'CWUser'), False)
addmenu.tag_object_of(('*', 'created_by', 'CWUser'), False)
addmenu.tag_object_of(('*', 'bookmarked_by', 'CWUser'), True)
addmenu.tag_subject_of(('Transition', 'destination_state', '*'), True)
addmenu.tag_object_of(('*', 'allowed_transition', 'Transition'), True)
addmenu.tag_object_of(('*', 'destination_state', 'State'), True)
addmenu.tag_subject_of(('State', 'allowed_transition', '*'), True)<|MERGE_RESOLUTION|>--- conflicted
+++ resolved
@@ -15,11 +15,7 @@
     authenticated_user, match_user_groups, match_search_state,
     has_permission, has_add_permission,
     )
-<<<<<<< HEAD
-from cubicweb.web import uicfg
-=======
 from cubicweb.web import uicfg, controller
->>>>>>> 92efec94
 from cubicweb.web.action import Action
 from cubicweb.web.views import linksearch_select_url, vid_from_rset
 from cubicweb.web.views.autoform import AutomaticEntityForm
