--- conflicted
+++ resolved
@@ -15,13 +15,14 @@
 #
 # You should have received a copy of the GNU Lesser General Public License along
 # with CubicWeb.  If not, see <http://www.gnu.org/licenses/>.
-"""Set of HTML base actions
-
-"""
+"""Set of HTML base actions"""
+
 __docformat__ = "restructuredtext en"
 _ = unicode
 
 from warnings import warn
+
+from logilab.mtconverter import xml_escape
 
 from cubicweb.schema import display_name
 from cubicweb.appobject import objectify_selector
@@ -414,18 +415,13 @@
 
 class GotRhythmAction(action.Action):
     __regid__ = 'rhythm'
-<<<<<<< HEAD
     __select__ = debug_mode()
-=======
-    __select__ = yes()
->>>>>>> a5054ecb
 
     category = 'footer'
     order = 3
     title = _('Got rhythm?')
 
     def url(self):
-        from logilab.mtconverter import xml_escape
         return xml_escape(self._cw.url()+'#')
 
     def html_class(self):
