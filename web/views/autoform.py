"""The automatic entity form.

:organization: Logilab
:copyright: 2001-2009 LOGILAB S.A. (Paris, FRANCE), license is LGPL v2.
:contact: http://www.logilab.fr/ -- mailto:contact@logilab.fr
:license: GNU Lesser General Public License, v2.1 - http://www.gnu.org/licenses
"""
__docformat__ = "restructuredtext en"
_ = unicode

from logilab.common.decorators import iclassmethod

from cubicweb import typed_eid
from cubicweb.web import stdmsgs, uicfg
from cubicweb.web import form, formwidgets as fwdgs
from cubicweb.web.formfields import guess_field
from cubicweb.web.views import forms, editforms

_afs = uicfg.autoform_section

class AutomaticEntityForm(forms.EntityFieldsForm):
    """base automatic form to edit any entity.

    Designed to be fully generated from schema but highly configurable through:

    * uicfg (autoform_* relation tags)
    * various standard form parameters
    * overriding

    You can also easily customise it by adding/removing fields in
    AutomaticEntityForm instances or by inheriting from it.
    """
    __regid__ = 'edition'

    cwtarget = 'eformframe'
    cssclass = 'entityForm'
    copy_nav_params = True
    form_buttons = [fwdgs.SubmitButton(),
                    fwdgs.Button(stdmsgs.BUTTON_APPLY, cwaction='apply'),
                    fwdgs.Button(stdmsgs.BUTTON_CANCEL, cwaction='cancel')]
    # for attributes selection when searching in uicfg.autoform_section
    formtype = 'main'
    # set this to a list of [(relation, role)] if you want to explictily tell
    # which relations should be edited
    display_fields = None
    # class attributes below are actually stored in the uicfg module since we
    # don't want them to be reloaded
    rfields = uicfg.autoform_field
    rfields_kwargs = uicfg.autoform_field_kwargs

    # class methods mapping schema relations to fields in the form ############

    @iclassmethod
    def field_by_name(cls_or_self, name, role='subject', eschema=None):
        """return field with the given name and role. If field is not explicitly
        defined for the form but `eclass` is specified, guess_field will be
        called.
        """
        try:
            return super(AutomaticEntityForm, cls_or_self).field_by_name(name, role)
        except form.FieldNotFound:
            if eschema is None or not name in cls_or_self._cw.schema:
                raise
            rschema = cls_or_self._cw.schema.rschema(name)
            # XXX use a sample target type. Document this.
            tschemas = rschema.targets(eschema, role)
            fieldcls = cls_or_self.rfields.etype_get(eschema, rschema, role,
                                                     tschemas[0])
            kwargs = cls_or_self.rfields_kwargs.etype_get(eschema, rschema,
                                                          role, tschemas[0])
            if kwargs is None:
                kwargs = {}
            if fieldcls:
                if not isinstance(fieldcls, type):
                    return fieldcls # already and instance
                return fieldcls(name=name, role=role, eidparam=True, **kwargs)
            field = guess_field(eschema, rschema, role, eidparam=True, **kwargs)
            if field is None:
                raise
            return field

    # base automatic entity form methods #######################################

    def __init__(self, *args, **kwargs):
        super(AutomaticEntityForm, self).__init__(*args, **kwargs)
        entity = self.edited_entity
        if entity.has_eid():
            entity.complete()
        for rtype, role in self.editable_attributes():
            try:
                self.field_by_name(str(rtype), role)
                continue # explicitly specified
            except form.FieldNotFound:
                # has to be guessed
                try:
                    field = self.field_by_name(str(rtype), role,
                                               eschema=entity.e_schema)
                    self.fields.append(field)
                except form.FieldNotFound:
                    # meta attribute such as <attr>_format
                    continue
        self.maxrelitems = self._cw.property_value('navigation.related-limit')
        self.force_display = bool(self._cw.form.get('__force_display'))

    @property
    def related_limit(self):
        if self.force_display:
            return None
        return self.maxrelitems + 1

    @property
    def form_needs_multipart(self):
        """true if the form needs enctype=multipart/form-data"""
        return self._subform_needs_multipart()

    def _subform_needs_multipart(self, _tested=None):
        if _tested is None:
            _tested = set()
        if super(AutomaticEntityForm, self).form_needs_multipart:
            return True
        # take a look at inlined forms to check (recursively) if they
        # need multipart handling.
        # XXX: this is very suboptimal because inlined forms will be
        #      selected / instantiated twice : here and during form rendering.
        #      Potential solutions:
        #       -> use subforms for inlined forms to get easiser access
        #       -> use a simple onload js function to check if there is
        #          a input type=file in the form
        #       -> generate the <form> node when the content is rendered
        #          and we know the correct enctype (formrenderer's w attribute
        #          is not a StringIO)
        for rschema, targettypes, role in self.inlined_relations():
            # inlined forms don't handle multiple target types
            if len(targettypes) != 1:
                continue
            targettype = targettypes[0]
            if targettype in _tested:
                continue
            _tested.add(targettype)
            if self.should_inline_relation_form(rschema, targettype, role):
<<<<<<< HEAD
                entity = self._cw.vreg['etypes'].etype_class(targettype)(self._cw)
                subform = self._cw.vreg['forms'].select('edition', self._cw,
                                                        entity=entity)
                if subform.form_needs_multipart:
=======
                entity = self.vreg['etypes'].etype_class(targettype)(self.req)
                subform = self.vreg['forms'].select('edition', self.req, entity=entity)
                if hasattr(subform, '_subform_needs_multipart'):
                    needs_multipart = subform._subform_needs_multipart(_tested)
                else:
                    needs_multipart = subform.form_needs_multipart
                if needs_multipart:
>>>>>>> 1d4353c6
                    return True
        return False

    def action(self):
        """return the form's action attribute. Default to validateform if not
        explicitly overriden.
        """
        try:
            return self._action
        except AttributeError:
            return self._cw.build_url('validateform')

    def set_action(self, value):
        """override default action"""
        self._action = value

    action = property(action, set_action)

    # methods mapping edited entity relations to fields in the form ############

    def _relations_by_section(self, section, permission='add', strict=False):
        """return a list of (relation schema, target schemas, role) matching
        given category(ies) and permission
        """
        return _afs.relations_by_section(
            self.edited_entity, self.formtype, section, permission, strict)

    def editable_attributes(self, strict=False):
        """return a list of (relation schema, role) to edit for the entity"""
        if self.display_fields is not None:
            return self.display_fields
        # XXX we should simply put eid in the generated section, no?
        return [(rtype, role) for rtype, _, role in self._relations_by_section(
            'attributes', strict=strict) if rtype != 'eid']

    def editable_relations(self):
        """return a sorted list of (relation's label, relation'schema, role) for
        relations in the 'relations' section
        """
        result = []
        for rschema, _, role in self._relations_by_section('relations',
                                                           strict=True):
            result.append( (rschema.display_name(entity._cw, role,
                                                 entity.__regid__),
                            rschema, role) )
        return sorted(result)

    def inlined_relations(self):
        """return a list of (relation schema, target schemas, role) matching
        given category(ies) and permission
        """
        return self._relations_by_section('inlined')

    # generic relations modifier ###############################################

    def relations_table(self):
        """yiels 3-tuples (rtype, target, related_list)
        where <related_list> itself a list of :
          - node_id (will be the entity element's DOM id)
          - appropriate javascript's togglePendingDelete() function call
          - status 'pendingdelete' or ''
          - oneline view of related entity
        """
        entity = self.edited_entity
        pending_deletes = self._cw.get_pending_deletes(entity.eid)
        for label, rschema, role in self.editable_relations():
            relatedrset = entity.related(rschema, role, limit=self.related_limit)
            if rschema.has_perm(self._cw, 'delete'):
                toggleable_rel_link_func = editforms.toggleable_relation_link
            else:
                toggleable_rel_link_func = lambda x, y, z: u''
            related = []
            for row in xrange(relatedrset.rowcount):
                nodeid = editforms.relation_id(entity.eid, rschema, role,
                                               relatedrset[row][0])
                if nodeid in pending_deletes:
                    status = u'pendingDelete'
                    label = '+'
                else:
                    status = u''
                    label = 'x'
                dellink = toggleable_rel_link_func(entity.eid, nodeid, label)
                eview = self._cw.view('oneline', relatedrset, row=row)
                related.append((nodeid, dellink, status, eview))
            yield (rschema, role, related)

    def restore_pending_inserts(self, cell=False):
        """used to restore edition page as it was before clicking on
        'search for <some entity type>'
        """
        eid = self.edited_entity.eid
        cell = cell and "div_insert_" or "tr"
        pending_inserts = set(self._cw.get_pending_inserts(eid))
        for pendingid in pending_inserts:
            eidfrom, rtype, eidto = pendingid.split(':')
            if typed_eid(eidfrom) == eid: # subject
                label = display_name(self._cw, rtype, 'subject',
                                     self.edited_entity.__regid__)
                reid = eidto
            else:
                label = display_name(self._cw, rtype, 'object',
                                     self.edited_entity.__regid__)
                reid = eidfrom
            jscall = "javascript: cancelPendingInsert('%s', '%s', null, %s);" \
                     % (pendingid, cell, eid)
            rset = self._cw.eid_rset(reid)
            eview = self._cw.view('text', rset, row=0)
            # XXX find a clean way to handle baskets
            if rset.description[0][0] == 'Basket':
                eview = '%s (%s)' % (eview, display_name(self._cw, 'Basket'))
            yield rtype, pendingid, jscall, label, reid, eview

    # inlined forms support ####################################################

    def should_inline_relation_form(self, rschema, targettype, role):
        """return true if the given relation with entity has role and a
        targettype target should be inlined

        At this point we now relation has inlined_attributes tag (eg is returned
        by `inlined_relations()`. Overrides this for more finer control.
        """
        return True

    def display_inline_edition_form(self, w, rschema, targettype, role,
                                     i18nctx):
        """display inline forms for already related entities.

        Return True if some inlined form are actually displayed
        """
        existant = False
        entity = self.edited_entity
        related = entity.has_eid() and entity.related(rschema, role)
        if related:
            # display inline-edition view for all existing related entities
            for i, relentity in enumerate(related.entities()):
                if relentity.has_perm('update'):
                    w(self._cw.view('inline-edition', related, row=i, col=0,
                                    rtype=rschema, role=role, ptype=entity.e_schema,
                                    peid=entity.eid, i18nctx=i18nctx))
                    existant = True
        return existant

    def should_display_inline_creation_form(self, rschema, existant, card):
        """return true if a creation form should be inlined

        by default true if there is no related entity and we need at least one
        """
        return not existant and card in '1+' or self._cw.form.has_key('force_%s_display' % rschema)

    def display_inline_creation_form(self, w, rschema, targettype, role,
                                     i18nctx):
        """display inline forms to a newly related (hence created) entity.

        Return True if some inlined form are actually displayed
        """
        entity = self.edited_entity
        w(self._cw.view('inline-creation', None, etype=targettype,
                        peid=entity.eid, ptype=entity.e_schema,
                        rtype=rschema, role=role, i18nctx=i18nctx))

    def should_display_add_new_relation_link(self, rschema, existant, card):
        """return true if we should add a link to add a new creation form
        (through ajax call)

        by default true if there is no related entity or if the relation has
        multiple cardinality
        """
        return not existant or card in '+*'

    def should_hide_add_new_relation_link(self, rschema, card):
        """return true if once an inlined creation form is added, the 'add new'
        link should be hidden

        by default true if the relation has single cardinality
        """
        return card in '1?'


def etype_relation_field(etype, rtype, role='subject'):
    eschema = AutomaticEntityForm.schema.eschema(etype)
    return AutomaticEntityForm.field_by_name(rtype, role, eschema)


## default form ui configuration ##############################################

# use primary and not generated for eid since it has to be an hidden
uicfg.autoform_section.tag_attribute(('*', 'eid'), 'primary')
uicfg.autoform_section.tag_attribute(('*', 'description'), 'secondary')
uicfg.autoform_section.tag_attribute(('*', 'creation_date'), 'metadata')
uicfg.autoform_section.tag_attribute(('*', 'modification_date'), 'metadata')
uicfg.autoform_section.tag_attribute(('*', 'cwuri'), 'metadata')
uicfg.autoform_section.tag_subject_of(('*', 'in_state', '*'), 'primary')
uicfg.autoform_section.tag_subject_of(('*', 'owned_by', '*'), 'metadata')
uicfg.autoform_section.tag_subject_of(('*', 'created_by', '*'), 'metadata')
uicfg.autoform_section.tag_subject_of(('*', 'require_permission', '*'), 'generated')
uicfg.autoform_section.tag_subject_of(('*', 'by_transition', '*'), 'primary')
uicfg.autoform_section.tag_object_of(('*', 'by_transition', '*'), 'generated')
uicfg.autoform_section.tag_object_of(('*', 'from_state', '*'), 'generated')
uicfg.autoform_section.tag_object_of(('*', 'to_state', '*'), 'generated')
uicfg.autoform_section.tag_subject_of(('*', 'wf_info_for', '*'), 'primary')
uicfg.autoform_section.tag_object_of(('*', 'wf_info_for', '*'), 'generated')
uicfg.autoform_section.tag_subject_of(('*', 'for_user', '*'), 'generated')
uicfg.autoform_section.tag_object_of(('*', 'for_user', '*'), 'generated')
uicfg.autoform_section.tag_subject_of(('CWPermission', 'require_group', '*'), 'primary')
uicfg.autoform_section.tag_attribute(('CWEType', 'final'), 'generated')
uicfg.autoform_section.tag_attribute(('CWRType', 'final'), 'generated')
uicfg.autoform_section.tag_attribute(('CWUser', 'firstname'), 'secondary')
uicfg.autoform_section.tag_attribute(('CWUser', 'surname'), 'secondary')
uicfg.autoform_section.tag_attribute(('CWUser', 'last_login_time'), 'metadata')
uicfg.autoform_section.tag_subject_of(('CWUser', 'in_group', '*'), 'primary')
uicfg.autoform_section.tag_object_of(('*', 'bookmarked_by', 'CWUser'), 'metadata')
uicfg.autoform_section.tag_attribute(('Bookmark', 'path'), 'primary')
uicfg.autoform_section.tag_subject_of(('*', 'primary_email', '*'), 'generic')

uicfg.autoform_field_kwargs.tag_attribute(('RQLExpression', 'expression'),
                                          {'widget': fwdgs.TextInput})
uicfg.autoform_field_kwargs.tag_attribute(('Bookmark', 'path'),
                                          {'widget': fwdgs.TextInput})
uicfg.autoform_field_kwargs.tag_subject_of(('TrInfo', 'wf_info_for', '*'),
                                           {'widget': fwdgs.HiddenInput})

uicfg.autoform_is_inlined.tag_subject_of(('*', 'use_email', '*'), True)
uicfg.autoform_is_inlined.tag_subject_of(('CWRelation', 'relation_type', '*'), True)
uicfg.autoform_is_inlined.tag_subject_of(('CWRelation', 'from_entity', '*'), True)
uicfg.autoform_is_inlined.tag_subject_of(('CWRelation', 'to_entity', '*'), True)<|MERGE_RESOLUTION|>--- conflicted
+++ resolved
@@ -138,20 +138,14 @@
                 continue
             _tested.add(targettype)
             if self.should_inline_relation_form(rschema, targettype, role):
-<<<<<<< HEAD
                 entity = self._cw.vreg['etypes'].etype_class(targettype)(self._cw)
                 subform = self._cw.vreg['forms'].select('edition', self._cw,
                                                         entity=entity)
-                if subform.form_needs_multipart:
-=======
-                entity = self.vreg['etypes'].etype_class(targettype)(self.req)
-                subform = self.vreg['forms'].select('edition', self.req, entity=entity)
                 if hasattr(subform, '_subform_needs_multipart'):
                     needs_multipart = subform._subform_needs_multipart(_tested)
                 else:
                     needs_multipart = subform.form_needs_multipart
                 if needs_multipart:
->>>>>>> 1d4353c6
                     return True
         return False
 
