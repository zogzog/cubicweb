"""The automatic entity form.

:organization: Logilab
:copyright: 2001-2009 LOGILAB S.A. (Paris, FRANCE), license is LGPL v2.
:contact: http://www.logilab.fr/ -- mailto:contact@logilab.fr
:license: GNU Lesser General Public License, v2.1 - http://www.gnu.org/licenses
"""
__docformat__ = "restructuredtext en"
_ = unicode

from logilab.common.decorators import iclassmethod, cached

from cubicweb import typed_eid
from cubicweb.web import stdmsgs, uicfg
from cubicweb.web import form, formwidgets as fwdgs
from cubicweb.web.formfields import guess_field
from cubicweb.web.views import forms, editforms

_afs = uicfg.autoform_section

class AutomaticEntityForm(forms.EntityFieldsForm):
    """base automatic form to edit any entity.

    Designed to be fully generated from schema but highly configurable through:

    * uicfg (autoform_* relation tags)
    * various standard form parameters
    * overriding

    You can also easily customise it by adding/removing fields in
    AutomaticEntityForm instances or by inheriting from it.
    """
    __regid__ = 'edition'

    cwtarget = 'eformframe'
    cssclass = 'entityForm'
    copy_nav_params = True
    form_buttons = [fwdgs.SubmitButton(),
                    fwdgs.Button(stdmsgs.BUTTON_APPLY, cwaction='apply'),
                    fwdgs.Button(stdmsgs.BUTTON_CANCEL, cwaction='cancel')]
    # for attributes selection when searching in uicfg.autoform_section
    formtype = 'main'
    # set this to a list of [(relation, role)] if you want to explictily tell
    # which relations should be edited
    display_fields = None
    # class attributes below are actually stored in the uicfg module since we
    # don't want them to be reloaded
    rfields = uicfg.autoform_field
    rfields_kwargs = uicfg.autoform_field_kwargs

    # class methods mapping schema relations to fields in the form ############

    @iclassmethod
    def field_by_name(cls_or_self, name, role='subject', eschema=None):
        """return field with the given name and role. If field is not explicitly
        defined for the form but `eclass` is specified, guess_field will be
        called.
        """
        try:
            return super(AutomaticEntityForm, cls_or_self).field_by_name(name, role)
        except form.FieldNotFound:
            if eschema is None or not name in cls_or_self._cw.schema:
                raise
            rschema = cls_or_self._cw.schema.rschema(name)
            # XXX use a sample target type. Document this.
            tschemas = rschema.targets(eschema, role)
            fieldcls = cls_or_self.rfields.etype_get(eschema, rschema, role,
                                                     tschemas[0])
            kwargs = cls_or_self.rfields_kwargs.etype_get(eschema, rschema,
                                                          role, tschemas[0])
            if kwargs is None:
                kwargs = {}
            if fieldcls:
                if not isinstance(fieldcls, type):
                    return fieldcls # already and instance
                return fieldcls(name=name, role=role, eidparam=True, **kwargs)
            field = guess_field(eschema, rschema, role, eidparam=True, **kwargs)
            if field is None:
                raise
            return field

    # base automatic entity form methods #######################################

    def __init__(self, *args, **kwargs):
        super(AutomaticEntityForm, self).__init__(*args, **kwargs)
        entity = self.edited_entity
        if entity.has_eid():
            entity.complete()
        for rtype, role in self.editable_attributes():
            try:
                self.field_by_name(str(rtype), role)
                continue # explicitly specified
            except form.FieldNotFound:
                # has to be guessed
                try:
                    field = self.field_by_name(str(rtype), role,
                                               eschema=entity.e_schema)
                    self.fields.append(field)
                except form.FieldNotFound:
                    # meta attribute such as <attr>_format
                    continue
        self.maxrelitems = self._cw.property_value('navigation.related-limit')
        self.force_display = bool(self._cw.form.get('__force_display'))

    @property
    def related_limit(self):
        if self.force_display:
            return None
        return self.maxrelitems + 1

    @property
    def form_needs_multipart(self):
        """true if the form needs enctype=multipart/form-data"""
        return self._subform_needs_multipart()

    def build_context(self, rendervalues=None):
        super(AutomaticEntityForm, self).build_context(rendervalues)
        for form in self.inlined_forms():
            form.build_context(rendervalues)

    def _subform_needs_multipart(self, _tested=None):
        if _tested is None:
            _tested = set()
        if super(AutomaticEntityForm, self).form_needs_multipart:
            return True
        # take a look at inlined forms to check (recursively) if they
        # need multipart handling.
        # XXX: this is very suboptimal because inlined forms will be
        #      selected / instantiated twice : here and during form rendering.
        #      Potential solutions:
        #       -> use subforms for inlined forms to get easiser access
        #       -> use a simple onload js function to check if there is
        #          a input type=file in the form
        #       -> generate the <form> node when the content is rendered
        #          and we know the correct enctype (formrenderer's w attribute
        #          is not a StringIO)
<<<<<<< HEAD
        for rschema, targettypes, role in self.inlined_relations():
            # inlined forms don't handle multiple target types
            if len(targettypes) != 1:
                continue
            targettype = targettypes[0]
            if targettype in _tested:
                continue
            _tested.add(targettype)
            if self.should_inline_relation_form(rschema, targettype, role):
                entity = self._cw.vreg['etypes'].etype_class(targettype)(self._cw)
                subform = self._cw.vreg['forms'].select('edition', self._cw,
                                                        entity=entity)
                if hasattr(subform, '_subform_needs_multipart'):
                    needs_multipart = subform._subform_needs_multipart(_tested)
=======
        for formview in self.inlined_form_views():
            if formview.form:
                if hasattr(formview.form, '_subform_needs_multipart'):
                    needs_multipart = formview.form._subform_needs_multipart(_tested)
>>>>>>> 6dc982ce
                else:
                    needs_multipart = formview.form.form_needs_multipart
                if needs_multipart:
                    return True
        return False

    def action(self):
        """return the form's action attribute. Default to validateform if not
        explicitly overriden.
        """
        try:
            return self._action
        except AttributeError:
            return self._cw.build_url('validateform')

    def set_action(self, value):
        """override default action"""
        self._action = value

    action = property(action, set_action)

    # methods mapping edited entity relations to fields in the form ############

    def _relations_by_section(self, section, permission='add', strict=False):
        """return a list of (relation schema, target schemas, role) matching
        given category(ies) and permission
        """
        return _afs.relations_by_section(
            self.edited_entity, self.formtype, section, permission, strict)

    def editable_attributes(self, strict=False):
        """return a list of (relation schema, role) to edit for the entity"""
        if self.display_fields is not None:
            return self.display_fields
        # XXX we should simply put eid in the generated section, no?
        return [(rtype, role) for rtype, _, role in self._relations_by_section(
            'attributes', strict=strict) if rtype != 'eid']

    def editable_relations(self):
        """return a sorted list of (relation's label, relation'schema, role) for
        relations in the 'relations' section
        """
        result = []
        for rschema, _, role in self._relations_by_section('relations',
                                                           strict=True):
            result.append( (rschema.display_name(self.edited_entity._cw, role,
                                                 self.edited_entity.__regid__),
                            rschema, role) )
        return sorted(result)

    def inlined_relations(self):
        """return a list of (relation schema, target schemas, role) matching
        given category(ies) and permission
        """
        return self._relations_by_section('inlined')

    # generic relations modifier ###############################################

    def relations_table(self):
        """yiels 3-tuples (rtype, target, related_list)
        where <related_list> itself a list of :
          - node_id (will be the entity element's DOM id)
          - appropriate javascript's togglePendingDelete() function call
          - status 'pendingdelete' or ''
          - oneline view of related entity
        """
        entity = self.edited_entity
        pending_deletes = self._cw.get_pending_deletes(entity.eid)
        for label, rschema, role in self.editable_relations():
            relatedrset = entity.related(rschema, role, limit=self.related_limit)
            if rschema.has_perm(self._cw, 'delete'):
                toggleable_rel_link_func = editforms.toggleable_relation_link
            else:
                toggleable_rel_link_func = lambda x, y, z: u''
            related = []
            for row in xrange(relatedrset.rowcount):
                nodeid = editforms.relation_id(entity.eid, rschema, role,
                                               relatedrset[row][0])
                if nodeid in pending_deletes:
                    status = u'pendingDelete'
                    label = '+'
                else:
                    status = u''
                    label = 'x'
                dellink = toggleable_rel_link_func(entity.eid, nodeid, label)
                eview = self._cw.view('oneline', relatedrset, row=row)
                related.append((nodeid, dellink, status, eview))
            yield (rschema, role, related)

    def restore_pending_inserts(self, cell=False):
        """used to restore edition page as it was before clicking on
        'search for <some entity type>'
        """
        eid = self.edited_entity.eid
        cell = cell and "div_insert_" or "tr"
        pending_inserts = set(self._cw.get_pending_inserts(eid))
        for pendingid in pending_inserts:
            eidfrom, rtype, eidto = pendingid.split(':')
            if typed_eid(eidfrom) == eid: # subject
                label = display_name(self._cw, rtype, 'subject',
                                     self.edited_entity.__regid__)
                reid = eidto
            else:
                label = display_name(self._cw, rtype, 'object',
                                     self.edited_entity.__regid__)
                reid = eidfrom
            jscall = "javascript: cancelPendingInsert('%s', '%s', null, %s);" \
                     % (pendingid, cell, eid)
            rset = self._cw.eid_rset(reid)
            eview = self._cw.view('text', rset, row=0)
            # XXX find a clean way to handle baskets
            if rset.description[0][0] == 'Basket':
                eview = '%s (%s)' % (eview, display_name(self._cw, 'Basket'))
            yield rtype, pendingid, jscall, label, reid, eview

    # inlined forms support ####################################################

    @cached
    def inlined_form_views(self):
        """compute and return list of inlined form views (hosting the inlined form object)
        """
        allformviews = []
        entity = self.edited_entity
        for rschema, ttypes, role in self.inlined_relations():
            # show inline forms only if there's one possible target type
            # for rschema
            if len(ttypes) != 1:
                self.warning('entity related by the %s relation should have '
                             'inlined form but there is multiple target types, '
                             'dunno what to do', rschema)
                continue
            ttype = ttypes[0].type
            if self.should_inline_relation_form(rschema, ttype, role):
                formviews = list(self.inline_edition_form_view(rschema, ttype, role))
                if role == 'subject':
                    card = rschema.rproperty(entity.e_schema, ttype, 'cardinality')[0]
                else:
                    card = rschema.rproperty(ttype, entity.e_schema, 'cardinality')[1]
                # there is no related entity and we need at least one: we need to
                # display one explicit inline-creation view
                if self.should_display_inline_creation_form(rschema, formviews, card):
                    formviews += self.inline_creation_form_view(rschema, ttype, role)
                # we can create more than one related entity, we thus display a link
                # to add new related entities
                if self.should_display_add_new_relation_link(rschema, formviews, card):
                    addnewlink = self.vreg['views'].select(
                        'inline-addnew-link', self.req,
                        etype=ttype, rtype=rschema, role=role,
                        peid=self.edited_entity.eid, pform=self, card=card)
                    formviews.append(addnewlink)
                allformviews += formviews
        return allformviews

    def inlined_forms(self):
        for formview in self.inlined_form_views():
            if formview.form: # may be None for the addnew_link artefact form
                yield formview.form

    def should_inline_relation_form(self, rschema, targettype, role):
        """return true if the given relation with entity has role and a
        targettype target should be inlined

        At this point we now relation has inlined_attributes tag (eg is returned
        by `inlined_relations()`. Overrides this for more finer control.
        """
        return True

    def should_display_inline_creation_form(self, rschema, existant, card):
        """return true if a creation form should be inlined

        by default true if there is no related entity and we need at least one
        """
        return not existant and card in '1+' or self._cw.form.has_key('force_%s_display' % rschema)

    def should_display_add_new_relation_link(self, rschema, existant, card):
        """return true if we should add a link to add a new creation form
        (through ajax call)

        by default true if there is no related entity or if the relation has
        multiple cardinality
        """
        return not existant or card in '+*'

    def should_hide_add_new_relation_link(self, rschema, card):
        """return true if once an inlined creation form is added, the 'add new'
        link should be hidden

        by default true if the relation has single cardinality
        """
        return card in '1?'

    def inline_edition_form_view(self, rschema, ttype, role):
        """yield inline form views for already related entities through the
        given relation
        """
        entity = self.edited_entity
        related = entity.has_eid() and entity.related(rschema, role)
        if related:
            vvreg = self._cw.vreg['views']
            # display inline-edition view for all existing related entities
            for i, relentity in enumerate(related.entities()):
                if relentity.has_perm('update'):
                    yield vvreg.select('inline-edition', self._cw, rset=related,
                                       row=i, col=0, rtype=rschema, role=role,
                                       peid=entity.eid, pform=self)

    def inline_creation_form_view(self, rschema, ttype, role):
        """yield inline form views to a newly related (hence created) entity
        through the given relation
        """
        yield self._cw.vreg['views'].select('inline-creation', self._cw,
                                            etype=ttype, rtype=rschema, role=role,
                                            peid=self.edited_entity.eid, pform=self)


def etype_relation_field(etype, rtype, role='subject'):
    eschema = AutomaticEntityForm.schema.eschema(etype)
    return AutomaticEntityForm.field_by_name(rtype, role, eschema)


## default form ui configuration ##############################################

# use primary and not generated for eid since it has to be an hidden
uicfg.autoform_section.tag_attribute(('*', 'eid'), 'primary')
uicfg.autoform_section.tag_attribute(('*', 'description'), 'secondary')
uicfg.autoform_section.tag_attribute(('*', 'creation_date'), 'metadata')
uicfg.autoform_section.tag_attribute(('*', 'modification_date'), 'metadata')
uicfg.autoform_section.tag_attribute(('*', 'cwuri'), 'metadata')
uicfg.autoform_section.tag_attribute(('*', 'has_text'), 'generated')
uicfg.autoform_section.tag_subject_of(('*', 'in_state', '*'), 'generated')
uicfg.autoform_section.tag_subject_of(('*', 'owned_by', '*'), 'metadata')
uicfg.autoform_section.tag_subject_of(('*', 'created_by', '*'), 'metadata')
uicfg.autoform_section.tag_subject_of(('*', 'require_permission', '*'), 'generated')
uicfg.autoform_section.tag_subject_of(('*', 'by_transition', '*'), 'primary')
uicfg.autoform_section.tag_object_of(('*', 'by_transition', '*'), 'generated')
uicfg.autoform_section.tag_object_of(('*', 'from_state', '*'), 'generated')
uicfg.autoform_section.tag_object_of(('*', 'to_state', '*'), 'generated')
uicfg.autoform_section.tag_subject_of(('*', 'wf_info_for', '*'), 'primary')
uicfg.autoform_section.tag_object_of(('*', 'wf_info_for', '*'), 'generated')
uicfg.autoform_section.tag_subject_of(('*', 'for_user', '*'), 'generated')
uicfg.autoform_section.tag_object_of(('*', 'for_user', '*'), 'generated')
uicfg.autoform_section.tag_subject_of(('CWPermission', 'require_group', '*'), 'primary')
uicfg.autoform_section.tag_attribute(('CWEType', 'final'), 'generated')
uicfg.autoform_section.tag_attribute(('CWRType', 'final'), 'generated')
uicfg.autoform_section.tag_attribute(('CWUser', 'firstname'), 'secondary')
uicfg.autoform_section.tag_attribute(('CWUser', 'surname'), 'secondary')
uicfg.autoform_section.tag_attribute(('CWUser', 'last_login_time'), 'metadata')
uicfg.autoform_section.tag_subject_of(('CWUser', 'in_group', '*'), 'primary')
uicfg.autoform_section.tag_object_of(('*', 'bookmarked_by', 'CWUser'), 'metadata')
uicfg.autoform_section.tag_attribute(('Bookmark', 'path'), 'primary')
uicfg.autoform_section.tag_subject_of(('*', 'primary_email', '*'), 'generic')

uicfg.autoform_field_kwargs.tag_attribute(('RQLExpression', 'expression'),
                                          {'widget': fwdgs.TextInput})
uicfg.autoform_field_kwargs.tag_attribute(('Bookmark', 'path'),
                                          {'widget': fwdgs.TextInput})
uicfg.autoform_field_kwargs.tag_subject_of(('TrInfo', 'wf_info_for', '*'),
                                           {'widget': fwdgs.HiddenInput})

uicfg.autoform_is_inlined.tag_subject_of(('*', 'use_email', '*'), True)
uicfg.autoform_is_inlined.tag_subject_of(('CWRelation', 'relation_type', '*'), True)
uicfg.autoform_is_inlined.tag_subject_of(('CWRelation', 'from_entity', '*'), True)
uicfg.autoform_is_inlined.tag_subject_of(('CWRelation', 'to_entity', '*'), True)<|MERGE_RESOLUTION|>--- conflicted
+++ resolved
@@ -134,27 +134,10 @@
         #       -> generate the <form> node when the content is rendered
         #          and we know the correct enctype (formrenderer's w attribute
         #          is not a StringIO)
-<<<<<<< HEAD
-        for rschema, targettypes, role in self.inlined_relations():
-            # inlined forms don't handle multiple target types
-            if len(targettypes) != 1:
-                continue
-            targettype = targettypes[0]
-            if targettype in _tested:
-                continue
-            _tested.add(targettype)
-            if self.should_inline_relation_form(rschema, targettype, role):
-                entity = self._cw.vreg['etypes'].etype_class(targettype)(self._cw)
-                subform = self._cw.vreg['forms'].select('edition', self._cw,
-                                                        entity=entity)
-                if hasattr(subform, '_subform_needs_multipart'):
-                    needs_multipart = subform._subform_needs_multipart(_tested)
-=======
         for formview in self.inlined_form_views():
             if formview.form:
                 if hasattr(formview.form, '_subform_needs_multipart'):
                     needs_multipart = formview.form._subform_needs_multipart(_tested)
->>>>>>> 6dc982ce
                 else:
                     needs_multipart = formview.form.form_needs_multipart
                 if needs_multipart:
