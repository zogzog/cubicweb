"""The automatic entity form.

:organization: Logilab
:copyright: 2001-2009 LOGILAB S.A. (Paris, FRANCE), license is LGPL v2.
:contact: http://www.logilab.fr/ -- mailto:contact@logilab.fr
:license: GNU Lesser General Public License, v2.1 - http://www.gnu.org/licenses
"""
__docformat__ = "restructuredtext en"
_ = unicode

from logilab.common.decorators import iclassmethod, cached

from cubicweb import typed_eid
from cubicweb.web import stdmsgs, uicfg
from cubicweb.web import form, formwidgets as fwdgs
from cubicweb.web.formfields import guess_field
from cubicweb.web.views import forms, editforms

_afs = uicfg.autoform_section

class AutomaticEntityForm(forms.EntityFieldsForm):
    """base automatic form to edit any entity.

    Designed to be fully generated from schema but highly configurable through:

    * uicfg (autoform_* relation tags)
    * various standard form parameters
    * overriding

    You can also easily customise it by adding/removing fields in
    AutomaticEntityForm instances or by inheriting from it.
    """
    __regid__ = 'edition'

    cwtarget = 'eformframe'
    cssclass = 'entityForm'
    copy_nav_params = True
    form_buttons = [fwdgs.SubmitButton(),
                    fwdgs.Button(stdmsgs.BUTTON_APPLY, cwaction='apply'),
                    fwdgs.Button(stdmsgs.BUTTON_CANCEL, cwaction='cancel')]
    # for attributes selection when searching in uicfg.autoform_section
    formtype = 'main'
    # set this to a list of [(relation, role)] if you want to explictily tell
    # which relations should be edited
    display_fields = None
    # class attributes below are actually stored in the uicfg module since we
    # don't want them to be reloaded
    rfields = uicfg.autoform_field
    rfields_kwargs = uicfg.autoform_field_kwargs

    # class methods mapping schema relations to fields in the form ############

    @iclassmethod
    def field_by_name(cls_or_self, name, role='subject', eschema=None):
        """return field with the given name and role. If field is not explicitly
        defined for the form but `eclass` is specified, guess_field will be
        called.
        """
        try:
            return super(AutomaticEntityForm, cls_or_self).field_by_name(name, role)
        except form.FieldNotFound:
            if eschema is None or not name in cls_or_self._cw.schema:
                raise
            rschema = cls_or_self._cw.schema.rschema(name)
            # XXX use a sample target type. Document this.
            tschemas = rschema.targets(eschema, role)
            fieldcls = cls_or_self.rfields.etype_get(eschema, rschema, role,
                                                     tschemas[0])
            kwargs = cls_or_self.rfields_kwargs.etype_get(eschema, rschema,
                                                          role, tschemas[0])
            if kwargs is None:
                kwargs = {}
            if fieldcls:
                if not isinstance(fieldcls, type):
                    return fieldcls # already and instance
                return fieldcls(name=name, role=role, eidparam=True, **kwargs)
            field = guess_field(eschema, rschema, role, eidparam=True, **kwargs)
            if field is None:
                raise
            return field

    # base automatic entity form methods #######################################

    def __init__(self, *args, **kwargs):
        super(AutomaticEntityForm, self).__init__(*args, **kwargs)
        entity = self.edited_entity
        if entity.has_eid():
            entity.complete()
        for rtype, role in self.editable_attributes():
            try:
                self.field_by_name(str(rtype), role)
                continue # explicitly specified
            except form.FieldNotFound:
                # has to be guessed
                try:
                    field = self.field_by_name(str(rtype), role,
                                               eschema=entity.e_schema)
                    self.fields.append(field)
                except form.FieldNotFound:
                    # meta attribute such as <attr>_format
                    continue
        self.maxrelitems = self._cw.property_value('navigation.related-limit')
        self.force_display = bool(self._cw.form.get('__force_display'))

    @property
    def related_limit(self):
        if self.force_display:
            return None
        return self.maxrelitems + 1

    @property
    def form_needs_multipart(self):
        """true if the form needs enctype=multipart/form-data"""
        return self._subform_needs_multipart()

    def build_context(self, rendervalues=None):
        super(AutomaticEntityForm, self).build_context(rendervalues)
        for form in self.inlined_forms():
            form.build_context(rendervalues)

    def _subform_needs_multipart(self, _tested=None):
        if _tested is None:
            _tested = set()
        if super(AutomaticEntityForm, self).form_needs_multipart:
            return True
        # take a look at inlined forms to check (recursively) if they
        # need multipart handling.
        # XXX: this is very suboptimal because inlined forms will be
        #      selected / instantiated twice : here and during form rendering.
        #      Potential solutions:
        #       -> use subforms for inlined forms to get easiser access
        #       -> use a simple onload js function to check if there is
        #          a input type=file in the form
        #       -> generate the <form> node when the content is rendered
        #          and we know the correct enctype (formrenderer's w attribute
        #          is not a StringIO)
        for rschema, targettypes, role in self.inlined_relations():
            # inlined forms don't handle multiple target types
            if len(targettypes) != 1:
                continue
            targettype = targettypes[0]
            if targettype in _tested:
                continue
            _tested.add(targettype)
            if self.should_inline_relation_form(rschema, targettype, role):
                entity = self._cw.vreg['etypes'].etype_class(targettype)(self._cw)
                subform = self._cw.vreg['forms'].select('edition', self._cw,
                                                        entity=entity)
                if hasattr(subform, '_subform_needs_multipart'):
                    needs_multipart = subform._subform_needs_multipart(_tested)
                else:
                    needs_multipart = subform.form_needs_multipart
                if needs_multipart:
                    return True
        return False

    def action(self):
        """return the form's action attribute. Default to validateform if not
        explicitly overriden.
        """
        try:
            return self._action
        except AttributeError:
            return self._cw.build_url('validateform')

    def set_action(self, value):
        """override default action"""
        self._action = value

    action = property(action, set_action)

    # methods mapping edited entity relations to fields in the form ############

    def _relations_by_section(self, section, permission='add', strict=False):
        """return a list of (relation schema, target schemas, role) matching
        given category(ies) and permission
        """
        return _afs.relations_by_section(
            self.edited_entity, self.formtype, section, permission, strict)

    def editable_attributes(self, strict=False):
        """return a list of (relation schema, role) to edit for the entity"""
        if self.display_fields is not None:
            return self.display_fields
        # XXX we should simply put eid in the generated section, no?
        return [(rtype, role) for rtype, _, role in self._relations_by_section(
            'attributes', strict=strict) if rtype != 'eid']

    def editable_relations(self):
        """return a sorted list of (relation's label, relation'schema, role) for
        relations in the 'relations' section
        """
        result = []
        for rschema, _, role in self._relations_by_section('relations',
                                                           strict=True):
            result.append( (rschema.display_name(self.edited_entity._cw, role,
                                                 self.edited_entity.__regid__),
                            rschema, role) )
        return sorted(result)

    def inlined_relations(self):
        """return a list of (relation schema, target schemas, role) matching
        given category(ies) and permission
        """
        return self._relations_by_section('inlined')

    # generic relations modifier ###############################################

    def relations_table(self):
        """yiels 3-tuples (rtype, target, related_list)
        where <related_list> itself a list of :
          - node_id (will be the entity element's DOM id)
          - appropriate javascript's togglePendingDelete() function call
          - status 'pendingdelete' or ''
          - oneline view of related entity
        """
        entity = self.edited_entity
        pending_deletes = self._cw.get_pending_deletes(entity.eid)
        for label, rschema, role in self.editable_relations():
            relatedrset = entity.related(rschema, role, limit=self.related_limit)
            if rschema.has_perm(self._cw, 'delete'):
                toggleable_rel_link_func = editforms.toggleable_relation_link
            else:
                toggleable_rel_link_func = lambda x, y, z: u''
            related = []
            for row in xrange(relatedrset.rowcount):
                nodeid = editforms.relation_id(entity.eid, rschema, role,
                                               relatedrset[row][0])
                if nodeid in pending_deletes:
                    status = u'pendingDelete'
                    label = '+'
                else:
                    status = u''
                    label = 'x'
                dellink = toggleable_rel_link_func(entity.eid, nodeid, label)
                eview = self._cw.view('oneline', relatedrset, row=row)
                related.append((nodeid, dellink, status, eview))
            yield (rschema, role, related)

    def restore_pending_inserts(self, cell=False):
        """used to restore edition page as it was before clicking on
        'search for <some entity type>'
        """
        eid = self.edited_entity.eid
        cell = cell and "div_insert_" or "tr"
        pending_inserts = set(self._cw.get_pending_inserts(eid))
        for pendingid in pending_inserts:
            eidfrom, rtype, eidto = pendingid.split(':')
            if typed_eid(eidfrom) == eid: # subject
                label = display_name(self._cw, rtype, 'subject',
                                     self.edited_entity.__regid__)
                reid = eidto
            else:
                label = display_name(self._cw, rtype, 'object',
                                     self.edited_entity.__regid__)
                reid = eidfrom
            jscall = "javascript: cancelPendingInsert('%s', '%s', null, %s);" \
                     % (pendingid, cell, eid)
            rset = self._cw.eid_rset(reid)
            eview = self._cw.view('text', rset, row=0)
            # XXX find a clean way to handle baskets
            if rset.description[0][0] == 'Basket':
                eview = '%s (%s)' % (eview, display_name(self._cw, 'Basket'))
            yield rtype, pendingid, jscall, label, reid, eview

    # inlined forms support ####################################################

    @cached
    def inlined_form_views(self):
        """compute and return list of inlined form views (hosting the inlined form object)
        """
        formviews = []
        entity = self.edited_entity
        for rschema, ttypes, role in self.inlined_relations():
            # show inline forms only if there's one possible target type
            # for rschema
            if len(ttypes) != 1:
                self.warning('entity related by the %s relation should have '
                             'inlined form but there is multiple target types, '
                             'dunno what to do', rschema)
                continue
            ttype = ttypes[0].type
            if self.should_inline_relation_form(rschema, ttype, role):
                formviews += self.inline_edition_form_view(rschema, ttype, role)
                if role == 'subject':
                    card = rschema.rproperty(entity.e_schema, ttype, 'cardinality')[0]
                else:
                    card = rschema.rproperty(ttype, entity.e_schema, 'cardinality')[1]
                # there is no related entity and we need at least one: we need to
                # display one explicit inline-creation view
                if self.should_display_inline_creation_form(rschema, formviews, card):
                    formviews += self.inline_creation_form_view(rschema, ttype, role)
                # we can create more than one related entity, we thus display a link
                # to add new related entities
                if self.should_display_add_new_relation_link(rschema, formviews, card):
                    addnewlink = self.vreg['views'].select(
                        'inline-addnew-link', self.req,
                        etype=ttype, rtype=rschema, role=role,
                        peid=self.edited_entity.eid, pform=self, card=card)
                    formviews.append(addnewlink)
        return formviews

    def inlined_forms(self):
        for formview in self.inlined_form_views():
            if formview.form: # may be None for the addnew_link artefact form
                yield formview.form

    def should_inline_relation_form(self, rschema, targettype, role):
        """return true if the given relation with entity has role and a
        targettype target should be inlined

        At this point we now relation has inlined_attributes tag (eg is returned
        by `inlined_relations()`. Overrides this for more finer control.
        """
        return True

<<<<<<< HEAD
    def display_inline_edition_form(self, w, rschema, targettype, role,
                                     i18nctx):
        """display inline forms for already related entities.

        Return True if some inlined form are actually displayed
        """
        existant = False
        entity = self.edited_entity
        related = entity.has_eid() and entity.related(rschema, role)
        if related:
            # display inline-edition view for all existing related entities
            for i, relentity in enumerate(related.entities()):
                if relentity.has_perm('update'):
                    w(self._cw.view('inline-edition', related, row=i, col=0,
                                    rtype=rschema, role=role, ptype=entity.e_schema,
                                    peid=entity.eid, i18nctx=i18nctx))
                    existant = True
        return existant

=======
>>>>>>> b2485acd
    def should_display_inline_creation_form(self, rschema, existant, card):
        """return true if a creation form should be inlined

        by default true if there is no related entity and we need at least one
        """
        return not existant and card in '1+' or self._cw.form.has_key('force_%s_display' % rschema)

<<<<<<< HEAD
    def display_inline_creation_form(self, w, rschema, targettype, role,
                                     i18nctx):
        """display inline forms to a newly related (hence created) entity.

        Return True if some inlined form are actually displayed
        """
        entity = self.edited_entity
        w(self._cw.view('inline-creation', None, etype=targettype,
                        peid=entity.eid, ptype=entity.e_schema,
                        rtype=rschema, role=role, i18nctx=i18nctx))

=======
>>>>>>> b2485acd
    def should_display_add_new_relation_link(self, rschema, existant, card):
        """return true if we should add a link to add a new creation form
        (through ajax call)

        by default true if there is no related entity or if the relation has
        multiple cardinality
        """
        return not existant or card in '+*'

    def should_hide_add_new_relation_link(self, rschema, card):
        """return true if once an inlined creation form is added, the 'add new'
        link should be hidden

        by default true if the relation has single cardinality
        """
        return card in '1?'

    def inline_edition_form_view(self, rschema, ttype, role):
        """yield inline form views for already related entities through the
        given relation
        """
        entity = self.edited_entity
        related = entity.has_eid() and entity.related(rschema, role)
        if related:
            vvreg = self.vreg['views']
            # display inline-edition view for all existing related entities
            for i, relentity in enumerate(related.entities()):
                if relentity.has_perm('update'):
                    yield vvreg.select('inline-edition', self.req, related,
                                       row=i, col=0, rtype=rschema, role=role,
                                       peid=entity.eid, pform=self)

    def inline_creation_form_view(self, rschema, ttype, role):
        """yield inline form views to a newly related (hence created) entity
        through the given relation
        """
        yield self.vreg['views'].select('inline-creation', self.req,
                                        etype=ttype, rtype=rschema, role=role,
                                        peid=self.edited_entity.eid, pform=self)


def etype_relation_field(etype, rtype, role='subject'):
    eschema = AutomaticEntityForm.schema.eschema(etype)
    return AutomaticEntityForm.field_by_name(rtype, role, eschema)


## default form ui configuration ##############################################

# use primary and not generated for eid since it has to be an hidden
uicfg.autoform_section.tag_attribute(('*', 'eid'), 'primary')
uicfg.autoform_section.tag_attribute(('*', 'description'), 'secondary')
uicfg.autoform_section.tag_attribute(('*', 'creation_date'), 'metadata')
uicfg.autoform_section.tag_attribute(('*', 'modification_date'), 'metadata')
uicfg.autoform_section.tag_attribute(('*', 'cwuri'), 'metadata')
<<<<<<< HEAD
uicfg.autoform_section.tag_subject_of(('*', 'in_state', '*'), 'primary')
=======
uicfg.autoform_section.tag_attribute(('*', 'has_text'), 'generated')
uicfg.autoform_section.tag_subject_of(('*', 'in_state', '*'), 'generated')
>>>>>>> b2485acd
uicfg.autoform_section.tag_subject_of(('*', 'owned_by', '*'), 'metadata')
uicfg.autoform_section.tag_subject_of(('*', 'created_by', '*'), 'metadata')
uicfg.autoform_section.tag_subject_of(('*', 'require_permission', '*'), 'generated')
uicfg.autoform_section.tag_subject_of(('*', 'by_transition', '*'), 'primary')
uicfg.autoform_section.tag_object_of(('*', 'by_transition', '*'), 'generated')
uicfg.autoform_section.tag_object_of(('*', 'from_state', '*'), 'generated')
uicfg.autoform_section.tag_object_of(('*', 'to_state', '*'), 'generated')
uicfg.autoform_section.tag_subject_of(('*', 'wf_info_for', '*'), 'primary')
uicfg.autoform_section.tag_object_of(('*', 'wf_info_for', '*'), 'generated')
uicfg.autoform_section.tag_subject_of(('*', 'for_user', '*'), 'generated')
uicfg.autoform_section.tag_object_of(('*', 'for_user', '*'), 'generated')
uicfg.autoform_section.tag_subject_of(('CWPermission', 'require_group', '*'), 'primary')
uicfg.autoform_section.tag_attribute(('CWEType', 'final'), 'generated')
uicfg.autoform_section.tag_attribute(('CWRType', 'final'), 'generated')
uicfg.autoform_section.tag_attribute(('CWUser', 'firstname'), 'secondary')
uicfg.autoform_section.tag_attribute(('CWUser', 'surname'), 'secondary')
uicfg.autoform_section.tag_attribute(('CWUser', 'last_login_time'), 'metadata')
uicfg.autoform_section.tag_subject_of(('CWUser', 'in_group', '*'), 'primary')
uicfg.autoform_section.tag_object_of(('*', 'bookmarked_by', 'CWUser'), 'metadata')
uicfg.autoform_section.tag_attribute(('Bookmark', 'path'), 'primary')
uicfg.autoform_section.tag_subject_of(('*', 'primary_email', '*'), 'generic')

uicfg.autoform_field_kwargs.tag_attribute(('RQLExpression', 'expression'),
                                          {'widget': fwdgs.TextInput})
uicfg.autoform_field_kwargs.tag_attribute(('Bookmark', 'path'),
                                          {'widget': fwdgs.TextInput})
uicfg.autoform_field_kwargs.tag_subject_of(('TrInfo', 'wf_info_for', '*'),
                                           {'widget': fwdgs.HiddenInput})

uicfg.autoform_is_inlined.tag_subject_of(('*', 'use_email', '*'), True)
uicfg.autoform_is_inlined.tag_subject_of(('CWRelation', 'relation_type', '*'), True)
uicfg.autoform_is_inlined.tag_subject_of(('CWRelation', 'from_entity', '*'), True)
uicfg.autoform_is_inlined.tag_subject_of(('CWRelation', 'to_entity', '*'), True)<|MERGE_RESOLUTION|>--- conflicted
+++ resolved
@@ -314,78 +314,42 @@
         """
         return True
 
-<<<<<<< HEAD
-    def display_inline_edition_form(self, w, rschema, targettype, role,
-                                     i18nctx):
-        """display inline forms for already related entities.
-
-        Return True if some inlined form are actually displayed
-        """
-        existant = False
+    def should_display_inline_creation_form(self, rschema, existant, card):
+        """return true if a creation form should be inlined
+
+        by default true if there is no related entity and we need at least one
+        """
+        return not existant and card in '1+' or self._cw.form.has_key('force_%s_display' % rschema)
+
+    def should_display_add_new_relation_link(self, rschema, existant, card):
+        """return true if we should add a link to add a new creation form
+        (through ajax call)
+
+        by default true if there is no related entity or if the relation has
+        multiple cardinality
+        """
+        return not existant or card in '+*'
+
+    def should_hide_add_new_relation_link(self, rschema, card):
+        """return true if once an inlined creation form is added, the 'add new'
+        link should be hidden
+
+        by default true if the relation has single cardinality
+        """
+        return card in '1?'
+
+    def inline_edition_form_view(self, rschema, ttype, role):
+        """yield inline form views for already related entities through the
+        given relation
+        """
         entity = self.edited_entity
         related = entity.has_eid() and entity.related(rschema, role)
         if related:
+            vvreg = self._cw.vreg['views']
             # display inline-edition view for all existing related entities
             for i, relentity in enumerate(related.entities()):
                 if relentity.has_perm('update'):
-                    w(self._cw.view('inline-edition', related, row=i, col=0,
-                                    rtype=rschema, role=role, ptype=entity.e_schema,
-                                    peid=entity.eid, i18nctx=i18nctx))
-                    existant = True
-        return existant
-
-=======
->>>>>>> b2485acd
-    def should_display_inline_creation_form(self, rschema, existant, card):
-        """return true if a creation form should be inlined
-
-        by default true if there is no related entity and we need at least one
-        """
-        return not existant and card in '1+' or self._cw.form.has_key('force_%s_display' % rschema)
-
-<<<<<<< HEAD
-    def display_inline_creation_form(self, w, rschema, targettype, role,
-                                     i18nctx):
-        """display inline forms to a newly related (hence created) entity.
-
-        Return True if some inlined form are actually displayed
-        """
-        entity = self.edited_entity
-        w(self._cw.view('inline-creation', None, etype=targettype,
-                        peid=entity.eid, ptype=entity.e_schema,
-                        rtype=rschema, role=role, i18nctx=i18nctx))
-
-=======
->>>>>>> b2485acd
-    def should_display_add_new_relation_link(self, rschema, existant, card):
-        """return true if we should add a link to add a new creation form
-        (through ajax call)
-
-        by default true if there is no related entity or if the relation has
-        multiple cardinality
-        """
-        return not existant or card in '+*'
-
-    def should_hide_add_new_relation_link(self, rschema, card):
-        """return true if once an inlined creation form is added, the 'add new'
-        link should be hidden
-
-        by default true if the relation has single cardinality
-        """
-        return card in '1?'
-
-    def inline_edition_form_view(self, rschema, ttype, role):
-        """yield inline form views for already related entities through the
-        given relation
-        """
-        entity = self.edited_entity
-        related = entity.has_eid() and entity.related(rschema, role)
-        if related:
-            vvreg = self.vreg['views']
-            # display inline-edition view for all existing related entities
-            for i, relentity in enumerate(related.entities()):
-                if relentity.has_perm('update'):
-                    yield vvreg.select('inline-edition', self.req, related,
+                    yield vvreg.select('inline-edition', self._cw, related,
                                        row=i, col=0, rtype=rschema, role=role,
                                        peid=entity.eid, pform=self)
 
@@ -393,9 +357,9 @@
         """yield inline form views to a newly related (hence created) entity
         through the given relation
         """
-        yield self.vreg['views'].select('inline-creation', self.req,
-                                        etype=ttype, rtype=rschema, role=role,
-                                        peid=self.edited_entity.eid, pform=self)
+        yield self._cw.vreg['views'].select('inline-creation', self._cw,
+                                            etype=ttype, rtype=rschema, role=role,
+                                            peid=self.edited_entity.eid, pform=self)
 
 
 def etype_relation_field(etype, rtype, role='subject'):
@@ -411,12 +375,8 @@
 uicfg.autoform_section.tag_attribute(('*', 'creation_date'), 'metadata')
 uicfg.autoform_section.tag_attribute(('*', 'modification_date'), 'metadata')
 uicfg.autoform_section.tag_attribute(('*', 'cwuri'), 'metadata')
-<<<<<<< HEAD
-uicfg.autoform_section.tag_subject_of(('*', 'in_state', '*'), 'primary')
-=======
 uicfg.autoform_section.tag_attribute(('*', 'has_text'), 'generated')
 uicfg.autoform_section.tag_subject_of(('*', 'in_state', '*'), 'generated')
->>>>>>> b2485acd
 uicfg.autoform_section.tag_subject_of(('*', 'owned_by', '*'), 'metadata')
 uicfg.autoform_section.tag_subject_of(('*', 'created_by', '*'), 'metadata')
 uicfg.autoform_section.tag_subject_of(('*', 'require_permission', '*'), 'generated')
