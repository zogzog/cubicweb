"""Bases HTML components:

* the rql input form
* the logged user link
* pdf view link

:organization: Logilab
:copyright: 2001-2009 LOGILAB S.A. (Paris, FRANCE), license is LGPL v2.
:contact: http://www.logilab.fr/ -- mailto:contact@logilab.fr
:license: GNU Lesser General Public License, v2.1 - http://www.gnu.org/licenses
"""
__docformat__ = "restructuredtext en"
_ = unicode

from logilab.mtconverter import xml_escape
from rql import parse

from cubicweb.selectors import yes, two_etypes_rset, match_form_params
from cubicweb.schema import display_name
from cubicweb.common.uilib import toggle_action
from cubicweb.web import component
from cubicweb.web.htmlwidgets import (MenuWidget, PopupBoxMenu, BoxSeparator,
                                      BoxLink)

VISIBLE_PROP_DEF = {
    _('visible'):  dict(type='Boolean', default=True,
                        help=_('display the component or not')),
    }

class RQLInputForm(component.Component):
    """build the rql input form, usually displayed in the header"""
    __regid__ = 'rqlinput'
    cw_property_defs = VISIBLE_PROP_DEF
    visible = False

    def call(self, view=None):
        if hasattr(view, 'filter_box_context_info'):
            rset = view.filter_box_context_info()[0]
        else:
            rset = self.cw_rset
        # display multilines query as one line
        rql = rset is not None and rset.printable_rql(encoded=False) or self._cw.form.get('rql', '')
        rql = rql.replace(u"\n", u" ")
        req = self._cw
        self.w(u'''<div id="rqlinput" class="%s">
          <form action="%s">
<fieldset>
<input type="text" id="rql" name="rql" value="%s"  title="%s" tabindex="%s" accesskey="q" class="searchField" />
<input type="submit" value="" class="rqlsubmit" tabindex="%s" />
</fieldset>
''' % (not self.cw_propval('visible') and 'hidden' or '',
       self._cw.build_url('view'), xml_escape(rql), req._('full text or RQL query'), req.next_tabindex(),
        req.next_tabindex()))
        if self._cw.search_state[0] != 'normal':
            self.w(u'<input type="hidden" name="__mode" value="%s"/>'
                   % ':'.join(req.search_state[1]))
        self.w(u'</form></div>')


class ApplLogo(component.Component):
    """build the instance logo, usually displayed in the header"""
    __regid__ = 'logo'
    cw_property_defs = VISIBLE_PROP_DEF
    # don't want user to hide this component using an cwproperty
    site_wide = True

    def call(self):
        self.w(u'<a href="%s"><img class="logo" src="%s" alt="logo"/></a>'
               % (self._cw.base_url(), self._cw.external_resource('LOGO')))

<<<<<<< HEAD

class ApplHelp(component.Component):
    """build the help button, usually displayed in the header"""
    __regid__ = 'help'
    cw_property_defs = VISIBLE_PROP_DEF
    def call(self):
        self.w(u'<a href="%s" class="help" title="%s">&#160;</a>'
               % (self._cw.build_url(_restpath='doc/main'),
                  self._cw._(u'help'),))


=======
>>>>>>> 9dd9fe6d
class UserLink(component.Component):
    """if the user is the anonymous user, build a link to login
    else a link to the connected user object with a loggout link
    """
    cw_property_defs = VISIBLE_PROP_DEF
    # don't want user to hide this component using an cwproperty
    site_wide = True
    __regid__ = 'loggeduserlink'

    def call(self):
        if not self._cw.cnx.anonymous_connection:
            # display useractions and siteactions
            actions = self._cw.vreg['actions'].possible_actions(self._cw, rset=self.cw_rset)
            box = MenuWidget('', 'userActionsBox', _class='', islist=False)
            menu = PopupBoxMenu(self._cw.user.login, isitem=False)
            box.append(menu)
            for action in actions.get('useractions', ()):
                menu.append(BoxLink(action.url(), self._cw._(action.title),
                                    action.html_class()))
            if actions.get('useractions') and actions.get('siteactions'):
                menu.append(BoxSeparator())
            for action in actions.get('siteactions', ()):
                menu.append(BoxLink(action.url(), self._cw._(action.title),
                                    action.html_class()))
            box.render(w=self.w)
        else:
            self.anon_user_link()

    def anon_user_link(self):
        if self._cw.vreg.config['auth-mode'] == 'cookie':
            self.w(self._cw._('anonymous'))
            self.w(u'''&#160;[<a class="logout" href="javascript: popupLoginBox();">%s</a>]'''
                   % (self._cw._('i18n_login_popup')))
        else:
            self.w(self._cw._('anonymous'))
            self.w(u'&#160;[<a class="logout" href="%s">%s</a>]'
                   % (self._cw.build_url('login'), self._cw._('login')))


class ApplicationMessage(component.Component):
    """display messages given using the __message parameter into a special div
    section
    """
    __select__ = yes()
    __regid__ = 'applmessages'
    # don't want user to hide this component using an cwproperty
    cw_property_defs = {}

    def call(self):
        msgs = [msg for msg in (self._cw.get_shared_data('sources_error', pop=True),
                                self._cw.message) if msg]
        self.w(u'<div id="appMsg" onclick="%s" class="%s">\n' %
               (toggle_action('appMsg'), (msgs and ' ' or 'hidden')))
        for msg in msgs:
            self.w(u'<div class="message" id="%s">%s</div>' % (
                self.div_id(), msg))
        self.w(u'</div>')


class ApplicationName(component.Component):
    """display the instance name"""
    __regid__ = 'appliname'
    cw_property_defs = VISIBLE_PROP_DEF
    # don't want user to hide this component using an cwproperty
    site_wide = True

    def call(self):
        title = self._cw.property_value('ui.site-title')
        if title:
            self.w(u'<span id="appliName"><a href="%s">%s</a></span>' % (
                self._cw.base_url(), xml_escape(title)))


class SeeAlsoVComponent(component.RelatedObjectsVComponent):
    """display any entity's see also"""
    __regid__ = 'seealso'
    context = 'navcontentbottom'
    rtype = 'see_also'
    role = 'subject'
    order = 40
    # register msg not generated since no entity use see_also in cubicweb itself
    title = _('contentnavigation_seealso')
    help = _('contentnavigation_seealso_description')


class EtypeRestrictionComponent(component.Component):
    """displays the list of entity types contained in the resultset
    to be able to filter accordingly.
    """
    __regid__ = 'etypenavigation'
    __select__ = two_etypes_rset() | match_form_params('__restrtype', '__restrtypes',
                                                       '__restrrql')
    cw_property_defs = VISIBLE_PROP_DEF
    # don't want user to hide this component using an cwproperty
    site_wide = True
    visible = False # disabled by default

    def call(self):
        _ = self._cw._
        self.w(u'<div id="etyperestriction">')
        restrtype = self._cw.form.get('__restrtype')
        restrtypes = self._cw.form.get('__restrtypes', '').split(',')
        restrrql = self._cw.form.get('__restrrql')
        if not restrrql:
            rqlst = self.cw_rset.syntax_tree()
            restrrql = rqlst.as_string(self._cw.encoding, self.cw_rset.args)
            restrtypes = self.cw_rset.column_types(0)
        else:
            rqlst = parse(restrrql)
        html = []
        on_etype = False
        etypes = sorted((display_name(self._cw, etype).capitalize(), etype)
                        for etype in restrtypes)
        for elabel, etype in etypes:
            if etype == restrtype:
                html.append(u'<span class="selected">%s</span>' % elabel)
                on_etype = True
            else:
                rqlst.save_state()
                for select in rqlst.children:
                    select.add_type_restriction(select.selection[0], etype)
                newrql = rqlst.as_string(self._cw.encoding, self.cw_rset.args)
                url = self._cw.build_url(rql=newrql, __restrrql=restrrql,
                                         __restrtype=etype, __restrtypes=','.join(restrtypes))
                html.append(u'<span><a href="%s">%s</a></span>' % (
                        xml_escape(url), elabel))
                rqlst.recover()
        if on_etype:
            url = self._cw.build_url(rql=restrrql)
            html.insert(0, u'<span><a href="%s">%s</a></span>' % (
                    url, _('Any')))
        else:
            html.insert(0, u'<span class="selected">%s</span>' % _('Any'))
        self.w(u'&#160;|&#160;'.join(html))
        self.w(u'</div>')

<<<<<<< HEAD
class PdfViewComponent(component.Component):
    __regid__ = 'pdfview'
    __select__ = yes()

    context = 'header'
    cw_property_defs = {
        _('visible'):  dict(type='Boolean', default=True,
                            help=_('display the pdf icon or not')),
    }

    def call(self, vid):
        entity = self.entity(0,0)
        url = entity.absolute_url(vid=vid, __template='pdf-main-template')
        self.w(u'<a href="%s" class="otherView"><img src="data/pdf_icon.gif" alt="%s"/></a>' %
               (xml_escape(url), self._cw._('download page as pdf')))
=======

class PdfViewComponent(component.EntityVComponent):
    id = 'view_page_as_pdf'
    context = 'ctxtoolbar'

    def cell_call(self, row, col, view):
        entity = self.entity(row, col)
        url = entity.absolute_url(vid=view.id, __template='pdf-main-template')
        iconurl = self.req.build_url('data/pdf_icon.gif')
        label = self.req._('Download page as pdf')
        self.w(u'<a href="%s" title="%s" class="toolbarButton"><img src="%s" alt="%s"/></a>' %
               (xml_escape(url), label, iconurl, label))



class MetaDataComponent(component.EntityVComponent):
    id = 'metadata'
    context = 'navbottom'
    order = 1
>>>>>>> 9dd9fe6d

    def cell_call(self, row, col, view=None):
        self.wview('metadata', self.rset, row=row, col=col)


def registration_callback(vreg):
    vreg.register_all(globals().values(), __name__, (SeeAlsoVComponent,))
    if 'see_also' in vreg.schema:
        vreg.register(SeeAlsoVComponent)<|MERGE_RESOLUTION|>--- conflicted
+++ resolved
@@ -68,7 +68,6 @@
         self.w(u'<a href="%s"><img class="logo" src="%s" alt="logo"/></a>'
                % (self._cw.base_url(), self._cw.external_resource('LOGO')))
 
-<<<<<<< HEAD
 
 class ApplHelp(component.Component):
     """build the help button, usually displayed in the header"""
@@ -80,8 +79,6 @@
                   self._cw._(u'help'),))
 
 
-=======
->>>>>>> 9dd9fe6d
 class UserLink(component.Component):
     """if the user is the anonymous user, build a link to login
     else a link to the connected user object with a loggout link
@@ -218,26 +215,11 @@
         self.w(u'&#160;|&#160;'.join(html))
         self.w(u'</div>')
 
-<<<<<<< HEAD
-class PdfViewComponent(component.Component):
+
+class PdfViewComponent(component.EntityVComponent):
     __regid__ = 'pdfview'
     __select__ = yes()
 
-    context = 'header'
-    cw_property_defs = {
-        _('visible'):  dict(type='Boolean', default=True,
-                            help=_('display the pdf icon or not')),
-    }
-
-    def call(self, vid):
-        entity = self.entity(0,0)
-        url = entity.absolute_url(vid=vid, __template='pdf-main-template')
-        self.w(u'<a href="%s" class="otherView"><img src="data/pdf_icon.gif" alt="%s"/></a>' %
-               (xml_escape(url), self._cw._('download page as pdf')))
-=======
-
-class PdfViewComponent(component.EntityVComponent):
-    id = 'view_page_as_pdf'
     context = 'ctxtoolbar'
 
     def cell_call(self, row, col, view):
@@ -249,12 +231,10 @@
                (xml_escape(url), label, iconurl, label))
 
 
-
 class MetaDataComponent(component.EntityVComponent):
     id = 'metadata'
     context = 'navbottom'
     order = 1
->>>>>>> 9dd9fe6d
 
     def cell_call(self, row, col, view=None):
         self.wview('metadata', self.rset, row=row, col=col)
