--- conflicted
+++ resolved
@@ -10,16 +10,10 @@
 """
 __docformat__ = "restructuredtext en"
 
-<<<<<<< HEAD
-import simplejson
-=======
-from smtplib import SMTP
-
 try:
     import json
 except ImportError:
     import simplejson as json
->>>>>>> 877a7487
 
 from logilab.common.decorators import cached
 from logilab.common.date import strptime
@@ -618,10 +612,6 @@
         for recipient in self.recipients():
             text = body % recipient.as_email_context()
             self.sendmail(recipient.get_email(), subject, text)
-<<<<<<< HEAD
-        #breadcrumbs = self._cw.session.data.get('breadcrumbs', None)
-=======
->>>>>>> 877a7487
         url = self._cw.build_url(__message=self._cw._('emails successfully sent'))
         raise Redirect(url)
 
