--- conflicted
+++ resolved
@@ -179,6 +179,7 @@
 
 
 def _validation_error(req, ex):
+    req.cnx.rollback()
     forminfo = req.get_session_data(req.form.get('__errorurl'), pop=True)
     foreid = ex.entity
     eidmap = req.data.get('eidmap', {})
@@ -198,13 +199,11 @@
     try:
         ctrl.publish(None)
     except ValidationError, ex:
-        req.cnx.rollback()
         return (False, _validation_error(req, ex))
     except Redirect, ex:
         try:
             req.cnx.commit() # ValidationError may be raise on commit
         except ValidationError, ex:
-            req.cnx.rollback()
             return (False, _validation_error(req, ex))
         else:
             return (True, ex.location)
@@ -219,40 +218,10 @@
     id = 'validateform'
 
     def publish(self, rset=None):
-<<<<<<< HEAD
-        vreg = self.vreg
-        try:
-            ctrl = vreg.select('controllers', 'edit', self.req,
-                               appli=self.appli)
-        except NoSelectableObject:
-            status, args = (False, {None: self.req._('not authorized')})
-        else:
-            try:
-                ctrl.publish(None, fromjson=True)
-            except ValidationError, err:
-                status, args = self.validation_error(err)
-            except Redirect, err:
-                try:
-                    self.req.cnx.commit() # ValidationError may be raise on commit
-                except ValidationError, err:
-                    status, args = self.validation_error(err)
-                else:
-                    status, args = (True, err.location)
-            except Exception, err:
-                self.req.cnx.rollback()
-                self.exception('unexpected error in validateform')
-                try:
-                    status, args = (False, self.req._(unicode(err)))
-                except UnicodeError:
-                    status, args = (False, repr(err))
-            else:
-                status, args = (False, '???')
-=======
         self.req.json_request = True
         # XXX unclear why we have a separated controller here vs
         # js_validate_form on the json controller
         status, args = _validate_form(self.req, self.vreg)
->>>>>>> 3e5276f0
         self.req.set_content_type('text/html')
         jsarg = simplejson.dumps( (status, args) )
         domid = self.req.form.get('__domid', 'entityForm').encode(
@@ -415,27 +384,7 @@
 
     def validate_form(self, action, names, values):
         self.req.form = self._rebuild_posted_form(names, values, action)
-<<<<<<< HEAD
-        vreg = self.vreg
-        try:
-            ctrl = vreg.select('controllers', 'edit', self.req)
-        except NoSelectableObject:
-            return (False, {None: self.req._('not authorized')})
-        try:
-            ctrl.publish(None, fromjson=True)
-        except ValidationError, err:
-            self.req.cnx.rollback()
-            return (False, (err.entity, err.errors))
-        except Redirect, redir:
-            return (True, redir.location)
-        except Exception, err:
-            self.req.cnx.rollback()
-            self.exception('unexpected error in js_validateform')
-            return (False, self.req._(str(err).decode('utf-8')))
-        return (False, '???')
-=======
         return _validate_form(self.req, self.vreg)
->>>>>>> 3e5276f0
 
     @jsonize
     def js_edit_field(self, action, names, values, rtype, eid, default):
