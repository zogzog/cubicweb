# -*- coding: utf-8 -*-
"""Set of base controllers, which are directly plugged into the application
object to handle publication.


:organization: Logilab
:copyright: 2001-2009 LOGILAB S.A. (Paris, FRANCE), license is LGPL v2.
:contact: http://www.logilab.fr/ -- mailto:contact@logilab.fr
:license: GNU Lesser General Public License, v2.1 - http://www.gnu.org/licenses
"""
__docformat__ = "restructuredtext en"

from smtplib import SMTP

import simplejson

from logilab.common.decorators import cached

from cubicweb import NoSelectableObject, ValidationError, ObjectNotFound, typed_eid
from cubicweb.utils import strptime, CubicWebJsonEncoder
from cubicweb.selectors import yes, match_user_groups
from cubicweb.common.mail import format_mail
from cubicweb.web import ExplicitLogin, Redirect, RemoteCallFailed, json_dumps
from cubicweb.web.controller import Controller
from cubicweb.web.views import vid_from_rset
from cubicweb.web.views.formrenderers import FormRenderer
try:
    from cubicweb.web.facet import (FilterRQLBuilder, get_facet,
                                    prepare_facets_rqlst)
    HAS_SEARCH_RESTRICTION = True
except ImportError: # gae
    HAS_SEARCH_RESTRICTION = False

def jsonize(func):
    """decorator to sets correct content_type and calls `simplejson.dumps` on
    results
    """
    def wrapper(self, *args, **kwargs):
        self._cw.set_content_type('application/json')
        return json_dumps(func(self, *args, **kwargs))
    wrapper.__name__ = func.__name__
    return wrapper

def xhtmlize(func):
    """decorator to sets correct content_type and calls `xmlize` on results"""
    def wrapper(self, *args, **kwargs):
        self._cw.set_content_type(self._cw.html_content_type())
        result = func(self, *args, **kwargs)
        return ''.join((self._cw.document_surrounding_div(), result.strip(),
                        u'</div>'))
    wrapper.__name__ = func.__name__
    return wrapper

def check_pageid(func):
    """decorator which checks the given pageid is found in the
    user's session data
    """
    def wrapper(self, *args, **kwargs):
        data = self._cw.get_session_data(self._cw.pageid)
        if data is None:
            raise RemoteCallFailed(self._cw._('pageid-not-found'))
        return func(self, *args, **kwargs)
    return wrapper


class LoginController(Controller):
    __regid__ = 'login'

    def publish(self, rset=None):
        """log in the instance"""
        if self._cw.config['auth-mode'] == 'http':
            # HTTP authentication
            raise ExplicitLogin()
        else:
            # Cookie authentication
            return self.appli.need_login_content(self._cw)


class LogoutController(Controller):
    __regid__ = 'logout'

    def publish(self, rset=None):
        """logout from the instance"""
        return self.appli.session_handler.logout(self._cw)


class ViewController(Controller):
    """standard entry point :
    - build result set
    - select and call main template
    """
    __regid__ = 'view'
    template = 'main-template'

    def publish(self, rset=None):
        """publish a request, returning an encoded string"""
        view, rset = self._select_view_and_rset(rset)
        self.add_to_breadcrumbs(view)
        self.validate_cache(view)
        template = self.appli.main_template_id(self._cw)
        return self._cw.vreg['views'].main_template(self._cw, template,
                                                rset=rset, view=view)

    def _select_view_and_rset(self, rset):
        req = self._cw
        if rset is None and not hasattr(req, '_rql_processed'):
            req._rql_processed = True
            rset = self.process_rql(req.form.get('rql'))
        if rset and rset.rowcount == 1 and '__method' in req.form:
            entity = rset.get_entity(0, 0)
            try:
                method = getattr(entity, req.form.pop('__method'))
                method()
            except Redirect: # propagate redirect that might occur in method()
                raise
            except Exception, ex:
                self.exception('while handling __method')
                req.set_message(req._("error while handling __method: %s") % req._(ex))
        vid = req.form.get('vid') or vid_from_rset(req, rset, self._cw.schema)
        try:
            view = self._cw.vreg['views'].select(vid, req, rset=rset)
        except ObjectNotFound:
            self.warning("the view %s could not be found", vid)
            req.set_message(req._("The view %s could not be found") % vid)
            vid = vid_from_rset(req, rset, self._cw.schema)
            view = self._cw.vreg['views'].select(vid, req, rset=rset)
        except NoSelectableObject:
            if rset:
                req.set_message(req._("The view %s can not be applied to this query") % vid)
            else:
                req.set_message(req._("You have no access to this view or it can not "
                                      "be used to display the current data."))
            self.warning("the view %s can not be applied to this query", vid)
            vid = vid_from_rset(req, rset, self._cw.schema)
            view = self._cw.vreg['views'].select(vid, req, rset=rset)
        return view, rset

    def add_to_breadcrumbs(self, view):
        # update breadcrumps **before** validating cache, unless the view
        # specifies explicitly it should not be added to breadcrumb or the
        # view is a binary view
        if view.add_to_breadcrumbs and not view.binary:
            self._cw.update_breadcrumbs()

    def validate_cache(self, view):
        view.set_http_cache_headers()
        self._cw.validate_cache()

    def execute_linkto(self, eid=None):
        """XXX __linkto parameter may cause security issue

        defined here since custom application controller inheriting from this
        one use this method?
        """
        req = self._cw
        if not '__linkto' in req.form:
            return
        if eid is None:
            eid = typed_eid(req.form['eid'])
        for linkto in req.list_form_param('__linkto', pop=True):
            rtype, eids, target = linkto.split(':')
            assert target in ('subject', 'object')
            eids = eids.split('_')
            if target == 'subject':
                rql = 'SET X %s Y WHERE X eid %%(x)s, Y eid %%(y)s' % rtype
            else:
                rql = 'SET Y %s X WHERE X eid %%(x)s, Y eid %%(y)s' % rtype
            for teid in eids:
                req.execute(rql, {'x': eid, 'y': typed_eid(teid)}, ('x', 'y'))


def _validation_error(req, ex):
    req.cnx.rollback()
    forminfo = req.get_session_data(req.form.get('__errorurl'), pop=True)
    foreid = ex.entity
    eidmap = req.data.get('eidmap', {})
    for var, eid in eidmap.items():
        if foreid == eid:
            foreid = var
            break
    return (foreid, ex.errors)


def _validate_form(req, vreg):
    # XXX should use the `RemoteCallFailed` mechanism
    try:
        ctrl = vreg['controllers'].select('edit', req=req)
    except NoSelectableObject:
        return (False, {None: req._('not authorized')}, None)
    try:
        ctrl.publish(None)
    except ValidationError, ex:
        return (False, _validation_error(req, ex), ctrl._edited_entity)
    except Redirect, ex:
        if ctrl._edited_entity:
            ctrl._edited_entity.complete()
        try:
            req.cnx.commit() # ValidationError may be raise on commit
        except ValidationError, ex:
            return (False, _validation_error(req, ex), ctrl._edited_entity)
        else:
            return (True, ex.location, ctrl._edited_entity)
    except Exception, ex:
        req.cnx.rollback()
        req.exception('unexpected error while validating form')
        return (False, req._(str(ex).decode('utf-8')), ctrl._edited_entity)
    return (False, '???', None)


class FormValidatorController(Controller):
    __regid__ = 'validateform'

    def response(self, domid, status, args, entity):
        callback = str(self._cw.form.get('__onsuccess', 'null'))
        errback = str(self._cw.form.get('__onfailure', 'null'))
        cbargs = str(self._cw.form.get('__cbargs', 'null'))
        self._cw.set_content_type('text/html')
        jsargs = simplejson.dumps((status, args, entity), cls=CubicWebJsonEncoder)
        return """<script type="text/javascript">
 wp = window.parent;
 window.parent.handleFormValidationResponse('%s', %s, %s, %s, %s);
</script>""" %  (domid, callback, errback, jsargs, cbargs)

    def publish(self, rset=None):
        self._cw.json_request = True
        # XXX unclear why we have a separated controller here vs
        # js_validate_form on the json controller
        status, args, entity = _validate_form(self._cw, self._cw.vreg)
        domid = self._cw.form.get('__domid', 'entityForm').encode(
            self._cw.encoding)
        return self.response(domid, status, args, entity)


class JSonController(Controller):
    __regid__ = 'json'

    def publish(self, rset=None):
        """call js_* methods. Expected form keys:

        :fname: the method name without the js_ prefix
        :args: arguments list (json)

        note: it's the responsability of js_* methods to set the correct
        response content type
        """
        self._cw.json_request = True
        self._cw.pageid = self._cw.form.get('pageid')
        try:
            fname = self._cw.form['fname']
            func = getattr(self, 'js_%s' % fname)
        except KeyError:
            raise RemoteCallFailed('no method specified')
        except AttributeError:
            raise RemoteCallFailed('no %s method' % fname)
        # no <arg> attribute means the callback takes no argument
        args = self._cw.form.get('arg', ())
        if not isinstance(args, (list, tuple)):
            args = (args,)
        args = [simplejson.loads(arg) for arg in args]
        try:
            result = func(*args)
        except RemoteCallFailed:
            raise
        except Exception, ex:
            import traceback
            traceback.print_exc()
            self.exception('an exception occured while calling js_%s(%s): %s',
                           fname, args, ex)
            raise RemoteCallFailed(repr(ex))
        if result is None:
            return ''
        # get unicode on @htmlize methods, encoded string on @jsonize methods
        elif isinstance(result, unicode):
            return result.encode(self._cw.encoding)
        return result

    def _rebuild_posted_form(self, names, values, action=None):
        form = {}
        for name, value in zip(names, values):
            # remove possible __action_xxx inputs
            if name.startswith('__action'):
                continue
            # form.setdefault(name, []).append(value)
            if name in form:
                curvalue = form[name]
                if isinstance(curvalue, list):
                    curvalue.append(value)
                else:
                    form[name] = [curvalue, value]
            else:
                form[name] = value
        # simulate click on __action_%s button to help the controller
        if action:
            form['__action_%s' % action] = u'whatever'
        return form

    def _exec(self, rql, args=None, eidkey=None, rocheck=True):
        """json mode: execute RQL and return resultset as json"""
        if rocheck:
            self._cw.ensure_ro_rql(rql)
        try:
            return self._cw.execute(rql, args, eidkey)
        except Exception, ex:
            self.exception("error in _exec(rql=%s): %s", rql, ex)
            return None
        return None

    def _call_view(self, view, **kwargs):
        req = self._cw
        divid = req.form.get('divid', 'pageContent')
        # we need to call pagination before with the stream set
        stream = view.set_stream()
        if req.form.get('paginate'):
            if divid == 'pageContent':
                # mimick main template behaviour
                stream.write(u'<div id="pageContent">')
                vtitle = self._cw.form.get('vtitle')
                if vtitle:
                    stream.write(u'<h1 class="vtitle">%s</h1>\n' % vtitle)
            view.paginate()
            if divid == 'pageContent':
                stream.write(u'<div id="contentmain">')
        view.render(**kwargs)
        extresources = req.html_headers.getvalue(skiphead=True)
        if extresources:
            stream.write(u'<div class="ajaxHtmlHead">\n') # XXX use a widget ?
            stream.write(extresources)
            stream.write(u'</div>\n')
        if req.form.get('paginate') and divid == 'pageContent':
            stream.write(u'</div></div>')
        return stream.getvalue()

    @xhtmlize
    def js_view(self):
        # XXX try to use the page-content template
        req = self._cw
        rql = req.form.get('rql')
        if rql:
            rset = self._exec(rql)
        else:
            rset = None
        vid = req.form.get('vid') or vid_from_rset(req, rset, self._cw.schema)
        try:
            view = self._cw.vreg['views'].select(vid, req, rset=rset)
        except NoSelectableObject:
            vid = req.form.get('fallbackvid', 'noresult')
            view = self._cw.vreg['views'].select(vid, req, rset=rset)
        return self._call_view(view)

    @xhtmlize
    def js_prop_widget(self, propkey, varname, tabindex=None):
        """specific method for CWProperty handling"""
        entity = self._cw.vreg['etypes'].etype_class('CWProperty')(self._cw)
        entity.eid = varname
        entity['pkey'] = propkey
<<<<<<< HEAD
        form = self._cw.vreg['forms'].select('edition', self._cw, entity=entity)
        form.form_build_context()
=======
        form = self.vreg['forms'].select('edition', self.req, entity=entity)
        form.build_context()
>>>>>>> b2485acd
        vfield = form.field_by_name('value')
        renderer = FormRenderer(self._cw)
        return vfield.render(form, renderer, tabindex=tabindex) \
               + renderer.render_help(form, vfield)

    @xhtmlize
    def js_component(self, compid, rql, registry='components', extraargs=None):
        if rql:
            rset = self._exec(rql)
        else:
            rset = None
        comp = self._cw.vreg[registry].select(compid, self._cw, rset=rset)
        if extraargs is None:
            extraargs = {}
        else: # we receive unicode keys which is not supported by the **syntax
            extraargs = dict((str(key), value)
                             for key, value in extraargs.items())
        extraargs = extraargs or {}
        return comp.render(**extraargs)

    @check_pageid
    @xhtmlize
    def js_inline_creation_form(self, peid, ttype, rtype, role, i18nctx):
        view = self._cw.vreg['views'].select('inline-creation', self._cw,
                                         etype=ttype, peid=peid, rtype=rtype,
                                         role=role)
        return self._call_view(view, i18nctx=i18nctx)

    @jsonize
    def js_validate_form(self, action, names, values):
        return self.validate_form(action, names, values)

    def validate_form(self, action, names, values):
        self._cw.form = self._rebuild_posted_form(names, values, action)
        return _validate_form(self._cw, self._cw.vreg)

    @jsonize
    def js_edit_field(self, action, names, values, rtype, eid, default):
        success, args, _ = self.validate_form(action, names, values)
        if success:
            # Any X,N where we don't seem to use N is an optimisation
            # printable_value won't need to query N again
            rset = self._cw.execute('Any X,N WHERE X eid %%(x)s, X %s N' % rtype,
                                    {'x': eid}, 'x')
            entity = rset.get_entity(0, 0)
            value = entity.printable_value(rtype) or default
            return (success, args, value)
        else:
            return (success, args, None)

    @jsonize
    def js_reledit_form(self, eid, rtype, role, default, lzone):
        """XXX we should get rid of this and use loadxhtml"""
        entity = self._cw.entity_from_eid(eid)
        return entity.view('reledit', rtype=rtype, role=role,
                           default=default, landing_zone=lzone)

    @jsonize
    def js_i18n(self, msgids):
        """returns the translation of `msgid`"""
        return [self._cw._(msgid) for msgid in msgids]

    @jsonize
    def js_format_date(self, strdate):
        """returns the formatted date for `msgid`"""
        date = strptime(strdate, '%Y-%m-%d %H:%M:%S')
        return self._cw.format_date(date)

    @jsonize
    def js_external_resource(self, resource):
        """returns the URL of the external resource named `resource`"""
        return self._cw.external_resource(resource)

    @check_pageid
    @jsonize
    def js_user_callback(self, cbname):
        page_data = self._cw.get_session_data(self._cw.pageid, {})
        try:
            cb = page_data[cbname]
        except KeyError:
            return None
        return cb(self._cw)

    if HAS_SEARCH_RESTRICTION:
        @jsonize
        def js_filter_build_rql(self, names, values):
            form = self._rebuild_posted_form(names, values)
            self._cw.form = form
            builder = FilterRQLBuilder(self._cw)
            return builder.build_rql()

        @jsonize
        def js_filter_select_content(self, facetids, rql):
            rqlst = self._cw.vreg.parse(self._cw, rql) # XXX Union unsupported yet
            mainvar = prepare_facets_rqlst(rqlst)[0]
            update_map = {}
            for facetid in facetids:
                facet = get_facet(self._cw, facetid, rqlst.children[0], mainvar)
                update_map[facetid] = facet.possible_values()
            return update_map

    def js_unregister_user_callback(self, cbname):
        self._cw.unregister_callback(self._cw.pageid, cbname)

    def js_unload_page_data(self):
        self._cw.del_session_data(self._cw.pageid)

    def js_cancel_edition(self, errorurl):
        """cancelling edition from javascript

        We need to clear associated req's data :
          - errorurl
          - pending insertions / deletions
        """
        self._cw.cancel_edition(errorurl)

    def js_delete_bookmark(self, beid):
        rql = 'DELETE B bookmarked_by U WHERE B eid %(b)s, U eid %(u)s'
        self._cw.execute(rql, {'b': typed_eid(beid), 'u' : self._cw.user.eid})

    def js_node_clicked(self, treeid, nodeeid):
        """add/remove eid in treestate cookie"""
        from cubicweb.web.views.treeview import treecookiename
        cookies = self._cw.get_cookie()
        statename = treecookiename(treeid)
        treestate = cookies.get(statename)
        if treestate is None:
            cookies[statename] = nodeeid
            self._cw.set_cookie(cookies, statename)
        else:
            marked = set(filter(None, treestate.value.split(';')))
            if nodeeid in marked:
                marked.remove(nodeeid)
            else:
                marked.add(nodeeid)
            cookies[statename] = ';'.join(marked)
            self._cw.set_cookie(cookies, statename)

    def js_set_cookie(self, cookiename, cookievalue):
        # XXX we should consider jQuery.Cookie
        cookiename, cookievalue = str(cookiename), str(cookievalue)
        cookies = self._cw.get_cookie()
        cookies[cookiename] = cookievalue
        self._cw.set_cookie(cookies, cookiename)

    # relations edition stuff ##################################################

    def _add_pending(self, eidfrom, rel, eidto, kind):
        key = 'pending_%s' % kind
        pendings = self._cw.get_session_data(key, set())
        pendings.add( (typed_eid(eidfrom), rel, typed_eid(eidto)) )
        self._cw.set_session_data(key, pendings)

    def _remove_pending(self, eidfrom, rel, eidto, kind):
        key = 'pending_%s' % kind
        pendings = self._cw.get_session_data(key)
        pendings.remove( (typed_eid(eidfrom), rel, typed_eid(eidto)) )
        self._cw.set_session_data(key, pendings)

    def js_remove_pending_insert(self, (eidfrom, rel, eidto)):
        self._remove_pending(eidfrom, rel, eidto, 'insert')

    def js_add_pending_inserts(self, tripletlist):
        for eidfrom, rel, eidto in tripletlist:
            self._add_pending(eidfrom, rel, eidto, 'insert')

    def js_remove_pending_delete(self, (eidfrom, rel, eidto)):
        self._remove_pending(eidfrom, rel, eidto, 'delete')

    def js_add_pending_delete(self, (eidfrom, rel, eidto)):
        self._add_pending(eidfrom, rel, eidto, 'delete')

    # XXX specific code. Kill me and my AddComboBox friend
    @jsonize
    def js_add_and_link_new_entity(self, etype_to, rel, eid_to, etype_from, value_from):
        # create a new entity
        eid_from = self._cw.execute('INSERT %s T : T name "%s"' % ( etype_from, value_from ))[0][0]
        # link the new entity to the main entity
        rql = 'SET F %(rel)s T WHERE F eid %(eid_to)s, T eid %(eid_from)s' % {'rel' : rel, 'eid_to' : eid_to, 'eid_from' : eid_from}
        return eid_from


class SendMailController(Controller):
    __regid__ = 'sendmail'
    __select__ = match_user_groups('managers', 'users')

    def recipients(self):
        """returns an iterator on email's recipients as entities"""
        eids = self._cw.form['recipient']
        # make sure we have a list even though only one recipient was specified
        if isinstance(eids, basestring):
            eids = (eids,)
        rql = 'Any X WHERE X eid in (%s)' % (','.join(eids))
        rset = self._cw.execute(rql)
        for entity in rset.entities():
            entity.complete() # XXX really?
            yield entity

    @property
    @cached
    def smtp(self):
        mailhost, port = self._cw.config['smtp-host'], self._cw.config['smtp-port']
        try:
            return SMTP(mailhost, port)
        except Exception, ex:
            self.exception("can't connect to smtp server %s:%s (%s)",
                             mailhost, port, ex)
            url = self._cw.build_url(__message=self._cw._('could not connect to the SMTP server'))
            raise Redirect(url)

    def sendmail(self, recipient, subject, body):
        helo_addr = '%s <%s>' % (self._cw.config['sender-name'],
                                 self._cw.config['sender-addr'])
        msg = format_mail({'email' : self._cw.user.get_email(),
                           'name' : self._cw.user.dc_title(),},
                          [recipient], body, subject)
        self.smtp.sendmail(helo_addr, [recipient], msg.as_string())

    def publish(self, rset=None):
        # XXX this allows users with access to an cubicweb instance to use it as
        # a mail relay
        body = self._cw.form['mailbody']
        subject = self._cw.form['subject']
        for recipient in self.recipients():
            text = body % recipient.as_email_context()
            self.sendmail(recipient.get_email(), subject, text)
        # breadcrumbs = self._cw.get_session_data('breadcrumbs', None)
        url = self._cw.build_url(__message=self._cw._('emails successfully sent'))
        raise Redirect(url)


class MailBugReportController(SendMailController):
    __regid__ = 'reportbug'
    __select__ = yes()

    def publish(self, rset=None):
        body = self._cw.form['description']
        self.sendmail(self._cw.config['submit-mail'], _('%s error report') % self._cw.config.appid, body)
        url = self._cw.build_url(__message=self._cw._('bug report sent'))
        raise Redirect(url)
<|MERGE_RESOLUTION|>--- conflicted
+++ resolved
@@ -353,13 +353,8 @@
         entity = self._cw.vreg['etypes'].etype_class('CWProperty')(self._cw)
         entity.eid = varname
         entity['pkey'] = propkey
-<<<<<<< HEAD
         form = self._cw.vreg['forms'].select('edition', self._cw, entity=entity)
-        form.form_build_context()
-=======
-        form = self.vreg['forms'].select('edition', self.req, entity=entity)
         form.build_context()
->>>>>>> b2485acd
         vfield = form.field_by_name('value')
         renderer = FormRenderer(self._cw)
         return vfield.render(form, renderer, tabindex=tabindex) \
