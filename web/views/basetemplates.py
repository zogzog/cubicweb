# -*- coding: utf-8 -*-
"""default templates for CubicWeb web client

:organization: Logilab
:copyright: 2001-2009 LOGILAB S.A. (Paris, FRANCE), license is LGPL v2.
:contact: http://www.logilab.fr/ -- mailto:contact@logilab.fr
:license: GNU Lesser General Public License, v2.1 - http://www.gnu.org/licenses
"""
__docformat__ = "restructuredtext en"

from logilab.mtconverter import xml_escape

from cubicweb.appobject import objectify_selector
from cubicweb.selectors import match_kwargs
from cubicweb.view import View, MainTemplate, NOINDEX, NOFOLLOW
from cubicweb.utils import make_uid, UStringIO, can_do_pdf_conversion


# main templates ##############################################################

class LogInOutTemplate(MainTemplate):

    def call(self):
        self.set_request_content_type()
        w = self.w
        self.write_doctype()
        self.template_header('text/html', self.req._('login_action'))
        w(u'<body>\n')
        self.content(w)
        w(u'</body>')

    def template_header(self, content_type, view=None, page_title='', additional_headers=()):
        w = self.whead
        # explictly close the <base> tag to avoid IE 6 bugs while browsing DOM
        w(u'<base href="%s"></base>' % xml_escape(self.req.base_url()))
        w(u'<meta http-equiv="content-type" content="%s; charset=%s"/>\n'
          % (content_type, self.req.encoding))
        w(NOINDEX)
        w(NOFOLLOW)
        w(u'\n'.join(additional_headers) + u'\n')
        self.wview('htmlheader', rset=self.rset)
        w(u'<title>%s</title>\n' % xml_escape(page_title))


class LogInTemplate(LogInOutTemplate):
    id = 'login'
    title = 'log in'

    def content(self, w):
        self.wview('logform', rset=self.rset, id='loginBox', klass='')


class LoggedOutTemplate(LogInOutTemplate):
    id = 'loggedout'
    title = 'logged out'

    def content(self, w):
        # FIXME Deprecated code ?
        msg = self.req._('you have been logged out')
        w(u'<h2>%s</h2>\n' % msg)
        if self.config['anonymous-user']:
            indexurl = self.build_url('view', vid='index', __message=msg)
            w(u'<p><a href="%s">%s</a><p>' % (
                xml_escape(indexurl),
                self.req._('go back to the index page')))

@objectify_selector
def templatable_view(cls, req, rset, *args, **kwargs):
    view = kwargs.pop('view', None)
    if view is None:
        return 1
    if view.binary:
        return 0
    if req.form.has_key('__notemplate'):
        return 0
    return view.templatable


class NonTemplatableViewTemplate(MainTemplate):
    """main template for any non templatable views (xml, binaries, etc.)"""
    id = 'main-template'
    __select__ = ~templatable_view()

    def call(self, view):
        view.set_request_content_type()
        view.set_stream()
        if (self.req.form.has_key('__notemplate') and view.templatable
            and view.content_type == self.req.html_content_type()):
            view.w(self.req.document_surrounding_div())
            view.render()
            view.w(u'</div>')
        else:
            view.render()
        # have to replace our stream by view's stream (which may be a binary
        # stream)
        self._stream = view._stream


class TheMainTemplate(MainTemplate):
    """default main template :

    - call header / footer templates
    """
    id = 'main-template'
    __select__ = templatable_view()

    def call(self, view):
        self.set_request_content_type()
        self.template_header(self.content_type, view)
        w = self.w
        w(u'<div id="pageContent">\n')
        vtitle = self.req.form.get('vtitle')
        if vtitle:
            w(u'<h1 class="vtitle">%s</h1>\n' % xml_escape(vtitle))
        # display entity type restriction component
        etypefilter = self.vreg['components'].select_or_none(
            'etypenavigation', self.req, rset=self.rset)
        if etypefilter and etypefilter.cw_propval('visible'):
            etypefilter.render(w=w)
        self.nav_html = UStringIO()
        if view and view.need_navigation:
            view.paginate(w=self.nav_html.write)
        w(_(self.nav_html.getvalue()))
        w(u'<div id="contentmain">\n')
        view.render(w=w)
        w(u'</div>\n') # close id=contentmain
        w(_(self.nav_html.getvalue()))
        w(u'</div>\n') # closes id=pageContent
        self.template_footer(view)

    def template_header(self, content_type, view=None, page_title='', additional_headers=()):
        page_title = page_title or view.page_title()
        additional_headers = additional_headers or view.html_headers()
        self.template_html_header(content_type, page_title, additional_headers)
        self.template_body_header(view)

    def template_html_header(self, content_type, page_title, additional_headers=()):
        w = self.whead
        lang = self.req.lang
        self.write_doctype()
        # explictly close the <base> tag to avoid IE 6 bugs while browsing DOM
        w(u'<base href="%s"></base>' % xml_escape(self.req.base_url()))
        w(u'<meta http-equiv="content-type" content="%s; charset=%s"/>\n'
          % (content_type, self.req.encoding))
        w(u'\n'.join(additional_headers) + u'\n')
        self.wview('htmlheader', rset=self.rset)
        if page_title:
            w(u'<title>%s</title>\n' % xml_escape(page_title))

    def template_body_header(self, view):
        w = self.w
        w(u'<body>\n')
        self.wview('header', rset=self.rset, view=view)
        w(u'<div id="page"><table width="100%" border="0" id="mainLayout"><tr>\n')
        self.nav_column(view, 'left')
        w(u'<td id="contentcol">\n')
        components = self.vreg['components']
        rqlcomp = components.select_or_none('rqlinput', self.req, rset=self.rset)
        if rqlcomp:
            rqlcomp.render(w=self.w, view=view)
        msgcomp = components.select_or_none('applmessages', self.req, rset=self.rset)
        if msgcomp:
            msgcomp.render(w=self.w)
        self.content_header(view)

    def template_footer(self, view=None):
        self.content_footer(view)
        self.w(u'</td>\n')
        self.nav_column(view, 'right')
        self.w(u'</tr></table></div>\n')
        self.wview('footer', rset=self.rset)
        self.w(u'</body>')

    def nav_column(self, view, context):
        boxes = list(self.vreg['boxes'].poss_visible_objects(
            self.req, rset=self.rset, view=view, context=context))
        if boxes:
            self.w(u'<td class="navcol"><div class="navboxes">\n')
            for box in boxes:
                box.render(w=self.w, view=view)
            self.w(u'</div></td>\n')

    def content_header(self, view=None):
        """by default, display informal messages in content header"""
        self.wview('contentheader', rset=self.rset, view=view)

    def content_footer(self, view=None):
        self.wview('contentfooter', rset=self.rset, view=view)


class ErrorTemplate(TheMainTemplate):
    """fallback template if an internal error occured during displaying the
    main template. This template may be called for authentication error,
    which means that req.cnx and req.user may not be set.
    """
    id = 'error-template'

    def call(self):
        """display an unexpected error"""
        self.set_request_content_type()
        self.req.reset_headers()
        view = self.vreg['views'].select('error', self.req, rset=self.rset)
        self.template_header(self.content_type, view, self.req._('an error occured'),
                             [NOINDEX, NOFOLLOW])
        view.render(w=self.w)
        self.template_footer(view)

    def template_header(self, content_type, view=None, page_title='', additional_headers=()):
        w = self.whead
        lang = self.req.lang
        self.write_doctype()
        w(u'<meta http-equiv="content-type" content="%s; charset=%s"/>\n'
          % (content_type, self.req.encoding))
        w(u'\n'.join(additional_headers))
        self.wview('htmlheader', rset=self.rset)
        w(u'<title>%s</title>\n' % xml_escape(page_title))
        self.w(u'<body>\n')

    def template_footer(self, view=None):
        self.w(u'</body>')


class SimpleMainTemplate(TheMainTemplate):

    id = 'main-no-top'

    def template_header(self, content_type, view=None, page_title='', additional_headers=()):
        page_title = page_title or view.page_title()
        additional_headers = additional_headers or view.html_headers()
        whead = self.whead
        lang = self.req.lang
        self.write_doctype()
        whead(u'<meta http-equiv="content-type" content="%s; charset=%s"/>\n'
              % (content_type, self.req.encoding))
        whead(u'\n'.join(additional_headers) + u'\n')
        self.wview('htmlheader', rset=self.rset)
        w = self.w
        w(u'<title>%s</title>\n' % xml_escape(page_title))
        w(u'<body>\n')
        w(u'<div id="page">')
        w(u'<table width="100%" height="100%" border="0"><tr>\n')
        w(u'<td class="navcol">\n')
        self.topleft_header()
        boxes = list(self.vreg['boxes'].poss_visible_objects(
            self.req, rset=self.rset, view=view, context='left'))
        if boxes:
            w(u'<div class="navboxes">\n')
            for box in boxes:
                box.render(w=w)
            self.w(u'</div>\n')
        w(u'</td>')
        w(u'<td id="contentcol" rowspan="2">')
        w(u'<div id="pageContent">\n')
        vtitle = self.req.form.get('vtitle')
        if vtitle:
            w(u'<h1 class="vtitle">%s</h1>' % xml_escape(vtitle))

    def topleft_header(self):
        logo = self.vreg['components'].select_or_none('logo', self.req,
                                                      rset=self.rset)
        if logo and logo.cw_propval('visible'):
            self.w(u'<table id="header"><tr>\n')
            self.w(u'<td>')
            logo.render(w=self.w)
            self.w(u'</td>\n')
            self.w(u'</tr></table>\n')

if can_do_pdf_conversion():
    from xml.etree.cElementTree import ElementTree
    from subprocess import Popen as sub
    from StringIO import StringIO
    from tempfile import NamedTemporaryFile
    from cubicweb.web.xhtml2fo import ReportTransformer

    class PdfMainTemplate(TheMainTemplate):
        id = 'pdf-main-template'

        def call(self, view):
            """build the standard view, then when it's all done, convert xhtml to pdf
            """
            super(PdfMainTemplate, self).call(view)
            pdf = self.to_pdf(self._stream)
            self.req.set_content_type('application/pdf', filename='report.pdf')
            self.binary = True
            self.w = None
            self.set_stream()
            # pylint needs help
            self.w(pdf)

        def to_pdf(self, stream, section='contentmain'):
            # XXX see ticket/345282
            stream = stream.getvalue().replace('&nbsp;', '&#160;').encode('utf-8')
            xmltree = ElementTree()
            xmltree.parse(StringIO(stream))
            foptree = ReportTransformer(section).transform(xmltree)
            foptmp = NamedTemporaryFile()
            pdftmp = NamedTemporaryFile()
            foptree.write(foptmp)
            foptmp.flush()
            fopproc = sub(['/usr/bin/fop', foptmp.name, pdftmp.name])
            fopproc.wait()
            pdftmp.seek(0)
            pdf = pdftmp.read()
            return pdf

# page parts templates ########################################################

class HTMLHeader(View):
    """default html headers"""
    id = 'htmlheader'

    def call(self, **kwargs):
        self.favicon()
        self.stylesheets()
        self.javascripts()
        self.alternates()
        self.pageid()

    def favicon(self):
        favicon = self.req.external_resource('FAVICON', None)
        if favicon:
            self.whead(u'<link rel="shortcut icon" href="%s"/>\n' % favicon)

    def stylesheets(self):
        req = self.req
        add_css = req.add_css
        for css in req.external_resource('STYLESHEETS'):
            add_css(css, localfile=False)
        for css in req.external_resource('STYLESHEETS_PRINT'):
            add_css(css, u'print', localfile=False)
        for css in req.external_resource('IE_STYLESHEETS'):
            add_css(css, localfile=False, ieonly=True)

    def javascripts(self):
        for jscript in self.req.external_resource('JAVASCRIPTS'):
            self.req.add_js(jscript, localfile=False)

    def alternates(self):
        urlgetter = self.vreg['components'].select_or_none('rss_feed_url',
                                                           self.req, rset=self.rset)
        if urlgetter is not None:
            self.whead(u'<link rel="alternate" type="application/rss+xml" title="RSS feed" href="%s"/>\n'
                       %  xml_escape(urlgetter.feed_url()))

    def pageid(self):
        req = self.req
        pid = make_uid(id(req))
        req.pageid = pid
        req.html_headers.define_var('pageid', pid)


class HTMLPageHeader(View):
    """default html page header"""
    id = 'header'
    main_cell_components = ('appliname', 'breadcrumbs')

    def call(self, view, **kwargs):
        self.main_header(view)
        self.w(u'''
  <div id="stateheader">''')
        self.state_header()
        self.w(u'''
  </div>
  ''')

    def main_header(self, view):
        """build the top menu with authentification info and the rql box"""
        self.w(u'<table id="header"><tr>\n')
        self.w(u'<td id="firstcolumn">')
        logo = self.vreg['components'].select_or_none(
            'logo', self.req, rset=self.rset)
        if logo and logo.cw_propval('visible'):
            logo.render(w=self.w)
        self.w(u'</td>\n')
        # appliname and breadcrumbs
        self.w(u'<td id="headtext">')
<<<<<<< HEAD
        for cid in ('appliname', 'breadcrumbs'):
            comp = self.vreg['components'].select_or_none(
=======
        for cid in self.main_cell_components:
            comp = self.vreg['components'].select_vobject(
>>>>>>> f6dc79eb
                cid, self.req, rset=self.rset)
            if comp and comp.cw_propval('visible'):
                comp.render(w=self.w)
        self.w(u'</td>')
        # logged user and help
        self.w(u'<td>\n')
        comp = self.vreg['components'].select_or_none(
            'loggeduserlink', self.req, rset=self.rset)
        if comp and comp.cw_propval('visible'):
            comp.render(w=self.w)
        self.w(u'</td><td>')
        helpcomp = self.vreg['components'].select_or_none(
            'help', self.req, rset=self.rset)
        if helpcomp and helpcomp.cw_propval('visible'):
            helpcomp.render(w=self.w)
        self.w(u'</td>')
        # lastcolumn
        self.w(u'<td id="lastcolumn">')
        self.w(u'</td>\n')
        self.w(u'</tr></table>\n')
        self.wview('logform', rset=self.rset, id='popupLoginBox', klass='hidden',
                   title=False, message=False)

    def state_header(self):
        state = self.req.search_state
        if state[0] == 'normal':
            return
        _ = self.req._
        value = self.view('oneline', self.req.eid_rset(state[1][1]))
        msg = ' '.join((_("searching for"),
                        display_name(self.req, state[1][3]),
                        _("to associate with"), value,
                        _("by relation"), '"',
                        display_name(self.req, state[1][2], state[1][0]),
                        '"'))
        return self.w(u'<div class="stateMessage">%s</div>' % msg)



class HTMLPageFooter(View):
    """default html page footer: include logo if any, and close the HTML body
    """
    id = 'footer'

    def call(self, **kwargs):
        req = self.req
        self.w(u'<div class="footer">')
        # XXX Take object from the registry if in there? would be
        #     better anyway
        from cubicweb.web.views.wdoc import ChangeLogView
        self.w(u'<a href="%s">%s</a> | ' % (req.build_url('changelog'),
                                            req._(ChangeLogView.title).lower()))
        self.w(u'<a href="%s">%s</a> | ' % (req.build_url('doc/about'),
                                            req._('about this site')))
        self.w(u'<a href="http://www.cubicweb.org">%s</a>' % req._('powered by CubicWeb'))
        self.w(u'</div>')


class HTMLContentHeader(View):
    """default html page content header:
    * include message component if selectable for this request
    * include selectable content navigation components
    """
    id = 'contentheader'

    def call(self, view, **kwargs):
        """by default, display informal messages in content header"""
        components = self.vreg['contentnavigation'].poss_visible_objects(
            self.req, rset=self.rset, view=view, context='navtop')
        if components:
            self.w(u'<div id="contentheader">')
            for comp in components:
                comp.render(w=self.w, view=view)
            self.w(u'</div><div class="clear"></div>')


class HTMLContentFooter(View):
    """default html page content footer: include selectable content navigation
    components
    """
    id = 'contentfooter'

    def call(self, view, **kwargs):
        components = self.vreg['contentnavigation'].poss_visible_objects(
            self.req, rset=self.rset, view=view, context='navbottom')
        if components:
            self.w(u'<div id="contentfooter">')
            for comp in components:
                comp.render(w=self.w, view=view)
            self.w(u'</div>')


class LogFormTemplate(View):
    id = 'logform'
    __select__ = match_kwargs('id', 'klass')

    title = 'log in'

    def call(self, id, klass, title=True, message=True):
        self.req.add_css('cubicweb.login.css')
        self.w(u'<div id="%s" class="%s">' % (id, klass))
        if title:
            self.w(u'<div id="loginTitle">%s</div>'
                   % (self.req.property_value('ui.site-title') or u'&#160;'))
        self.w(u'<div id="loginContent">\n')

        if message:
            self.display_message()
        if self.config['auth-mode'] == 'http':
            # HTTP authentication
            pass
        else:
            # Cookie authentication
            self.login_form(id)
        self.w(u'</div></div>\n')

    def display_message(self):
        message = self.req.message
        if message:
            self.w(u'<div class="simpleMessage">%s</div>\n' % message)

    def login_form(self, id):
        _ = self.req._
        self.w(u'<form method="post" action="%s" id="login_form">\n'
               % xml_escape(login_form_url(self.config, self.req)))
        self.w(u'<table>\n')
        self.w(u'<tr>\n')
        msg = (self.config['allow-email-login'] and _('login or email')) or _('login')
        self.w(u'<td><label for="__login">%s</label></td>' % msg)
        self.w(u'<td><input name="__login" id="__login" class="data" type="text" /></td>')
        self.w(u'</tr><tr>\n')
        self.w(u'<td><label for="__password" >%s</label></td>' % _('password'))
        self.w(u'<td><input name="__password" id="__password" class="data" type="password" /></td>\n')
        self.w(u'</tr><tr>\n')
        self.w(u'<td>&#160;</td><td><input type="submit" class="loginButton right" value="%s" />\n</td>' % _('log in'))
        self.w(u'</tr>\n')
        self.w(u'</table>\n')
        self.w(u'</form>\n')
        self.req.html_headers.add_onload('jQuery("#__login:visible").focus()')


def login_form_url(config, req):
    if req.https:
        return req.url()
    if config.get('https-url'):
        return req.url().replace(req.base_url(), config['https-url'])
    return req.url()


## vregistry registration callback ############################################
def registration_callback(vreg):
    vreg.register_all(globals().values(), __name__)<|MERGE_RESOLUTION|>--- conflicted
+++ resolved
@@ -374,13 +374,8 @@
         self.w(u'</td>\n')
         # appliname and breadcrumbs
         self.w(u'<td id="headtext">')
-<<<<<<< HEAD
-        for cid in ('appliname', 'breadcrumbs'):
+        for cid in self.main_cell_components:
             comp = self.vreg['components'].select_or_none(
-=======
-        for cid in self.main_cell_components:
-            comp = self.vreg['components'].select_vobject(
->>>>>>> f6dc79eb
                 cid, self.req, rset=self.rset)
             if comp and comp.cw_propval('visible'):
                 comp.render(w=self.w)
