--- conflicted
+++ resolved
@@ -342,15 +342,6 @@
             self.whead(u'<link rel="alternate" type="application/rss+xml" title="RSS feed" href="%s"/>\n'
                        %  xml_escape(urlgetter.feed_url()))
 
-<<<<<<< HEAD
-    def pageid(self):
-        req = self._cw
-        pid = make_uid(id(req))
-        req.pageid = pid
-        req.html_headers.define_var('pageid', pid)
-
-=======
->>>>>>> 9dd9fe6d
 
 class HTMLPageHeader(View):
     """default html page header"""
@@ -389,14 +380,6 @@
             'loggeduserlink', self._cw, rset=self.cw_rset)
         if comp and comp.cw_propval('visible'):
             comp.render(w=self.w)
-<<<<<<< HEAD
-        self.w(u'</td><td>')
-        helpcomp = self._cw.vreg['components'].select_or_none(
-            'help', self._cw, rset=self.cw_rset)
-        if helpcomp and helpcomp.cw_propval('visible'):
-            helpcomp.render(w=self.w)
-=======
->>>>>>> 9dd9fe6d
         self.w(u'</td>')
         # lastcolumn
         self.w(u'<td id="lastcolumn">')
