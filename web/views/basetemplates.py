--- conflicted
+++ resolved
@@ -125,14 +125,10 @@
             self.set_request_content_type()
             content_type = self.content_type
             self.template_header(content_type, view)
-<<<<<<< HEAD
-        self.wview('page-content', view=view, rset=rset)
-=======
         else:
             view.set_request_content_type()
             self.set_stream(templatable=False)
-        self.template('page-content', view=view, rset=rset)
->>>>>>> 1c841def
+        self.wview('page-content', view=view, rset=rset)
         if with_templates:
             self.template_footer(view)
 
