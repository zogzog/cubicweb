--- conflicted
+++ resolved
@@ -301,11 +301,7 @@
                                             self.req, rset=self.rset)
         if urlgetter is not None:
             self.whead(u'<link rel="alternate" type="application/rss+xml" title="RSS feed" href="%s"/>\n'
-<<<<<<< HEAD
-                       %  html_escape(urlgetter.feed_url()))
-=======
-                       %  xml_escape(url))
->>>>>>> 5a6d46ac
+                       %  xml_escape(urlgetter.feed_url()))
 
     def pageid(self):
         req = self.req
