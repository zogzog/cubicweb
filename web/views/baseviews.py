"""Set of HTML generic base views:

* noresult, final
* primary, sidebox
* secondary, oneline, incontext, outofcontext, text
* list
* xml, rss


:organization: Logilab
:copyright: 2001-2009 LOGILAB S.A. (Paris, FRANCE), all rights reserved.
:contact: http://www.logilab.fr/ -- mailto:contact@logilab.fr
"""
#from __future__ import with_statement

__docformat__ = "restructuredtext en"

from warnings import warn
from time import timezone

from rql import nodes

from logilab.common.decorators import cached
from logilab.mtconverter import TransformError, html_escape, xml_escape

from cubicweb import Unauthorized, NoSelectableObject, typed_eid
from cubicweb.common.selectors import (yes, nonempty_rset, accept,
                                       one_line_rset, match_search_state, 
                                       match_form_params, accept_rset)
from cubicweb.common.uilib import (cut, printable_value,  UnicodeCSVWriter,
                                   ajax_replace_url, rql_for_eid, simple_sgml_tag)
from cubicweb.common.view import EntityView, AnyRsetView, EmptyRsetView
from cubicweb.web.httpcache import MaxAgeHTTPCacheManager
from cubicweb.web.views import vid_from_rset, linksearch_select_url, linksearch_match

_ = unicode

class NullView(AnyRsetView):
    """default view when no result has been found"""
    id = 'null'
    __select__ = classmethod(yes)
    def call(self, **kwargs):
        pass
    cell_call = call


class NoResultView(EmptyRsetView):
    """default view when no result has been found"""
    id = 'noresult'
    
    def call(self, **kwargs):
        self.w(u'<div class="searchMessage"><strong>%s</strong></div>\n'
               % self.req._('No result matching query'))


class FinalView(AnyRsetView):
    """display values without any transformation (i.e. get a number for
    entities) 
    """
    id = 'final'
    # record generated i18n catalog messages
    _('%d&nbsp;years')
    _('%d&nbsp;months')
    _('%d&nbsp;weeks')
    _('%d&nbsp;days')
    _('%d&nbsp;hours')
    _('%d&nbsp;minutes')
    _('%d&nbsp;seconds')
    _('%d years')
    _('%d months')
    _('%d weeks')
    _('%d days')
    _('%d hours')
    _('%d minutes')
    _('%d seconds')
            
    def cell_call(self, row, col, props=None, displaytime=False, format='text/html'):
        etype = self.rset.description[row][col]
        value = self.rset.rows[row][col]
        if etype == 'String':
            entity, rtype = self.rset.related_entity(row, col)
            if entity is not None:
                # yes !
                self.w(entity.printable_value(rtype, value, format=format))
                return
        if etype in ('Time', 'Interval'):
            # value is DateTimeDelta but we have no idea about what is the 
            # reference date here, so we can only approximate years and months
            if format == 'text/html':
                space = '&nbsp;'
            else:
                space = ' '
            if value.days > 730: # 2 years
                self.w(self.req.__('%%d%syears' % space) % (value.days // 365))
            elif value.days > 60: # 2 months
                self.w(self.req.__('%%d%smonths' % space) % (value.days // 30))
            elif value.days > 14: # 2 weeks
                self.w(self.req.__('%%d%sweeks' % space) % (value.days // 7))
            elif value.days > 2:
                self.w(self.req.__('%%d%sdays' % space) % int(value.days))
            elif value.hours > 2:
                self.w(self.req.__('%%d%shours' % space) % int(value.hours))
            elif value.minutes >= 2:
                self.w(self.req.__('%%d%sminutes' % space) % int(value.minutes))
            else:
                self.w(self.req.__('%%d%sseconds' % space) % int(value.seconds))
            return
        self.wdata(printable_value(self.req, etype, value, props, displaytime=displaytime))


class EditableFinalView(FinalView):
    """same as FinalView but enables inplace-edition when possible"""
    id = 'editable-final'
                
    def cell_call(self, row, col, props=None, displaytime=False):
        etype = self.rset.description[row][col]
        value = self.rset.rows[row][col]
        entity, rtype = self.rset.related_entity(row, col)
        if entity is not None:
            self.w(entity.view('reledit', rtype=rtype))
        else:
            super(EditableFinalView, self).cell_call(row, col, props, displaytime)
        
PRIMARY_SKIP_RELS = set(['is', 'is_instance_of', 'identity',
                         'owned_by', 'created_by', 
                         'in_state', 'wf_info_for', 'require_permission',
                         'from_entity', 'to_entity',
                         'see_also'])

class PrimaryView(EntityView):
    """the full view of an non final entity"""
    id = 'primary'
    title = _('primary')
    show_attr_label = True
    show_rel_label = True
    skip_none = True
    skip_attrs = ('eid', 'creation_date', 'modification_date')
    skip_rels = ()
    main_related_section = True

    def html_headers(self):
        """return a list of html headers (eg something to be inserted between
        <head> and </head> of the returned page

        by default primary views are indexed
        """
        return []
    
    def cell_call(self, row, col):
        self.row = row
        # XXX move render_entity implementation here
        self.render_entity(self.complete_entity(row, col))
    
    def render_entity(self, entity):
        """return html to display the given entity"""
        siderelations = []
        self.render_entity_title(entity)
        self.render_entity_metadata(entity)
        # entity's attributes and relations, excluding meta data
        # if the entity isn't meta itself
        boxes = self._preinit_side_related(entity) or siderelations
        if boxes:
            self.w(u'<table width="100%"><tr><td width="75%">')
        self.w(u'<div>')
        self.w(u'<div class="mainInfo">')
        self.render_entity_attributes(entity, siderelations)
        self.w(u'</div>')
        self.content_navigation_components('navcontenttop')
        if self.main_related_section:
            self.render_entity_relations(entity, siderelations)
        self.w(u'</div>')
<<<<<<< HEAD
        # side boxes
        self.w(u'<div class="primaryRight">')
        self.render_side_related(entity, siderelations)
        self.w(u'</div>')
        self.w(u'<div class="clear"></div>')
=======
        if boxes:
            self.w(u'</td><td>')
            # side boxes
            self.w(u'<div class="primaryRight">')
            self.render_side_related(entity, siderelations)
            self.w(u'</div>')
            self.w(u'</td></tr></table>')
>>>>>>> 73bd0874
        self.content_navigation_components('navcontentbottom')

        
    def content_navigation_components(self, context):
        self.w(u'<div class="%s">' % context)
        for comp in self.vreg.possible_vobjects('contentnavigation',
                                                self.req, self.rset, row=self.row,
                                                view=self, context=context):
            try:
                comp.dispatch(w=self.w, row=self.row, view=self)
            except NotImplementedError:
                warn('component %s doesnt implement cell_call, please update'
                     % comp.__class__, DeprecationWarning)
                comp.dispatch(w=self.w, view=self)
        self.w(u'</div>')
        
    def iter_attributes(self, entity):
        for rschema, targetschema in entity.e_schema.attribute_definitions():
            attr = rschema.type
            if attr in self.skip_attrs:
               continue
            yield rschema, targetschema
            
    def iter_relations(self, entity):
        skip = set(self.skip_rels)
        skip.update(PRIMARY_SKIP_RELS)
        for rschema, targetschemas, x in entity.e_schema.relation_definitions():
            if rschema.type in skip:
                continue
            yield rschema, targetschemas, x

    def render_entity_title(self, entity):
        title = self.content_title(entity) # deprecate content_title?
        if title:
            self.w(u'<h1><span class="etype">%s</span> %s</h1>'
                   % (entity.dc_type().capitalize(), title))
    
    def content_title(self, entity):
        """default implementation return an empty string"""
        return u''
            
    def render_entity_metadata(self, entity):
        entity.view('metadata', w=self.w)
        summary = self.summary(entity) # deprecate summary?
        if summary:
            self.w(u'<div class="summary">%s</div>' % summary)
    
    def summary(self, entity):
        """default implementation return an empty string"""
        return u''    
               
    def render_entity_attributes(self, entity, siderelations):
        for rschema, targetschema in self.iter_attributes(entity):
            attr = rschema.type
            if targetschema.type in ('Password', 'Bytes'):
                continue
            try:
                wdg = entity.get_widget(attr)
            except Exception, ex:
                value = entity.printable_value(attr, entity[attr], targetschema.type)
            else:
                value = wdg.render(entity)
            if self.skip_none and (value is None or value == ''):
                continue
            if rschema.meta:
                continue
            self._render_related_entities(entity, rschema, value)

    def render_entity_relations(self, entity, siderelations):
        if hasattr(self, 'get_side_boxes_defs'):
            return
        eschema = entity.e_schema
        maxrelated = self.req.property_value('navigation.related-limit')
        for rschema, targetschemas, x in self.iter_relations(entity):
            try:
                related = entity.related(rschema.type, x, limit=maxrelated+1)
            except Unauthorized:
                continue
            if not related:
                continue
            if self.is_side_related(rschema, eschema):
                siderelations.append((rschema, related, x))
                continue
            self._render_related_entities(entity, rschema, related, x)

    def _preinit_side_related(self, entity):
        self._sideboxes = None
        if hasattr(self, 'get_side_boxes_defs'):
            self._sideboxes = [(label, rset) for label, rset in self.get_side_boxes_defs(entity)
                               if rset]
        self._boxes_in_context = list(self.vreg.possible_vobjects('boxes', self.req, self.rset,
                                                 row=self.row, view=self,
                                                 context='incontext'))
        return self._sideboxes or self._boxes_in_context
        
            
    def render_side_related(self, entity, siderelations):
        """display side related relations:
        non-meta in a first step, meta in a second step
        """
        if self._sideboxes:
            for label, rset in self._sideboxes:
                self.w(u'<div class="sideRelated">')
                self.wview('sidebox', rset, title=label)
                self.w(u'</div>')
        elif siderelations:
            self.w(u'<div class="sideRelated">')
            for relatedinfos in siderelations:
                # if not relatedinfos[0].meta:
                #    continue
                self._render_related_entities(entity, *relatedinfos)
            self.w(u'</div>')

        if self._boxes_in_context:
            for box in self._boxes_in_context:
                try:
                    box.dispatch(w=self.w, row=self.row)
                except NotImplementedError:
                    # much probably a context insensitive box, which only implements
                    # .call() and not cell_call()
                    box.dispatch(w=self.w)               
                
    def is_side_related(self, rschema, eschema):
        return rschema.meta and \
               not rschema.schema_relation() == eschema.schema_entity()

    def _render_related_entities(self, entity, rschema, related,
                                 role='subject'):
        if rschema.is_final():
            value = related
            show_label = self.show_attr_label
        else:
            if not related:
                return
            show_label = self.show_rel_label
            # if not too many entities, show them all in a list
            maxrelated = self.req.property_value('navigation.related-limit')
            if related.rowcount <= maxrelated:
                if related.rowcount == 1:
                    value = self.view('incontext', related, row=0)
                elif 1 < related.rowcount <= 5:
                    value = self.view('csv', related)
                else:
                    value = '<div>' + self.view('simplelist', related) + '</div>'
            # else show links to display related entities
            else:
                rql = related.printable_rql()
                related.limit(maxrelated)
                value = '<div>' + self.view('simplelist', related)
                value += '[<a href="%s">%s</a>]' % (self.build_url(rql=rql),
                                                    self.req._('see them all'))
                value +=  '</div>'
        label = display_name(self.req, rschema.type, role)
        self.field(label, value, show_label=show_label, w=self.w, tr=False)


class SideBoxView(EntityView):
    """side box usually displaying some related entities in a primary view"""
    id = 'sidebox'
    
    def call(self, boxclass='sideBox', title=u''):
        """display a list of entities by calling their <item_vid> view
        """
        if title:
            self.w(u'<div class="sideBoxTitle"><span>%s</span></div>' % title)
        self.w(u'<div class="%s"><div class="sideBoxBody">' % boxclass)
        # if not too much entities, show them all in a list
        maxrelated = self.req.property_value('navigation.related-limit')
        if self.rset.rowcount <= maxrelated:
            if len(self.rset) == 1:
                self.wview('incontext', self.rset, row=0)
            elif 1 < len(self.rset) < 5:
                self.wview('csv', self.rset)
            else:
                self.wview('simplelist', self.rset)
        # else show links to display related entities
        else:
            self.rset.limit(maxrelated)
            rql = self.rset.printable_rql(encoded=False)
            self.wview('simplelist', self.rset)
            self.w(u'[<a href="%s">%s</a>]' % (self.build_url(rql=rql),
                                               self.req._('see them all')))
        self.w(u'</div>\n</div>\n')


 
class SecondaryView(EntityView):
    id = 'secondary'
    title = _('secondary')
    
    def cell_call(self, row, col):
        """the secondary view for an entity
        secondary = icon + view(oneline)
        """
        entity = self.entity(row, col)
        self.w(u'&nbsp;')
        self.wview('oneline', self.rset, row=row, col=col)

class OneLineView(EntityView):
    id = 'oneline'
    title = _('oneline') 

    def cell_call(self, row, col):
        """the one line view for an entity: linked text view
        """
        entity = self.entity(row, col)
        self.w(u'<a href="%s">' % html_escape(entity.absolute_url()))
        self.w(html_escape(self.view('text', self.rset, row=row, col=col)))
        self.w(u'</a>')

class TextView(EntityView):
    """the simplest text view for an entity"""
    id = 'text'
    title = _('text')
    content_type = 'text/plain'
    accepts = 'Any',
    def call(self, **kwargs):
        """the view is called for an entire result set, by default loop
        other rows of the result set and call the same view on the
        particular row

        Views applicable on None result sets have to override this method
        """
        rset = self.rset
        if rset is None:
            raise NotImplementedError, self
        for i in xrange(len(rset)):
            self.wview(self.id, rset, row=i, **kwargs)
            if len(rset) > 1:
                self.w(u"\n")
    
    def cell_call(self, row, col=0, **kwargs):
        entity = self.entity(row, col)
        self.w(cut(entity.dc_title(),
                   self.req.property_value('navigation.short-line-size')))


class MetaDataView(EntityView):
    """paragraph view of some metadata"""
    id = 'metadata'
    accepts = 'Any',
    show_eid = True
    
    def cell_call(self, row, col):
        _ = self.req._
        entity = self.entity(row, col)
        self.w(u'<div class="metadata">')
        if self.show_eid:
            self.w(u'#%s - ' % entity.eid)
        if entity.modification_date != entity.creation_date:
            self.w(u'<span>%s</span> ' % _('latest update on'))
            self.w(u'<span class="value">%s</span>,&nbsp;'
                   % self.format_date(entity.modification_date))
        # entities from external source may not have a creation date (eg ldap)
        if entity.creation_date: 
            self.w(u'<span>%s</span> ' % _('created on'))
            self.w(u'<span class="value">%s</span>'
                   % self.format_date(entity.creation_date))
        if entity.creator:
            self.w(u'&nbsp;<span>%s</span> ' % _('by'))
            self.w(u'<span class="value">%s</span>' % entity.creator.name())
        self.w(u'</div>')


# new default views for finner control in general views , to use instead of
# oneline / secondary

class InContextTextView(TextView):
    id = 'textincontext'
    title = None # not listed as a possible view
    def cell_call(self, row, col):
        entity = self.entity(row, col)
        self.w(entity.dc_title())
        
class OutOfContextTextView(InContextTextView):
    id = 'textoutofcontext'

    def cell_call(self, row, col):
        entity = self.entity(row, col)
        self.w(entity.dc_long_title())


class InContextView(EntityView):
    id = 'incontext'

    def cell_call(self, row, col):
        entity = self.entity(row, col)
        desc = cut(entity.dc_description(), 50)
        self.w(u'<a href="%s" title="%s">' % (html_escape(entity.absolute_url()),
                                              html_escape(desc)))
        self.w(html_escape(self.view('textincontext', self.rset, row=row, col=col)))
        self.w(u'</a>')

        
class OutOfContextView(EntityView):
    id = 'outofcontext'

    def cell_call(self, row, col):
        self.w(u'<a href="%s">' % self.entity(row, col).absolute_url())
        self.w(html_escape(self.view('textoutofcontext', self.rset, row=row, col=col)))
        self.w(u'</a>')

class NotClickableInContextView(EntityView):
    id = 'incontext'
    accepts = ('State',)
    def cell_call(self, row, col):
        self.w(html_escape(self.view('textincontext', self.rset, row=row, col=col)))

## class NotClickableOutOfContextView(EntityView):
##     id = 'outofcontext'
##     accepts = ('State',)
##     def cell_call(self, row, col):
##         self.w(html_escape(self.view('textoutofcontext', self.rset, row=row)))

            
# list and table related views ################################################
    
class ListView(EntityView):
    id = 'list'
    title = _('list')
    item_vid = 'listitem'
        
    def call(self, klass=None, title=None, subvid=None, listid=None, **kwargs):
        """display a list of entities by calling their <item_vid> view
        
        :param listid: the DOM id to use for the root element
        """
        if subvid is None and 'subvid' in self.req.form:
            subvid = self.req.form.pop('subvid') # consume it
        if listid:
            listid = u' id="%s"' % listid
        else:
            listid = u''
        if title:
            self.w(u'<div%s class="%s"><h4>%s</h4>\n' % (listid, klass or 'section', title))
            self.w(u'<ul>\n')
        else:
            self.w(u'<ul%s class="%s">\n' % (listid, klass or 'section'))
        for i in xrange(self.rset.rowcount):
            self.cell_call(row=i, col=0, vid=subvid, **kwargs)
        self.w(u'</ul>\n')
        if title:
            self.w(u'</div>\n')

    def cell_call(self, row, col=0, vid=None, **kwargs):
        self.w(u'<li>')
        self.wview(self.item_vid, self.rset, row=row, col=col, vid=vid, **kwargs)
        self.w(u'</li>\n')

    def url(self):
        """overrides url method so that by default, the view list is called
        with sorted entities
        """
        coltypes = self.rset.column_types(0)
        # don't want to generate the rql if there is some restriction on
        # something else than the entity type
        if len(coltypes) == 1:
            # XXX norestriction is not correct here. For instance, in cases like
            # Any P,N WHERE P is Project, P name N
            # norestriction should equal True
            restr = self.rset.syntax_tree().children[0].where
            norestriction = (isinstance(restr, nodes.Relation) and
                             restr.is_types_restriction())
            if norestriction:
                etype = iter(coltypes).next()
                return self.build_url(etype.lower(), vid=self.id)
        if len(self.rset) == 1:
            entity = self.rset.get_entity(0, 0)
            return self.build_url(entity.rest_path(), vid=self.id)
        return self.build_url(rql=self.rset.printable_rql(), vid=self.id)

 
class ListItemView(EntityView):
    id = 'listitem'
    
    @property
    def redirect_vid(self):
        if self.req.search_state[0] == 'normal':
            return 'outofcontext'
        return 'outofcontext-search'
        
    def cell_call(self, row, col, vid=None, **kwargs):
        if not vid:
            vid = self.redirect_vid
        try:
            self.wview(vid, self.rset, row=row, col=col, **kwargs)
        except NoSelectableObject:
            if vid == self.redirect_vid:
                raise
            self.wview(self.redirect_vid, self.rset, row=row, col=col, **kwargs)


class SimpleListView(ListItemView):
    """list without bullets"""
    id = 'simplelist'
    redirect_vid = 'incontext'


class CSVView(SimpleListView):
    id = 'csv'
    redirect_vid = 'incontext'
        
    def call(self, **kwargs):
        rset = self.rset
        for i in xrange(len(rset)):
            self.cell_call(i, 0, vid=kwargs.get('vid'))
            if i < rset.rowcount-1:
                self.w(u", ")


class TreeItemView(ListItemView):
    accepts = ('Any',)
    id = 'treeitem'
    
    def cell_call(self, row, col):
        self.wview('incontext', self.rset, row=row, col=col)


# xml and xml/rss views #######################################################
    
class XmlView(EntityView):
    id = 'xml'
    title = _('xml')
    templatable = False
    content_type = 'text/xml'
    xml_root = 'rset'
    item_vid = 'xmlitem'
    
    def cell_call(self, row, col):
        self.wview(self.item_vid, self.rset, row=row, col=col)
        
    def call(self):
        """display a list of entities by calling their <item_vid> view"""
        self.w(u'<?xml version="1.0" encoding="%s"?>\n' % self.req.encoding)
        self.w(u'<%s size="%s">\n' % (self.xml_root, len(self.rset)))
        for i in xrange(self.rset.rowcount):
            self.cell_call(i, 0)
        self.w(u'</%s>\n' % self.xml_root)


class XmlItemView(EntityView):
    id = 'xmlitem'

    def cell_call(self, row, col):
        """ element as an item for an xml feed """
        entity = self.complete_entity(row, col)
        self.w(u'<%s>\n' % (entity.e_schema))
        for rschema, attrschema in entity.e_schema.attribute_definitions():
            attr = rschema.type
            try:
                value = entity[attr]
            except KeyError:
                # Bytes
                continue
            if value is not None:
                if attrschema == 'Bytes':
                    from base64 import b64encode
                    value = '<![CDATA[%s]]>' % b64encode(value.getvalue())
                elif isinstance(value, basestring):
                    value = xml_escape(value)
                self.w(u'  <%s>%s</%s>\n' % (attr, value, attr))
        self.w(u'</%s>\n' % (entity.e_schema))


    
class XMLRsetView(AnyRsetView):
    """dumps xml in CSV"""
    id = 'rsetxml'
    title = _('xml export')
    templatable = False
    content_type = 'text/xml'
    xml_root = 'rset'
        
    def call(self):
        w = self.w
        rset, descr = self.rset, self.rset.description
        eschema = self.schema.eschema
        labels = self.columns_labels(False)
        w(u'<?xml version="1.0" encoding="%s"?>\n' % self.req.encoding)
        w(u'<%s query="%s">\n' % (self.xml_root, html_escape(rset.printable_rql())))
        for rowindex, row in enumerate(self.rset):
            w(u' <row>\n')
            for colindex, val in enumerate(row):
                etype = descr[rowindex][colindex]
                tag = labels[colindex]
                attrs = {}
                if '(' in tag:
                    attrs['expr'] = tag
                    tag = 'funccall'
                if val is not None and not eschema(etype).is_final():
                    attrs['eid'] = val
                    # csvrow.append(val) # val is eid in that case
                    val = self.view('textincontext', rset,
                                    row=rowindex, col=colindex)
                else:
                    val = self.view('final', rset, displaytime=True,
                                    row=rowindex, col=colindex, format='text/plain')
                w(simple_sgml_tag(tag, val, **attrs))
            w(u' </row>\n')
        w(u'</%s>\n' % self.xml_root)
    

class RssView(XmlView):
    id = 'rss'
    title = _('rss')
    templatable = False
    content_type = 'text/xml'
    http_cache_manager = MaxAgeHTTPCacheManager
    cache_max_age = 60*60*2 # stay in http cache for 2 hours by default 

    def _open(self):
        req = self.req
        self.w(u'<?xml version="1.0" encoding="%s"?>\n' % req.encoding)
        self.w(u'''<rss version="2.0"
 xmlns:rdf="http://www.w3.org/1999/02/22-rdf-syntax-ns#"
 xmlns:dc="http://purl.org/dc/elements/1.1/"
>''')
        self.w(u'  <channel rdf:about="%s">\n' % html_escape(req.url()))
        self.w(u'    <title>%s RSS Feed</title>\n' % html_escape(self.page_title()))
        self.w(u'    <description>%s</description>\n' % html_escape(req.form.get('vtitle', '')))
        params = req.form.copy()
        params.pop('vid', None)
        self.w(u'    <link>%s</link>\n' % html_escape(self.build_url(**params)))

    def _close(self):
        self.w(u'  </channel>\n')
        self.w(u'</rss>')       
        
    def call(self):
        """display a list of entities by calling their <item_vid> view"""
        self._open()
        for i in xrange(self.rset.rowcount):
            self.cell_call(i, 0)
        self._close()

    def cell_call(self, row, col):
        self.wview('rssitem', self.rset, row=row, col=col)

class RssItemView(EntityView):
    id = 'rssitem'
    date_format = '%%Y-%%m-%%dT%%H:%%M%+03i:00' % (timezone / 3600)
    add_div_section = False

    def cell_call(self, row, col):
        entity = self.complete_entity(row, col)
        self.w(u'<item rdf:about="%s">\n' % html_escape(entity.absolute_url()))
        self.render_title_link(entity)
        self._marker('description', html_escape(entity.dc_description()))
        self._marker('dc:date', entity.dc_date(self.date_format))
        self.render_entity_creator(entity)
        self.w(u'</item>\n')

    def render_title_link(self, entity):
        self._marker('title', entity.dc_long_title())
        self._marker('link', entity.absolute_url())
           
    def render_entity_creator(self, entity):
        if entity.creator:
            self._marker('dc:creator', entity.creator.name())
            email = entity.creator.get_email()
            if email:
                self.w(u'<author>')
                self.w(email)
                self.w(u'</author>')       
        
    def _marker(self, marker, value):
        if value:
            self.w(u'  <%s>%s</%s>\n' % (marker, html_escape(value), marker))

class CSVMixIn(object):
    """mixin class for CSV views"""
    templatable = False
    content_type = "text/comma-separated-values"    
    binary = True # avoid unicode assertion
    csv_params = {'dialect': 'excel',
                  'quotechar': '"',
                  'delimiter': ';',
                  'lineterminator': '\n'}
    
    def set_request_content_type(self):
        """overriden to set a .csv filename"""
        self.req.set_content_type(self.content_type, filename='cubicwebexport.csv')
            
    def csvwriter(self, **kwargs):
        params = self.csv_params.copy()
        params.update(kwargs)
        return UnicodeCSVWriter(self.w, self.req.encoding, **params)

    
class CSVRsetView(CSVMixIn, AnyRsetView):
    """dumps rset in CSV"""
    id = 'csvexport'
    title = _('csv export')
        
    def call(self):
        writer = self.csvwriter()
        writer.writerow(self.columns_labels())
        rset, descr = self.rset, self.rset.description
        eschema = self.schema.eschema
        for rowindex, row in enumerate(rset):
            csvrow = []
            for colindex, val in enumerate(row):
                etype = descr[rowindex][colindex]
                if val is not None and not eschema(etype).is_final():
                    # csvrow.append(val) # val is eid in that case
                    content = self.view('textincontext', rset, 
                                        row=rowindex, col=colindex)
                else:
                    content = self.view('final', rset,
                                        displaytime=True, format='text/plain',
                                        row=rowindex, col=colindex)
                csvrow.append(content)                    
            writer.writerow(csvrow)
    
    
class CSVEntityView(CSVMixIn, EntityView):
    """dumps rset's entities (with full set of attributes) in CSV"""
    id = 'ecsvexport'
    title = _('csv entities export')

    def call(self):
        """
        the generated CSV file will have a table per entity type
        found in the resultset. ('table' here only means empty
        lines separation between table contents)
        """
        req = self.req
        rows_by_type = {}
        writer = self.csvwriter()
        rowdef_by_type = {}
        for index in xrange(len(self.rset)):
            entity = self.complete_entity(index)
            if entity.e_schema not in rows_by_type:
                rowdef_by_type[entity.e_schema] = [rs for rs, at in entity.e_schema.attribute_definitions()
                                                   if at != 'Bytes']
                rows_by_type[entity.e_schema] = [[display_name(req, rschema.type)
                                                  for rschema in rowdef_by_type[entity.e_schema]]]
            rows = rows_by_type[entity.e_schema]
            rows.append([entity.printable_value(rs.type, format='text/plain')
                         for rs in rowdef_by_type[entity.e_schema]])
        for etype, rows in rows_by_type.items():
            writer.writerows(rows)
            # use two empty lines as separator
            writer.writerows([[], []])        
    

## Work in progress ###########################################################

class SearchForAssociationView(EntityView):
    """view called by the edition view when the user asks
    to search for something to link to the edited eid
    """
    id = 'search-associate'
    title = _('search for association')
    __selectors__ = (one_line_rset, match_search_state, accept)
    accepts = ('Any',)
    search_states = ('linksearch',)

    def cell_call(self, row, col):
        rset, vid, divid, paginate = self.filter_box_context_info()
        self.w(u'<div id="%s">' % divid)
        self.pagination(self.req, rset, w=self.w)
        self.wview(vid, rset, 'noresult')
        self.w(u'</div>')

    @cached
    def filter_box_context_info(self):
        entity = self.entity(0, 0)
        role, eid, rtype, etype = self.req.search_state[1]
        assert entity.eid == typed_eid(eid)
        # the default behaviour is to fetch all unrelated entities and display
        # them. Use fetch_order and not fetch_unrelated_order as sort method
        # since the latter is mainly there to select relevant items in the combo
        # box, it doesn't give interesting result in this context
        rql = entity.unrelated_rql(rtype, etype, role,
                                   ordermethod='fetch_order',
                                   vocabconstraints=False)
        rset = self.req.execute(rql, {'x' : entity.eid}, 'x')
        #vid = vid_from_rset(self.req, rset, self.schema)
        return rset, 'list', "search-associate-content", True


class OutOfContextSearch(EntityView):
    id = 'outofcontext-search'
    def cell_call(self, row, col):
        entity = self.entity(row, col)
        erset = entity.as_rset()
        if linksearch_match(self.req, erset):
            self.w(u'<a href="%s" title="%s">%s</a>&nbsp;<a href="%s" title="%s">[...]</a>' % (
                html_escape(linksearch_select_url(self.req, erset)),
                self.req._('select this entity'),
                html_escape(entity.view('textoutofcontext')),
                html_escape(entity.absolute_url(vid='primary')),
                self.req._('view detail for this entity')))
        else:
            entity.view('outofcontext', w=self.w)
            
            
class EditRelationView(EntityView):
    """Note: This is work in progress

    This view is part of the edition view refactoring.
    It is still too big and cluttered with strange logic, but it's a start

    The main idea is to be able to call an edition view for a specific
    relation. For example :
       self.wview('editrelation', person_rset, rtype='firstname')
       self.wview('editrelation', person_rset, rtype='works_for')
    """
    id = 'editrelation'

    __selectors__ = (match_form_params,)
    form_params = ('rtype',)
    
    # TODO: inlineview, multiple edit, (widget view ?)
    def cell_call(self, row, col, rtype=None, role='subject', targettype=None,
                 showlabel=True):
        self.req.add_js( ('cubicweb.ajax.js', 'cubicweb.edition.js') )
        entity = self.entity(row, col)
        rtype = self.req.form.get('rtype', rtype)
        showlabel = self.req.form.get('showlabel', showlabel)
        assert rtype is not None, "rtype is mandatory for 'edirelation' view"
        targettype = self.req.form.get('targettype', targettype)
        role = self.req.form.get('role', role)
        category = entity.rtags.get_category(rtype, targettype, role)
        if category in ('primary', 'secondary') or self.schema.rschema(rtype).is_final():
            if hasattr(entity, '%s_format' % rtype):
                formatwdg = entity.get_widget('%s_format' % rtype, role)
                self.w(formatwdg.edit_render(entity))
                self.w(u'<br/>')
            wdg = entity.get_widget(rtype, role)
            if showlabel:
                self.w(u'%s' % wdg.render_label(entity))
            self.w(u'%s %s %s' %
                   (wdg.render_error(entity), wdg.edit_render(entity),
                    wdg.render_help(entity),))
        else:
            self._render_generic_relation(entity, rtype, role)

    def _render_generic_relation(self, entity, relname, role):
        text = self.req.__('add %s %s %s' % (entity.e_schema, relname, role))
        # pending operations
        operations = self.req.get_pending_operations(entity, relname, role)
        if operations['insert'] or operations['delete'] or 'unfold' in self.req.form:
            self.w(u'<h3>%s</h3>' % text)
            self._render_generic_relation_form(operations, entity, relname, role)
        else:
            divid = "%s%sreledit" % (relname, role)
            url = ajax_replace_url(divid, rql_for_eid(entity.eid), 'editrelation',
                                   {'unfold' : 1, 'relname' : relname, 'role' : role})
            self.w(u'<a href="%s">%s</a>' % (url, text))
            self.w(u'<div id="%s"></div>' % divid)
        

    def _build_opvalue(self, entity, relname, target, role):
        if role == 'subject':
            return '%s:%s:%s' % (entity.eid, relname, target)
        else:
            return '%s:%s:%s' % (target, relname, entity.eid)
        
    
    def _render_generic_relation_form(self, operations, entity, relname, role):
        rqlexec = self.req.execute
        for optype, targets in operations.items():
            for target in targets:
                self._render_pending(optype, entity, relname, target, role)
                opvalue = self._build_opvalue(entity, relname, target, role)
                self.w(u'<a href="javascript: addPendingDelete(\'%s\', %s);">-</a> '
                       % (opvalue, entity.eid))
                rset = rqlexec('Any X WHERE X eid %(x)s', {'x': target}, 'x')
                self.wview('oneline', rset)
        # now, unrelated ones
        self._render_unrelated_selection(entity, relname, role)

    def _render_pending(self, optype, entity, relname, target, role):
        opvalue = self._build_opvalue(entity, relname, target, role)
        self.w(u'<input type="hidden" name="__%s" value="%s" />'
               % (optype, opvalue))
        if optype == 'insert':
            checktext = '-'
        else:
            checktext = '+'
        rset = self.req.execute('Any X WHERE X eid %(x)s', {'x': target}, 'x')
        self.w(u"""[<a href="javascript: cancelPending%s('%s:%s:%s')">%s</a>"""
               % (optype.capitalize(), relname, target, role,
                  self.view('oneline', rset)))

    def _render_unrelated_selection(self, entity, relname, role):
        rschema = self.schema.rschema(relname)
        if role == 'subject':
            targettypes = rschema.objects(entity.e_schema)
        else:
            targettypes = rschema.subjects(entity.e_schema)
        self.w(u'<select onselect="addPendingInsert(this.selected.value);">')
        for targettype in targettypes:
            unrelated = entity.unrelated(relname, targettype, role) # XXX limit
            for rowindex, row in enumerate(unrelated):
                teid = row[0]
                opvalue = self._build_opvalue(entity, relname, teid, role)
                self.w(u'<option name="__insert" value="%s>%s</option>'
                       % (opvalue, self.view('text', unrelated, row=rowindex)))
        self.w(u'</select>')


class TextSearchResultView(EntityView):
    """this view is used to display full-text search

    It tries to highlight part of data where the search word appears.

    XXX: finish me (fixed line width, fixed number of lines, CSS, etc.)
    """
    id = 'tsearch'


    def cell_call(self, row, col, **kwargs):
        entity = self.complete_entity(row, col)
        self.w(entity.view('incontext'))
        searched = self.rset.searched_text()
        if searched is None:
            return
        searched = searched.lower()
        highlighted = '<b>%s</b>' % searched
        for attr in entity.e_schema.indexable_attributes():
            try:
                value = html_escape(entity.printable_value(attr, format='text/plain').lower())
            except TransformError, ex:
                continue
            except:
                continue
            if searched in value:
                contexts = []
                for ctx in value.split(searched):
                    if len(ctx) > 30:
                        contexts.append(u'...' + ctx[-30:])
                    else:
                        contexts.append(ctx)
                value = u'\n' + highlighted.join(contexts)
                self.w(value.replace('\n', '<br/>'))            


class EntityRelationView(EntityView):
    accepts = ()
    vid = 'list'
    
    def cell_call(self, row, col):
        if self.target == 'object':
            role = 'subject'
        else:
            role = 'object'
        rset = self.rset.get_entity(row, col).related(self.rtype, role)
        if self.title:
            self.w(u'<h1>%s</h1>' % self.req._(self.title).capitalize())
        self.w(u'<div class="mainInfo">')
        self.wview(self.vid, rset, 'noresult')
        self.w(u'</div>')


class TooltipView(OneLineView):
    """A entity view used in a tooltip"""
    id = 'tooltip'
    title = None # don't display in possible views
    def cell_call(self, row, col):
        self.wview('oneline', self.rset, row=row, col=col)

try:
    from cubicweb.web.views.tableview import TableView
    from logilab.common.deprecation import class_moved
    TableView = class_moved(TableView)
except ImportError:
    pass # gae has no tableview module (yet)<|MERGE_RESOLUTION|>--- conflicted
+++ resolved
@@ -169,13 +169,6 @@
         if self.main_related_section:
             self.render_entity_relations(entity, siderelations)
         self.w(u'</div>')
-<<<<<<< HEAD
-        # side boxes
-        self.w(u'<div class="primaryRight">')
-        self.render_side_related(entity, siderelations)
-        self.w(u'</div>')
-        self.w(u'<div class="clear"></div>')
-=======
         if boxes:
             self.w(u'</td><td>')
             # side boxes
@@ -183,7 +176,6 @@
             self.render_side_related(entity, siderelations)
             self.w(u'</div>')
             self.w(u'</td></tr></table>')
->>>>>>> 73bd0874
         self.content_navigation_components('navcontentbottom')
 
         
