"""Set of HTML generic base views:

* noresult, final
* primary, sidebox
* oneline, incontext, outofcontext, text
* list


:organization: Logilab
:copyright: 2001-2009 LOGILAB S.A. (Paris, FRANCE), license is LGPL v2.
:contact: http://www.logilab.fr/ -- mailto:contact@logilab.fr
:license: GNU Lesser General Public License, v2.1 - http://www.gnu.org/licenses
"""
#from __future__ import with_statement
__docformat__ = "restructuredtext en"
_ = unicode

from datetime import timedelta

from rql import nodes

from logilab.mtconverter import TransformError, xml_escape, xml_escape

from cubicweb import NoSelectableObject
from cubicweb.selectors import yes, empty_rset, one_etype_rset
from cubicweb.schema import display_name
from cubicweb.view import EntityView, AnyRsetView, View
from cubicweb.common.uilib import cut, printable_value


class NullView(AnyRsetView):
    """default view when no result has been found"""
    __regid__ = 'null'
    __select__ = yes()
    def call(self, **kwargs):
        pass
    cell_call = call


class NoResultView(View):
    """default view when no result has been found"""
    __select__ = empty_rset()
    __regid__ = 'noresult'

    def call(self, **kwargs):
        self.w(u'<div class="searchMessage"><strong>%s</strong></div>\n'
               % self._cw._('No result matching query'))


class FinalView(AnyRsetView):
    """display values without any transformation (i.e. get a number for
    entities)
    """
    __regid__ = 'final'
    # record generated i18n catalog messages
    _('%d&#160;years')
    _('%d&#160;months')
    _('%d&#160;weeks')
    _('%d&#160;days')
    _('%d&#160;hours')
    _('%d&#160;minutes')
    _('%d&#160;seconds')
    _('%d years')
    _('%d months')
    _('%d weeks')
    _('%d days')
    _('%d hours')
    _('%d minutes')
    _('%d seconds')

    def cell_call(self, row, col, props=None, format='text/html'):
        etype = self.cw_rset.description[row][col]
        value = self.cw_rset.rows[row][col]

        if etype == 'String':
            entity, rtype = self.cw_rset.related_entity(row, col)
            if entity is not None:
                # yes !
                self.w(entity.printable_value(rtype, value, format=format))
                return
        if etype in ('Time', 'Interval'):
            if etype == 'Interval' and isinstance(value, (int, long)):
                # `date - date`, unlike `datetime - datetime` gives an int
                # (number of days), not a timedelta
                # XXX should rql be fixed to return Int instead of Interval in
                #     that case? that would be probably the proper fix but we
                #     loose information on the way...
                value = timedelta(days=value)
            # value is DateTimeDelta but we have no idea about what is the
            # reference date here, so we can only approximate years and months
            if format == 'text/html':
                space = '&#160;'
            else:
                space = ' '
            if value.days > 730: # 2 years
                self.w(self._cw.__('%%d%syears' % space) % (value.days // 365))
            elif value.days > 60: # 2 months
                self.w(self._cw.__('%%d%smonths' % space) % (value.days // 30))
            elif value.days > 14: # 2 weeks
                self.w(self._cw.__('%%d%sweeks' % space) % (value.days // 7))
            elif value.days > 2:
                self.w(self._cw.__('%%d%sdays' % space) % int(value.days))
            elif value.seconds > 3600:
                self.w(self._cw.__('%%d%shours' % space) % int(value.seconds // 3600))
            elif value.seconds >= 120:
                self.w(self._cw.__('%%d%sminutes' % space) % int(value.seconds // 60))
            else:
                self.w(self._cw.__('%%d%sseconds' % space) % int(value.seconds))
            return
        self.wdata(printable_value(self._cw, etype, value, props))


# XXX deprecated
class SecondaryView(EntityView):
    __regid__ = 'secondary'
    title = _('secondary')

    def cell_call(self, row, col, **kwargs):
        """the secondary view for an entity
        secondary = icon + view(oneline)
        """
        entity = self.cw_rset.get_entity(row, col)
        self.w(u'&#160;')
        self.wview('oneline', self.cw_rset, row=row, col=col)


class OneLineView(EntityView):
    __regid__ = 'oneline'
    title = _('oneline')

    def cell_call(self, row, col, **kwargs):
        """the one line view for an entity: linked text view
        """
        entity = self.cw_rset.get_entity(row, col)
        self.w(u'<a href="%s">' % xml_escape(entity.absolute_url()))
        self.w(xml_escape(self._cw.view('text', self.cw_rset, row=row, col=col)))
        self.w(u'</a>')


class TextView(EntityView):
    """the simplest text view for an entity"""
    __regid__ = 'text'
    title = _('text')
    content_type = 'text/plain'

    def call(self, **kwargs):
        """the view is called for an entire result set, by default loop
        other rows of the result set and call the same view on the
        particular row

        Views applicable on None result sets have to override this method
        """
        rset = self.cw_rset
        if rset is None:
            raise NotImplementedError, self
        for i in xrange(len(rset)):
            self.wview(self.__regid__, rset, row=i, **kwargs)
            if len(rset) > 1:
                self.w(u"\n")

    def cell_call(self, row, col=0, **kwargs):
        entity = self.cw_rset.get_entity(row, col)
        self.w(cut(entity.dc_title(),
                   self._cw.property_value('navigation.short-line-size')))


class MetaDataView(EntityView):
    """paragraph view of some metadata"""
    __regid__ = 'metadata'
    show_eid = True

    def cell_call(self, row, col):
        _ = self._cw._
        entity = self.cw_rset.get_entity(row, col)
        self.w(u'<div class="metadata">')
        if self.show_eid:
            self.w(u'%s #%s - ' % (entity.dc_type(), entity.eid))
        if entity.modification_date != entity.creation_date:
            self.w(u'<span>%s</span> ' % _('latest update on'))
            self.w(u'<span class="value">%s</span>, '
                   % self._cw.format_date(entity.modification_date))
        # entities from external source may not have a creation date (eg ldap)
        if entity.creation_date:
            self.w(u'<span>%s</span> ' % _('created on'))
            self.w(u'<span class="value">%s</span>'
                   % self._cw.format_date(entity.creation_date))
        if entity.creator:
            self.w(u' <span>%s</span> ' % _('by'))
            self.w(u'<span class="value">%s</span>' % entity.creator.name())
        self.w(u'</div>')


class InContextTextView(TextView):
    __regid__ = 'textincontext'
    title = None # not listed as a possible view
    def cell_call(self, row, col):
        entity = self.cw_rset.get_entity(row, col)
        self.w(entity.dc_title())


class OutOfContextTextView(InContextTextView):
    __regid__ = 'textoutofcontext'

    def cell_call(self, row, col):
        entity = self.cw_rset.get_entity(row, col)
        self.w(entity.dc_long_title())


class InContextView(EntityView):
    __regid__ = 'incontext'

    def cell_call(self, row, col):
        entity = self.cw_rset.get_entity(row, col)
        desc = cut(entity.dc_description(), 50)
        self.w(u'<a href="%s" title="%s">' % (
            xml_escape(entity.absolute_url()), xml_escape(desc)))
        self.w(xml_escape(self._cw.view('textincontext', self.cw_rset,
                                        row=row, col=col)))
        self.w(u'</a>')


class OutOfContextView(EntityView):
    __regid__ = 'outofcontext'

    def cell_call(self, row, col):
        entity = self.cw_rset.get_entity(row, col)
        desc = cut(entity.dc_description(), 50)
        self.w(u'<a href="%s" title="%s">' % (
            xml_escape(entity.absolute_url()), xml_escape(desc)))
        self.w(xml_escape(self._cw.view('textoutofcontext', self.cw_rset,
                                        row=row, col=col)))
        self.w(u'</a>')


# list views ##################################################################

class ListView(EntityView):
    __regid__ = 'list'
    title = _('list')
    item_vid = 'listitem'

    def call(self, klass=None, title=None, subvid=None, listid=None, **kwargs):
        """display a list of entities by calling their <item_vid> view

        :param listid: the DOM id to use for the root element
        """
        # XXX much of the behaviour here should probably be outside this view
        if subvid is None and 'subvid' in self._cw.form:
            subvid = self._cw.form.pop('subvid') # consume it
        if listid:
            listid = u' id="%s"' % listid
        else:
            listid = u''
<<<<<<< HEAD
        if title:
            self.w(u'<div%s class="%s"><h4>%s</h4>\n' % (listid, klass or 'section', title))
            self.w(u'<ul>\n')
        else:
            self.w(u'<ul%s class="%s">\n' % (listid, klass or 'section'))
        for i in xrange(self.cw_rset.rowcount):
            self.cell_call(row=i, col=0, vid=subvid, **kwargs)
        self.w(u'</ul>\n')
        if title:
            self.w(u'</div>\n')
=======
        if self.rset.rowcount:
            if title:
                self.w(u'<div%s class="%s"><h4>%s</h4>\n' % (listid, klass or 'section', title))
                self.w(u'<ul>\n')
            else:
                self.w(u'<ul%s class="%s">\n' % (listid, klass or 'section'))
            for i in xrange(self.rset.rowcount):
                self.cell_call(row=i, col=0, vid=subvid, **kwargs)
            self.w(u'</ul>\n')
            if title:
                self.w(u'</div>\n')
>>>>>>> 9dd9fe6d

    def cell_call(self, row, col=0, vid=None, **kwargs):
        self.w(u'<li>')
        self.wview(self.item_vid, self.cw_rset, row=row, col=col, vid=vid, **kwargs)
        self.w(u'</li>\n')


class ListItemView(EntityView):
    __regid__ = 'listitem'

    @property
    def redirect_vid(self):
        if self._cw.search_state[0] == 'normal':
            return 'outofcontext'
        return 'outofcontext-search'

    def cell_call(self, row, col, vid=None, **kwargs):
        if not vid:
            vid = self.redirect_vid
        try:
            self.wview(vid, self.cw_rset, row=row, col=col, **kwargs)
        except NoSelectableObject:
            if vid == self.redirect_vid:
                raise
            self.wview(self.redirect_vid, self.cw_rset, row=row, col=col, **kwargs)


class SimpleListView(ListItemView):
    """list without bullets"""
    __regid__ = 'simplelist'
    redirect_vid = 'incontext'


class AdaptedListView(EntityView):
    """list of entities of the same type"""
    __regid__ = 'adaptedlist'
    __select__ = EntityView.__select__ & one_etype_rset()
    item_vid = 'adaptedlistitem'

    @property
    def title(self):
        etype = iter(self.cw_rset.column_types(0)).next()
        return display_name(self._cw, etype, form='plural')

    def call(self, **kwargs):
        """display a list of entities by calling their <item_vid> view"""
        if not 'vtitle' in self._cw.form:
            self.w(u'<h1>%s</h1>' % self.title)
        super(AdaptedListView, self).call(**kwargs)

    def cell_call(self, row, col=0, vid=None, **kwargs):
        self.wview(self.item_vid, self.cw_rset, row=row, col=col, vid=vid, **kwargs)


class AdaptedListItemView(ListItemView):
    __regid__ = 'adaptedlistitem'


class CSVView(SimpleListView):
    __regid__ = 'csv'
    redirect_vid = 'incontext'

    def call(self, **kwargs):
        rset = self.cw_rset
        for i in xrange(len(rset)):
            self.cell_call(i, 0, vid=kwargs.get('vid'))
            if i < rset.rowcount-1:
                self.w(u", ")


class TreeItemView(ListItemView):
    __regid__ = 'treeitem'

    def cell_call(self, row, col):
        self.wview('incontext', self.cw_rset, row=row, col=col)

class TextSearchResultView(EntityView):
    """this view is used to display full-text search

    It tries to highlight part of data where the search word appears.

    XXX: finish me (fixed line width, fixed number of lines, CSS, etc.)
    """
    __regid__ = 'tsearch'

    def cell_call(self, row, col, **kwargs):
        entity = self.cw_rset.complete_entity(row, col)
        self.w(entity.view('incontext'))
        searched = self.cw_rset.searched_text()
        if searched is None:
            return
        searched = searched.lower()
        highlighted = '<b>%s</b>' % searched
        for attr in entity.e_schema.indexable_attributes():
            try:
                value = xml_escape(entity.printable_value(attr, format='text/plain').lower())
            except TransformError, ex:
                continue
            except:
                continue
            if searched in value:
                contexts = []
                for ctx in value.split(searched):
                    if len(ctx) > 30:
                        contexts.append(u'...' + ctx[-30:])
                    else:
                        contexts.append(ctx)
                value = u'\n' + highlighted.join(contexts)
                self.w(value.replace('\n', '<br/>'))


class TooltipView(EntityView):
    """A entity view used in a tooltip"""
    __regid__ = 'tooltip'
    def cell_call(self, row, col):
        self.wview('oneline', self.cw_rset, row=row, col=col)


# XXX bw compat

from logilab.common.deprecation import class_moved

try:
    from cubicweb.web.views.tableview import TableView
    TableView = class_moved(TableView)
except ImportError:
    pass # gae has no tableview module (yet)

from cubicweb.web.views import boxes, xmlrss, primary
PrimaryView = class_moved(primary.PrimaryView)
SideBoxView = class_moved(boxes.SideBoxView)
XmlView = class_moved(xmlrss.XMLView)
XmlItemView = class_moved(xmlrss.XMLItemView)
XmlRsetView = class_moved(xmlrss.XMLRsetView)
RssView = class_moved(xmlrss.RSSView)
RssItemView = class_moved(xmlrss.RSSItemView)
<|MERGE_RESOLUTION|>--- conflicted
+++ resolved
@@ -251,7 +251,6 @@
             listid = u' id="%s"' % listid
         else:
             listid = u''
-<<<<<<< HEAD
         if title:
             self.w(u'<div%s class="%s"><h4>%s</h4>\n' % (listid, klass or 'section', title))
             self.w(u'<ul>\n')
@@ -262,19 +261,6 @@
         self.w(u'</ul>\n')
         if title:
             self.w(u'</div>\n')
-=======
-        if self.rset.rowcount:
-            if title:
-                self.w(u'<div%s class="%s"><h4>%s</h4>\n' % (listid, klass or 'section', title))
-                self.w(u'<ul>\n')
-            else:
-                self.w(u'<ul%s class="%s">\n' % (listid, klass or 'section'))
-            for i in xrange(self.rset.rowcount):
-                self.cell_call(row=i, col=0, vid=subvid, **kwargs)
-            self.w(u'</ul>\n')
-            if title:
-                self.w(u'</div>\n')
->>>>>>> 9dd9fe6d
 
     def cell_call(self, row, col=0, vid=None, **kwargs):
         self.w(u'<li>')
