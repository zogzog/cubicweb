"""Set of HTML generic base views:

* noresult, final
* primary, sidebox
* secondary, oneline, incontext, outofcontext, text
* list
* xml, rss


:organization: Logilab
:copyright: 2001-2009 LOGILAB S.A. (Paris, FRANCE), all rights reserved.
:contact: http://www.logilab.fr/ -- mailto:contact@logilab.fr
"""
#from __future__ import with_statement

__docformat__ = "restructuredtext en"

from warnings import warn

from rql import nodes

from logilab.mtconverter import TransformError, html_escape

from cubicweb import Unauthorized, NoSelectableObject
from cubicweb.selectors import yes, empty_rset
from cubicweb.view import EntityView, AnyRsetView, View
from cubicweb.common.uilib import cut, printable_value

_ = unicode

class NullView(AnyRsetView):
    """default view when no result has been found"""
    id = 'null'
    __select__ = yes()
    def call(self, **kwargs):
        pass
    cell_call = call


class NoResultView(View):
    """default view when no result has been found"""
    __select__ = empty_rset()
    id = 'noresult'
    
    def call(self, **kwargs):
        self.w(u'<div class="searchMessage"><strong>%s</strong></div>\n'
               % self.req._('No result matching query'))


class FinalView(AnyRsetView):
    """display values without any transformation (i.e. get a number for
    entities) 
    """
    id = 'final'
    # record generated i18n catalog messages
    _('%d&nbsp;years')
    _('%d&nbsp;months')
    _('%d&nbsp;weeks')
    _('%d&nbsp;days')
    _('%d&nbsp;hours')
    _('%d&nbsp;minutes')
    _('%d&nbsp;seconds')
    _('%d years')
    _('%d months')
    _('%d weeks')
    _('%d days')
    _('%d hours')
    _('%d minutes')
    _('%d seconds')
            
    def cell_call(self, row, col, props=None, displaytime=False, format='text/html'):
        etype = self.rset.description[row][col]
        value = self.rset.rows[row][col]
        if etype == 'String':
            entity, rtype = self.rset.related_entity(row, col)
            if entity is not None:
                # yes !
                self.w(entity.printable_value(rtype, value, format=format))
                return
        if etype in ('Time', 'Interval'):
            # value is DateTimeDelta but we have no idea about what is the 
            # reference date here, so we can only approximate years and months
            if format == 'text/html':
                space = '&nbsp;'
            else:
                space = ' '
            if value.days > 730: # 2 years
                self.w(self.req.__('%%d%syears' % space) % (value.days // 365))
            elif value.days > 60: # 2 months
                self.w(self.req.__('%%d%smonths' % space) % (value.days // 30))
            elif value.days > 14: # 2 weeks
                self.w(self.req.__('%%d%sweeks' % space) % (value.days // 7))
            elif value.days > 2:
                self.w(self.req.__('%%d%sdays' % space) % int(value.days))
            elif value.hours > 2:
                self.w(self.req.__('%%d%shours' % space) % int(value.hours))
            elif value.minutes >= 2:
                self.w(self.req.__('%%d%sminutes' % space) % int(value.minutes))
            else:
                self.w(self.req.__('%%d%sseconds' % space) % int(value.seconds))
            return
        self.wdata(printable_value(self.req, etype, value, props, displaytime=displaytime))

        
PRIMARY_SKIP_RELS = set(['is', 'is_instance_of', 'identity',
                         'owned_by', 'created_by', 
                         'in_state', 'wf_info_for', 'require_permission',
                         'from_entity', 'to_entity',
                         'see_also'])

class PrimaryView(EntityView):
    """the full view of an non final entity"""
    id = 'primary'
    title = _('primary')
    show_attr_label = True
    show_rel_label = True
    skip_none = True
    skip_attrs = ('eid', 'creation_date', 'modification_date')
    skip_rels = ()
    main_related_section = True

    def html_headers(self):
        """return a list of html headers (eg something to be inserted between
        <head> and </head> of the returned page

        by default primary views are indexed
        """
        return []
    
    def cell_call(self, row, col):        
        self.row = row
        # XXX move render_entity implementation here
        self.render_entity(self.complete_entity(row, col))
    
    def render_entity(self, entity):
        """return html to display the given entity"""
        siderelations = []
        self.render_entity_title(entity)
        self.render_entity_metadata(entity)
        # entity's attributes and relations, excluding meta data
        # if the entity isn't meta itself
        self.w(u'<table border="0" width="100%">')
        self.w(u'<tr>')
        self.w(u'<td valign="top">')
        self.w(u'<div class="mainInfo">')
        self.render_entity_attributes(entity, siderelations)
        self.w(u'</div>')
        self.content_navigation_components('navcontenttop')
        if self.main_related_section:
            self.render_entity_relations(entity, siderelations)
        self.w(u'</td>')
        # side boxes
        self.w(u'<td valign="top">')
        self.render_side_related(entity, siderelations)
        self.w(u'</td>')
        self.w(u'</tr>')
        self.w(u'</table>')        
        self.content_navigation_components('navcontentbottom')

    def content_navigation_components(self, context):
        self.w(u'<div class="%s">' % context)
        for comp in self.vreg.possible_vobjects('contentnavigation',
                                                self.req, self.rset, row=self.row,
                                                view=self, context=context):
            try:
                comp.dispatch(w=self.w, row=self.row, view=self)
            except NotImplementedError:
                warn('component %s doesnt implement cell_call, please update'
                     % comp.__class__, DeprecationWarning)
                comp.dispatch(w=self.w, view=self)
        self.w(u'</div>')
        
    def iter_attributes(self, entity):
        for rschema, targetschema in entity.e_schema.attribute_definitions():
            if rschema.type in self.skip_attrs:
                continue
            yield rschema, targetschema
            
    def iter_relations(self, entity):
        skip = set(self.skip_rels)
        skip.update(PRIMARY_SKIP_RELS)
        for rschema, targetschemas, x in entity.e_schema.relation_definitions():
            if rschema.type in skip:
                continue
            yield rschema, targetschemas, x

    def render_entity_title(self, entity):
        title = self.content_title(entity) # deprecate content_title?
        if title:
            self.w(u'<h1><span class="etype">%s</span> %s</h1>'
                   % (entity.dc_type().capitalize(), title))
    
    def content_title(self, entity):
        """default implementation return an empty string"""
        return u''
            
    def render_entity_metadata(self, entity):
        entity.view('metadata', w=self.w)
        summary = self.summary(entity) # deprecate summary?
        if summary:
            self.w(u'<div class="summary">%s</div>' % summary)
    
    def summary(self, entity):
        """default implementation return an empty string"""
        return u''    
               
    def render_entity_attributes(self, entity, siderelations):
        for rschema, targetschema in self.iter_attributes(entity):
            attr = rschema.type
            if targetschema.type in ('Password', 'Bytes'):
                continue
            try:
                wdg = entity.get_widget(attr)
            except Exception, ex:
                value = entity.printable_value(attr, entity[attr], targetschema.type)
            else:
                value = wdg.render(entity)
            if self.skip_none and (value is None or value == ''):
                continue
            if rschema.meta:
                continue
            self._render_related_entities(entity, rschema, value)

    def render_entity_relations(self, entity, siderelations):
        if hasattr(self, 'get_side_boxes_defs'):
            return
        eschema = entity.e_schema
        maxrelated = self.req.property_value('navigation.related-limit')
        for rschema, targetschemas, x in self.iter_relations(entity):
            try:
                related = entity.related(rschema.type, x, limit=maxrelated+1)
            except Unauthorized:
                continue
            if not related:
                continue
            if self.is_side_related(rschema, eschema):
                siderelations.append((rschema, related, x))
                continue
            self._render_related_entities(entity, rschema, related, x)

    def render_side_related(self, entity, siderelations):
        """display side related relations:
        non-meta in a first step, meta in a second step
        """
        if hasattr(self, 'get_side_boxes_defs'):
            sideboxes = [(label, rset) for label, rset in self.get_side_boxes_defs(entity)
                         if rset]
            if sideboxes:
                self.w(u'<table width="100%">')
                for label, rset in sideboxes:
                    self.w(u'<tr><td>')
                    self.w(u'<div class="sideRelated">')
                    self.wview('sidebox', rset, title=label)
                    self.w(u'</div>')
                    self.w(u'</td></tr>')
                self.w(u'</table>')
        elif siderelations:
            self.w(u'<table width="100%">')
            self.w(u'<tr><td>')
            self.w(u'<div class="sideRelated">')
            for relatedinfos in siderelations:
                # if not relatedinfos[0].meta:
                #    continue
                self._render_related_entities(entity, *relatedinfos)
            self.w(u'</div>')
            self.w(u'</td></tr>')
            self.w(u'</table>')
        boxes = list(self.vreg.possible_vobjects('boxes', self.req, self.rset,
                                                 row=self.row, view=self,
                                                 context='incontext'))
        if boxes:
            self.w(u'<table width="100%">')
            for box in boxes:
                self.w(u'<tr><td>')
                try:
                    box.dispatch(w=self.w, row=self.row)
                except NotImplementedError:
                    # much probably a context insensitive box, which only implements
                    # .call() and not cell_call()
                    box.dispatch(w=self.w)
                self.w(u'</td></tr>')
            self.w(u'</table>')
                
    def is_side_related(self, rschema, eschema):
        return rschema.meta and \
               not rschema.schema_relation() == eschema.schema_entity()

    def _render_related_entities(self, entity, rschema, related,
                                 role='subject'):
        if rschema.is_final():
            value = related
            show_label = self.show_attr_label
        else:
            if not related:
                return
            show_label = self.show_rel_label
            # if not too many entities, show them all in a list
            maxrelated = self.req.property_value('navigation.related-limit')
            if related.rowcount <= maxrelated:
                if related.rowcount == 1:
                    value = self.view('incontext', related, row=0)
                elif 1 < related.rowcount <= 5:
                    value = self.view('csv', related)
                else:
                    value = '<div>' + self.view('simplelist', related) + '</div>'
            # else show links to display related entities
            else:
                rql = related.printable_rql()
                related.limit(maxrelated)
                value = '<div>' + self.view('simplelist', related)
                value += '[<a href="%s">%s</a>]' % (self.build_url(rql=rql),
                                                    self.req._('see them all'))
                value +=  '</div>'
        label = display_name(self.req, rschema.type, role)
        self.field(label, value, show_label=show_label, w=self.w, tr=False)

 
class SecondaryView(EntityView):
    id = 'secondary'
    title = _('secondary')
    
    def cell_call(self, row, col):
        """the secondary view for an entity
        secondary = icon + view(oneline)
        """
        entity = self.entity(row, col)
        self.w(u'&nbsp;')
        self.wview('oneline', self.rset, row=row, col=col)


class OneLineView(EntityView):
    id = 'oneline'
    title = _('oneline') 

    def cell_call(self, row, col):
        """the one line view for an entity: linked text view
        """
        entity = self.entity(row, col)
        self.w(u'<a href="%s">' % html_escape(entity.absolute_url()))
        self.w(html_escape(self.view('text', self.rset, row=row, col=col)))
        self.w(u'</a>')


class TextView(EntityView):
    """the simplest text view for an entity"""
    id = 'text'
    title = _('text')
    content_type = 'text/plain'

    def call(self, **kwargs):
        """the view is called for an entire result set, by default loop
        other rows of the result set and call the same view on the
        particular row

        Views applicable on None result sets have to override this method
        """
        rset = self.rset
        if rset is None:
            raise NotImplementedError, self
        for i in xrange(len(rset)):
            self.wview(self.id, rset, row=i, **kwargs)
            if len(rset) > 1:
                self.w(u"\n")
    
    def cell_call(self, row, col=0, **kwargs):
        entity = self.entity(row, col)
        self.w(cut(entity.dc_title(),
                   self.req.property_value('navigation.short-line-size')))


class MetaDataView(EntityView):
    """paragraph view of some metadata"""
    id = 'metadata'
    show_eid = True
    
    def cell_call(self, row, col):
        _ = self.req._
        entity = self.entity(row, col)
        self.w(u'<div class="metadata">')
        if self.show_eid:
            self.w(u'#%s - ' % entity.eid)
        if entity.modification_date != entity.creation_date:
            self.w(u'<span>%s</span> ' % _('latest update on'))
            self.w(u'<span class="value">%s</span>,&nbsp;'
                   % self.format_date(entity.modification_date))
        # entities from external source may not have a creation date (eg ldap)
        if entity.creation_date: 
            self.w(u'<span>%s</span> ' % _('created on'))
            self.w(u'<span class="value">%s</span>'
                   % self.format_date(entity.creation_date))
        if entity.creator:
            self.w(u'&nbsp;<span>%s</span> ' % _('by'))
            self.w(u'<span class="value">%s</span>' % entity.creator.name())
        self.w(u'</div>')


# new default views for finner control in general views , to use instead of
# oneline / secondary

class InContextTextView(TextView):
    id = 'textincontext'
    title = None # not listed as a possible view
    def cell_call(self, row, col):
        entity = self.entity(row, col)
        self.w(entity.dc_title())


class OutOfContextTextView(InContextTextView):
    id = 'textoutofcontext'

    def cell_call(self, row, col):
        entity = self.entity(row, col)
        self.w(entity.dc_long_title())


class InContextView(EntityView):
    id = 'incontext'

    def cell_call(self, row, col):
        entity = self.entity(row, col)
        desc = cut(entity.dc_description(), 50)
        self.w(u'<a href="%s" title="%s">' % (html_escape(entity.absolute_url()),
                                              html_escape(desc)))
        self.w(html_escape(self.view('textincontext', self.rset, row=row, col=col)))
        self.w(u'</a>')

        
class OutOfContextView(EntityView):
    id = 'outofcontext'

    def cell_call(self, row, col):
        self.w(u'<a href="%s">' % self.entity(row, col).absolute_url())
        self.w(html_escape(self.view('textoutofcontext', self.rset, row=row, col=col)))
        self.w(u'</a>')

            
# list views ##################################################################
    
class ListView(EntityView):
    id = 'list'
    title = _('list')
    item_vid = 'listitem'
        
    def call(self, klass=None, title=None, subvid=None, listid=None, **kwargs):
        """display a list of entities by calling their <item_vid> view
        
        :param listid: the DOM id to use for the root element
        """
        if subvid is None and 'subvid' in self.req.form:
            subvid = self.req.form.pop('subvid') # consume it
        if listid:
            listid = u' id="%s"' % listid
        else:
            listid = u''
        if title:
            self.w(u'<div%s class="%s"><h4>%s</h4>\n' % (listid, klass or 'section', title))
            self.w(u'<ul>\n')
        else:
            self.w(u'<ul%s class="%s">\n' % (listid, klass or 'section'))
        for i in xrange(self.rset.rowcount):
            self.cell_call(row=i, col=0, vid=subvid, **kwargs)
        self.w(u'</ul>\n')
        if title:
            self.w(u'</div>\n')

    def cell_call(self, row, col=0, vid=None, **kwargs):
        self.w(u'<li>')
        self.wview(self.item_vid, self.rset, row=row, col=col, vid=vid, **kwargs)
        self.w(u'</li>\n')

    def url(self):
        """overrides url method so that by default, the view list is called
        with sorted entities
        """
        coltypes = self.rset.column_types(0)
        # don't want to generate the rql if there is some restriction on
        # something else than the entity type
        if len(coltypes) == 1:
            # XXX norestriction is not correct here. For instance, in cases like
            # Any P,N WHERE P is Project, P name N
            # norestriction should equal True
            restr = self.rset.syntax_tree().children[0].where
            norestriction = (isinstance(restr, nodes.Relation) and
                             restr.is_types_restriction())
            if norestriction:
                etype = iter(coltypes).next()
                return self.build_url(etype.lower(), vid=self.id)
        if len(self.rset) == 1:
            entity = self.rset.get_entity(0, 0)
            return self.build_url(entity.rest_path(), vid=self.id)
        return self.build_url(rql=self.rset.printable_rql(), vid=self.id)

 
class ListItemView(EntityView):
    id = 'listitem'
    
    @property
    def redirect_vid(self):
        if self.req.search_state[0] == 'normal':
            return 'outofcontext'
        return 'outofcontext-search'
        
    def cell_call(self, row, col, vid=None, **kwargs):
        if not vid:
            vid = self.redirect_vid
        try:
            self.wview(vid, self.rset, row=row, col=col, **kwargs)
        except NoSelectableObject:
            if vid == self.redirect_vid:
                raise
            self.wview(self.redirect_vid, self.rset, row=row, col=col, **kwargs)


class SimpleListView(ListItemView):
    """list without bullets"""
    id = 'simplelist'
    redirect_vid = 'incontext'


class CSVView(SimpleListView):
    id = 'csv'
    redirect_vid = 'incontext'
        
    def call(self, **kwargs):
        rset = self.rset
        for i in xrange(len(rset)):
            self.cell_call(i, 0, vid=kwargs.get('vid'))
            if i < rset.rowcount-1:
                self.w(u", ")


class TreeItemView(ListItemView):
    id = 'treeitem'
    
    def cell_call(self, row, col):
        self.wview('incontext', self.rset, row=row, col=col)

# context specific views ######################################################

class TextSearchResultView(EntityView):
    """this view is used to display full-text search

    It tries to highlight part of data where the search word appears.

    XXX: finish me (fixed line width, fixed number of lines, CSS, etc.)
    """
    id = 'tsearch'

    def cell_call(self, row, col, **kwargs):
        entity = self.complete_entity(row, col)
        self.w(entity.view('incontext'))
        searched = self.rset.searched_text()
        if searched is None:
            return
        searched = searched.lower()
        highlighted = '<b>%s</b>' % searched
        for attr in entity.e_schema.indexable_attributes():
            try:
                value = html_escape(entity.printable_value(attr, format='text/plain').lower())
            except TransformError, ex:
                continue
            except:
                continue
            if searched in value:
                contexts = []
                for ctx in value.split(searched):
                    if len(ctx) > 30:
                        contexts.append(u'...' + ctx[-30:])
                    else:
                        contexts.append(ctx)
                value = u'\n' + highlighted.join(contexts)
                self.w(value.replace('\n', '<br/>'))            


<<<<<<< HEAD
class TooltipView(EntityView):
=======
class EntityRelationView(EntityView):
    accepts = ()
    vid = 'list'
    
    def cell_call(self, row, col):
        if self.target == 'object':
            role = 'subject'
        else:
            role = 'object'
        rset = self.rset.get_entity(row, col).related(self.rtype, role)
        if self.title:
            self.w(u'<h1>%s</h1>' % self.req._(self.title).capitalize())
        self.w(u'<div class="mainInfo">')
        self.wview(self.vid, rset, 'noresult')
        self.w(u'</div>')


class TooltipView(OneLineView):
>>>>>>> ba717f42
    """A entity view used in a tooltip"""
    id = 'tooltip'
    def cell_call(self, row, col):
        self.wview('oneline', self.rset, row=row, col=col)


# XXX bw compat

from logilab.common.deprecation import class_moved

try:
    from cubicweb.web.views.tableview import TableView
    TableView = class_moved(TableView)
except ImportError:
    pass # gae has no tableview module (yet)

from cubicweb.web.views import boxes, xmlrss
SideBoxView = class_moved(boxes.SideBoxView)
XmlView = class_moved(xmlrss.XmlView)
XmlItemView = class_moved(xmlrss.XmlItemView)
XmlRsetView = class_moved(xmlrss.XmlRsetView)
RssView = class_moved(xmlrss.RssView)
RssItemView = class_moved(xmlrss.RssItemView)
            <|MERGE_RESOLUTION|>--- conflicted
+++ resolved
@@ -572,28 +572,7 @@
                 self.w(value.replace('\n', '<br/>'))            
 
 
-<<<<<<< HEAD
 class TooltipView(EntityView):
-=======
-class EntityRelationView(EntityView):
-    accepts = ()
-    vid = 'list'
-    
-    def cell_call(self, row, col):
-        if self.target == 'object':
-            role = 'subject'
-        else:
-            role = 'object'
-        rset = self.rset.get_entity(row, col).related(self.rtype, role)
-        if self.title:
-            self.w(u'<h1>%s</h1>' % self.req._(self.title).capitalize())
-        self.w(u'<div class="mainInfo">')
-        self.wview(self.vid, rset, 'noresult')
-        self.w(u'</div>')
-
-
-class TooltipView(OneLineView):
->>>>>>> ba717f42
     """A entity view used in a tooltip"""
     id = 'tooltip'
     def cell_call(self, row, col):
