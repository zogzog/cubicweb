--- conflicted
+++ resolved
@@ -235,7 +235,9 @@
 
     def call(self, **kwargs):
         """display a list of entities by calling their <item_vid> view"""
-<<<<<<< HEAD
+        if 'dispctrl' in self.cw_extra_kwargs:
+            # XXX do not modify dispctrl!
+            self.cw_extra_kwargs['dispctrl'].setdefault('subvid', 'outofcontext')
         box = self._cw.vreg['ctxcomponents'].select(
             'rsetbox', self._cw, rset=self.cw_rset, vid='autolimited',
             title=title, **self.cw_extra_kwargs)
@@ -264,14 +266,4 @@
 
 class ContextFreeBoxLayout(ContextualBoxLayout):
     __select__ = match_context('incontext', 'left', 'right') & ~contextual()
-    cssclass = 'contextFreeBox'
-=======
-        if title:
-            self.w(u'<div class="sideBoxTitle"><span>%s</span></div>' % title)
-        if 'dispctrl' in self.cw_extra_kwargs:
-            # XXX do not modify dispctrl!
-            self.cw_extra_kwargs['dispctrl'].setdefault('subvid', 'outofcontext')
-        self.w(u'<div class="%s"><div class="sideBoxBody">' % boxclass)
-        self.wview('autolimited', self.cw_rset, **self.cw_extra_kwargs)
-        self.w(u'</div>\n</div>\n')
->>>>>>> 6bd0dee3
+    cssclass = 'contextFreeBox'