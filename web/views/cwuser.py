--- conflicted
+++ resolved
@@ -1,6 +1,3 @@
-<<<<<<< HEAD
-"""Specific views for users and groups
-=======
 # copyright 2003-2010 LOGILAB S.A. (Paris, FRANCE), all rights reserved.
 # contact http://www.logilab.fr/ -- mailto:contact@logilab.fr
 #
@@ -18,10 +15,8 @@
 #
 # You should have received a copy of the GNU Lesser General Public License along
 # with CubicWeb.  If not, see <http://www.gnu.org/licenses/>.
-"""Specific views for users
->>>>>>> 0a4c2673
+"""Specific views for users and groups"""
 
-"""
 __docformat__ = "restructuredtext en"
 
 from logilab.mtconverter import xml_escape
