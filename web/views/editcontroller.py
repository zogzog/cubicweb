"""The edit controller, handling form submitting.

:organization: Logilab
:copyright: 2001-2009 LOGILAB S.A. (Paris, FRANCE), license is LGPL v2.
:contact: http://www.logilab.fr/ -- mailto:contact@logilab.fr
:license: GNU Lesser General Public License, v2.1 - http://www.gnu.org/licenses
"""
__docformat__ = "restructuredtext en"

from decimal import Decimal

from rql.utils import rqlvar_maker

from cubicweb import Binary, ValidationError, typed_eid
from cubicweb.web import INTERNAL_FIELD_VALUE, RequestError, NothingToEdit, ProcessFormError
from cubicweb.web.controller import parse_relations_descr
from cubicweb.web.views.basecontrollers import ViewController


class ToDoLater(Exception):
    """exception used in the edit controller to indicate that a relation
    can't be handled right now and have to be handled later
    """

class RqlQuery(object):
    def __init__(self):
        self.edited = []
        self.restrictions = []
        self.kwargs = {}

    def insert_query(self, etype):
        if self.edited:
            rql = 'INSERT %s X: %s' % (etype, ','.join(self.edited))
        else:
            rql = 'INSERT %s X' % etype
        if self.restrictions:
            rql += ' WHERE %s' % ','.join(self.restrictions)
        return rql

    def update_query(self, eid):
        varmaker = rqlvar_maker()
        var = varmaker.next()
        while var in self.kwargs:
            var = varmaker.next()
        rql = 'SET %s WHERE X eid %%(%s)s' % (','.join(self.edited), var)
        if self.restrictions:
            rql += ', %s' % ','.join(self.restrictions)
        self.kwargs[var] = eid
        return rql

class EditController(ViewController):
    __regid__ = 'edit'

    def publish(self, rset=None):
        """edit / create / copy / delete entity / relations"""
        for key in self._cw.form:
            # There should be 0 or 1 action
            if key.startswith('__action_'):
                cbname = key[1:]
                try:
                    callback = getattr(self, cbname)
                except AttributeError:
                    raise RequestError(self._cw._('invalid action %r' % key))
                else:
                    return callback()
        self._default_publish()
        self.reset()

    def _default_publish(self):
<<<<<<< HEAD
        req = self._cw
        self.errors = []
        self.relations_rql = []
=======
        req = self.req
        form = req.form
        # so we're able to know the main entity from the repository side
        if '__maineid' in form:
            req.set_shared_data('__maineid', form['__maineid'], querydata=True)
>>>>>>> 3411e4b8
        # no specific action, generic edition
        self._to_create = req.data['eidmap'] = {}
        self._pending_relations = []
        todelete = self._cw.get_pending_deletes()
        toinsert = self._cw.get_pending_inserts()
        try:
            methodname = req.form.pop('__method', None)
            for eid in req.edited_eids():
                # __type and eid
                formparams = req.extract_entity_params(eid, minparams=2)
                if methodname is not None:
                    entity = req.entity_from_eid(eid)
                    method = getattr(entity, methodname)
                    method(formparams)
                eid = self.edit_entity(formparams)
        except (RequestError, NothingToEdit):
            if '__linkto' in req.form and 'eid' in req.form:
                self.execute_linkto()
            elif not ('__delete' in req.form or '__insert' in req.form or todelete or toinsert):
                raise ValidationError(None, {None: req._('nothing to edit')})
        for querydef in self.relations_rql:
            self._cw.execute(*querydef)
        # handle relations in newly created entities
        # XXX find a way to merge _pending_relations and relations_rql
        if self._pending_relations:
            for form, field, entity in self._pending_relations:
                for querydef in self.handle_relation(form, field, entity, True):
                    self._cw.execute(*querydef)
        # XXX this processes *all* pending operations of *all* entities
        if req.form.has_key('__delete'):
            todelete += req.list_form_param('__delete', req.form, pop=True)
        if todelete:
            self.delete_relations(parse_relations_descr(todelete))
        if req.form.has_key('__insert'):
            toinsert = req.list_form_param('__insert', req.form, pop=True)
        if toinsert:
            self.insert_relations(parse_relations_descr(toinsert))
        self._cw.remove_pending_operations()

    def _insert_entity(self, etype, eid, rqlquery):
        rql = rqlquery.insert_query(etype)
        try:
            # get the new entity (in some cases, the type might have
            # changed as for the File --> Image mutation)
            entity = self._cw.execute(rql, rqlquery.kwargs).get_entity(0, 0)
            neweid = entity.eid
        except ValidationError, ex:
            self._to_create[eid] = ex.entity
            if self._cw.json_request: # XXX (syt) why?
                ex.entity = eid
            raise
        self._to_create[eid] = neweid
        return neweid

    def _update_entity(self, eid, rqlquery):
        rql = rqlquery.update_query(eid)
        self._cw.execute(rql, rqlquery.kwargs)

    def edit_entity(self, formparams, multiple=False):
        """edit / create / copy an entity and return its eid"""
        etype = formparams['__type']
        entity = self._cw.vreg['etypes'].etype_class(etype)(self._cw)
        entity.eid = formparams['eid']
        eid = self._get_eid(entity.eid)
        is_main_entity = self._cw.form.get('__maineid') == formparams['eid']
        # let a chance to do some entity specific stuff.tn
        entity.pre_web_edit()
        # create a rql query from parameters
        rqlquery = RqlQuery()
        # process inlined relations at the same time as attributes
        # this will generate less rql queries and might be useful in
        # a few dark corners
        formid = self._cw.form.get('__form_id', 'edition')
        form = self._cw.vreg['forms'].select(formid, self._cw, entity=entity)
        for field in form.fields:
            if form.form_field_modified(field):
                self.handle_formfield(form, field, entity, rqlquery)
        if eid is None: # creation or copy
            entity.eid = self._insert_entity(etype, formparams['eid'], rqlquery)
        elif rqlquery.edited: # edition of an existant entity
            self._update_entity(eid, rqlquery)
        if is_main_entity:
            self.notify_edited(entity)
        if formparams.has_key('__delete'):
            todelete = self._cw.list_form_param('__delete', formparams, pop=True)
            self.delete_relations(parse_relations_descr(todelete))
        if formparams.has_key('__cloned_eid'):
            entity.copy_relations(typed_eid(formparams['__cloned_eid']))
        if formparams.has_key('__insert'):
            toinsert = self._cw.list_form_param('__insert', formparams, pop=True)
            self.insert_relations(parse_relations_descr(toinsert))
        if is_main_entity: # only execute linkto for the main entity
            self.execute_linkto(eid)
        return eid

    def handle_formfield(self, form, field, entity, rqlquery):
        eschema = entity.e_schema
        try:
            for attr, value in field.process_posted(form):
                if not (
                    (field.role == 'subject' and eschema.has_subject_relation(field.name))
                    or
                    (field.role == 'object' and eschema.has_object_relation(field.name))):
                    continue
                rschema = self._cw.schema.rschema(field.name)
                if rschema.is_final():
                    rqlquery.kwargs[attr] = value
                    rqlquery.edited.append('X %s %%(%s)s' % (attr, attr))
                elif rschema.inlined:
                    self.handle_inlined_relation(form, field, entity, rqlquery)
                else:
                    self.relations_rql += self.handle_relation(
                        form, field, entity)
        except ProcessFormError, exc:
            self.errors.append((field, exc))

    def _action_apply(self):
        self._default_publish()
        self.reset()

    def _action_cancel(self):
        errorurl = self._cw.form.get('__errorurl')
        if errorurl:
            self._cw.cancel_edition(errorurl)
        self._cw.message = self._cw._('edit canceled')
        return self.reset()

    def _action_delete(self):
        self.delete_entities(self._cw.edited_eids(withtype=True))
        return self.reset()

    def _relation_values(self, form, field, entity, late=False):
        """handle edition for the (rschema, x) relation of the given entity
        """
        values = set()
        for eid in field.process_form_value(form):
            if not eid: # AutoCompletionWidget
                continue
            typed_eid = self._get_eid(eid)
            if typed_eid is None:
                if late:
                    # eid is still None while it's already a late call
                    # this mean that the associated entity has not been created
                    raise Exception("eid %s is still not created" % eid)
                self._pending_relations.append( (form, field, entity) )
                return None
            values.add(typed_eid)
        return values

    def handle_inlined_relation(self, form, field, entity, rqlquery):
        """handle edition for the (rschema, x) relation of the given entity
        """
        origvalues = set(row[0] for row in entity.related(field.name, field.role))
        values  = self._relation_values(form, field, entity)
        if values is None or values == origvalues:
            return # not edited / not modified / to do later
        attr = field.name
        if values:
            rqlquery.kwargs[attr] = iter(values).next()
            rqlquery.edition.append('X %s %s' % (attr, attr.upper()))
            rqlquery.restrictions.append('%s eid %%(%s)s' % (attr.upper(), attr))
        elif entity.has_eid():
            self.relations_rql += self.handle_relation(form, field, entity)

    def handle_relation(self, form, field, entity, late=False):
        """handle edition for the (rschema, x) relation of the given entity
        """
        origvalues = set(row[0] for row in entity.related(field.name, field.role))
        values  = self._relation_values(form, field, entity, late)
        if values is None or values == origvalues:
            return # not edited / not modified / to do later
        etype = entity.e_schema
        rschema = self._cw.schema.rschema(field.name)
        if field.role == 'subject':
            desttype = rschema.objects(etype)[0]
            card = rschema.rproperty(etype, desttype, 'cardinality')[0]
            subjvar, objvar = 'X', 'Y'
        else:
            desttype = rschema.subjects(etype)[0]
            card = rschema.rproperty(desttype, etype, 'cardinality')[1]
            subjvar, objvar = 'Y', 'X'
        eid = entity.eid
        if field.role == 'object' or not rschema.inlined or not values:
            # this is not an inlined relation or no values specified,
            # explicty remove relations
            rql = 'DELETE %s %s %s WHERE X eid %%(x)s, Y eid %%(y)s' % (
                subjvar, rschema, objvar)
            for reid in origvalues.difference(values):
                yield (rql, {'x': eid, 'y': reid}, ('x', 'y'))
        seteids = values.difference(origvalues)
        if seteids:
            rql = 'SET %s %s %s WHERE X eid %%(x)s, Y eid %%(y)s' % (
                subjvar, rschema, objvar)
            for reid in seteids:
                yield (rql, {'x': eid, 'y': reid}, ('x', 'y'))

    def _get_eid(self, eid):
        # should be either an int (existant entity) or a variable (to be
        # created entity)
        assert eid or eid == 0, repr(eid) # 0 is a valid eid
        try:
            return typed_eid(eid)
        except ValueError:
            try:
                return self._to_create[eid]
            except KeyError:
                self._to_create[eid] = None
                return None

    def _linked_eids(self, eids, late=False):
        """return a list of eids if they are all known, else raise ToDoLater
        """

<|MERGE_RESOLUTION|>--- conflicted
+++ resolved
@@ -67,17 +67,12 @@
         self.reset()
 
     def _default_publish(self):
-<<<<<<< HEAD
         req = self._cw
         self.errors = []
         self.relations_rql = []
-=======
-        req = self.req
-        form = req.form
         # so we're able to know the main entity from the repository side
         if '__maineid' in form:
             req.set_shared_data('__maineid', form['__maineid'], querydata=True)
->>>>>>> 3411e4b8
         # no specific action, generic edition
         self._to_create = req.data['eidmap'] = {}
         self._pending_relations = []
