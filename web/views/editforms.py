"""Set of HTML automatic forms to create, delete, copy or edit a single entity
or a list of entities of the same type

:organization: Logilab
:copyright: 2001-2009 LOGILAB S.A. (Paris, FRANCE), license is LGPL v2.
:contact: http://www.logilab.fr/ -- mailto:contact@logilab.fr
:license: GNU Lesser General Public License, v2.1 - http://www.gnu.org/licenses
"""
__docformat__ = "restructuredtext en"
_ = unicode

from copy import copy

from simplejson import dumps

from logilab.mtconverter import xml_escape
from logilab.common.decorators import cached

from cubicweb import neg_role
from cubicweb.selectors import (match_kwargs, one_line_rset, non_final_entity,
                                specified_etype_implements, yes)
from cubicweb.view import EntityView
from cubicweb.common import tags
from cubicweb.web import stdmsgs, eid_param
from cubicweb.web import uicfg
from cubicweb.web.form import FormViewMixIn, FieldNotFound
from cubicweb.web.formfields import guess_field
from cubicweb.web.formwidgets import Button, SubmitButton, ResetButton
from cubicweb.web.views import forms


def relation_id(eid, rtype, role, reid):
    """return an identifier for a relation between two entities"""
    if role == 'subject':
        return u'%s:%s:%s' % (eid, rtype, reid)
    return u'%s:%s:%s' % (reid, rtype, eid)

def toggleable_relation_link(eid, nodeid, label='x'):
    """return javascript snippet to delete/undelete a relation between two
    entities
    """
    js = u"javascript: togglePendingDelete('%s', %s);" % (
        nodeid, xml_escape(dumps(eid)))
    return u'[<a class="handle" href="%s" id="handle%s">%s</a>]' % (
        js, nodeid, label)


class DeleteConfForm(forms.CompositeForm):
    __regid__ = 'deleteconf'
    __select__ = non_final_entity()

    domid = 'deleteconf'
    copy_nav_params = True
    form_buttons = [Button(stdmsgs.BUTTON_DELETE, cwaction='delete'),
                    Button(stdmsgs.BUTTON_CANCEL, cwaction='cancel')]
    @property
    def action(self):
        return self._cw.build_url('edit')

    def __init__(self, *args, **kwargs):
        super(DeleteConfForm, self).__init__(*args, **kwargs)
        done = set()
        for entity in self.cw_rset.entities():
            if entity.eid in done:
                continue
            done.add(entity.eid)
            subform = self._cw.vreg['forms'].select('base', self._cw,
                                                    entity=entity,
                                                    mainform=False)
            self.add_subform(subform)


class DeleteConfFormView(FormViewMixIn, EntityView):
    """form used to confirm deletion of some entities"""
    __regid__ = 'deleteconf'
    title = _('delete')
    # don't use navigation, all entities asked to be deleted should be displayed
    # else we will only delete the displayed page
    need_navigation = False

    def call(self, onsubmit=None):
        """ask for confirmation before real deletion"""
        req, w = self._cw, self.w
        _ = req._
        w(u'<script type="text/javascript">updateMessage(\'%s\');</script>\n'
          % _('this action is not reversible!'))
        # XXX above message should have style of a warning
        w(u'<h4>%s</h4>\n' % _('Do you want to delete the following element(s) ?'))
        form = self._cw.vreg['forms'].select(self.__regid__, req,
                                             rset=self.cw_rset,
                                             onsubmit=onsubmit)
        w(u'<ul>\n')
        for entity in self.cw_rset.entities():
            # don't use outofcontext view or any other that may contain inline
            # edition form
            w(u'<li>%s</li>' % tags.a(entity.view('textoutofcontext'),
                                      href=entity.absolute_url()))
        w(u'</ul>\n')
        w(form.form_render())


class ClickAndEditFormView(FormViewMixIn, EntityView):
    """form used to permit ajax edition of a relation or attribute of an entity
    in a view, if logged user have the permission to edit it.

    (double-click on the field to see an appropriate edition widget).
    """
    __regid__ = 'doreledit'
    __select__ = non_final_entity() & match_kwargs('rtype')
    # FIXME editableField class could be toggleable from userprefs

    _onclick = u"showInlineEditionForm(%(eid)s, '%(rtype)s', '%(divid)s')"
    _onsubmit = ("return inlineValidateRelationForm('%(rtype)s', '%(role)s', '%(eid)s', "
                 "'%(divid)s', %(reload)s, '%(vid)s', '%(default)s', '%(lzone)s');")
    _cancelclick = "hideInlineEdit(%s,\'%s\',\'%s\')"
    _defaultlandingzone = (u'<img title="%(msg)s" src="data/pen_icon.png" '
                           'alt="%(msg)s"/>')
    _landingzonemsg = _('click to edit this field')
    # default relation vids according to cardinality
    _one_rvid = 'incontext'
    _many_rvid = 'csv'


    def cell_call(self, row, col, rtype=None, role='subject',
                  reload=False,      # controls reloading the whole page after change
                  rvid=None,         # vid to be applied to other side of rtype (non final relations only)
                  default=None,      # default value
                  landing_zone=None  # prepend value with a separate html element to click onto
                                     # (esp. needed when values are links)
                  ):
        """display field to edit entity's `rtype` relation on click"""
        assert rtype
        assert role in ('subject', 'object'), '%s is not an acceptable role value' % role
        self.req.add_js('cubicweb.edition.js')
        self.req.add_css('cubicweb.form.css')
        if default is None:
            default = xml_escape(self._cw._('<no value>'))
        schema = self._cw.vreg.schema
        entity = self.cw_rset.get_entity(row, col)
        rschema = schema.rschema(rtype)
        lzone = self._build_landing_zone(landing_zone)
        # compute value, checking perms, build form
        if rschema.final:
            form = self._build_form(entity, rtype, role, 'edition', default, reload, lzone)
            if not self.should_edit_attribute(entity, rschema, role, form):
                self.w(entity.printable_value(rtype))
                return
            value = entity.printable_value(rtype) or default
            self.relation_form(lzone, value, form,
                               self._build_renderer(entity, rtype, role))
        else:
            if rvid is None:
                rvid = self._compute_best_vid(entity.e_schema, rschema, role)
            rset = entity.related(rtype, role)
            if rset:
                value = self._cw.view(rvid, rset)
            else:
                value = default
            if not self.should_edit_relation(entity, rschema, role, rvid):
                if rset:
                    self.w(value)
                return
            form = self._build_form(entity, rtype, role, 'base', default, reload, lzone,
                                    dict(vid=rvid, lzone=lzone))
            field = guess_field(entity.e_schema, entity.schema.rschema(rtype), role)
            form.append_field(field)
            self.relation_form(lzone, value, form,
                               self._build_renderer(entity, rtype, role))

    def should_edit_attribute(self, entity, rschema, role, form):
        rtype = str(rschema)
        ttype = rschema.targets(entity.id, role)[0]
        afs = uicfg.autoform_section.etype_get(entity.id, rtype, role, ttype)
        if 'main_hidden' in afs or not entity.has_perm('update'):
            return False
        try:
            form.field_by_name(rtype, role)
        except FieldNotFound:
            return False
        return True

    def should_edit_relation(self, entity, rschema, role, rvid):
        if ((role == 'subject' and not rschema.has_perm(self._cw, 'add',
                                                        fromeid=entity.eid))
            or
            (role == 'object' and not rschema.has_perm(self._cw, 'add',
                                                       toeid=entity.eid))):
            return False
        return True

    def relation_form(self, lzone, value, form, renderer):
        """xxx-reledit div (class=field)
              +-xxx div (class="editableField")
              |   +-landing zone
              +-xxx-value div
              +-xxx-form div
        """
        w = self.w
        divid = form.event_args['divid']
        w(u'<div id="%s-reledit" class="field" '
          u'onmouseout="addElementClass(jQuery(\'#%s\'), \'hidden\')" '
          u'onmouseover="removeElementClass(jQuery(\'#%s\'), \'hidden\')">'
          % (divid, divid, divid))
        w(u'<div id="%s-value" class="editableFieldValue">%s</div>' % (divid, value))
        w(form.form_render(renderer=renderer))
        w(u'<div id="%s" class="editableField hidden" onclick="%s" title="%s">' % (
                divid, xml_escape(self._onclick % form.event_args),
                self.req._(self._landingzonemsg)))
        w(lzone)
        w(u'</div>')
        w(u'</div>')

    def _compute_best_vid(self, eschema, rschema, role):
        if eschema.cardinality(rschema, role) in '+*':
            return self._many_rvid
        return self._one_rvid

    def _build_landing_zone(self, lzone):
        return lzone or self._defaultlandingzone % {
            'msg': xml_escape(self._cw._(self._landingzonemsg))}

    def _build_renderer(self, entity, rtype, role):
        return self._cw.vreg['formrenderers'].select(
            'base', self._cw, entity=entity, display_label=False,
            display_help=False, table_class='',
            button_bar_class='buttonbar', display_progress_div=False)

    def _build_args(self, entity, rtype, role, formid, default, reload, lzone,
                    extradata=None):
        divid = '%s-%s-%s' % (rtype, role, entity.eid)
        event_args = {'divid' : divid, 'eid' : entity.eid, 'rtype' : rtype,
                      'reload' : dumps(reload), 'default' : default, 'role' : role, 'vid' : u'',
                      'lzone' : lzone}
        if extradata:
            event_args.update(extradata)
        return divid, event_args

    def _build_form(self, entity, rtype, role, formid, default, reload, lzone,
                  extradata=None, **formargs):
        divid, event_args = self._build_args(entity, rtype, role, formid, default,
                                      reload, lzone, extradata)
        onsubmit = self._onsubmit % event_args
        cancelclick = self._cancelclick % (entity.eid, rtype, divid)
        form = self._cw.vreg['forms'].select(
            formid, self._cw, entity=entity, domid='%s-form' % divid,
            cssstyle='display: none', onsubmit=onsubmit, action='#',
            form_buttons=[SubmitButton(), Button(stdmsgs.BUTTON_CANCEL,
                                                 onclick=cancelclick)],
            **formargs)
        form.event_args = event_args
        return form

class DummyForm(object):
    __slots__ = ('event_args',)
    def form_render(self, **_args):
        return u''
    def append_field(self, *args):
        pass

class AutoClickAndEditFormView(ClickAndEditFormView):
    """same as ClickAndEditFormView but checking if the view *should* be applied
    by checking uicfg configuration and composite relation property.
    """
    __regid__ = 'reledit'
    _onclick = (u"loadInlineEditionForm(%(eid)s, '%(rtype)s', '%(role)s', "
                "'%(divid)s', %(reload)s, '%(vid)s', '%(default)s', '%(lzone)s');")

    def should_edit_relation(self, entity, rschema, role, rvid):
        eschema = entity.e_schema
        rtype = str(rschema)
        # XXX check autoform_section. what if 'generic'?
        dispctrl = uicfg.primaryview_display_ctrl.etype_get(eschema, rtype, role)
        vid = dispctrl.get('vid', 'reledit')
        if vid != 'reledit': # reledit explicitly disabled
            return False
        if eschema.role_rproperty(role, rschema, 'composite') == role:
            return False
        return super(AutoClickAndEditFormView, self).should_edit_relation(
            entity, rschema, role, rvid)

    def _build_form(self, entity, rtype, role, formid, default, reload, lzone,
                  extradata=None, **formargs):
        _divid, event_args = self._build_args(entity, rtype, role, formid, default,
                                              reload, lzone, extradata)
        form = DummyForm()
        form.event_args = event_args
        return form

    def _build_renderer(self, entity, rtype, role):
        pass

class EditionFormView(FormViewMixIn, EntityView):
    """display primary entity edition form"""
    __regid__ = 'edition'
    # add yes() so it takes precedence over deprecated views in baseforms,
    # though not baseforms based customized view
    __select__ = one_line_rset() & non_final_entity() & yes()

    title = _('edition')

    def cell_call(self, row, col, **kwargs):
        entity = self.cw_rset.complete_entity(row, col)
        self.render_form(entity)

    def render_form(self, entity):
        """fetch and render the form"""
        self.form_title(entity)
        form = self._cw.vreg['forms'].select('edition', self._cw, rset=entity.cw_rset,
                                             row=entity.cw_row, col=entity.cw_col,
                                             entity=entity,
                                             submitmsg=self.submited_message())
        self.init_form(form, entity)
        self.w(form.form_render(formvid=u'edition'))

    def init_form(self, form, entity):
        """customize your form before rendering here"""
        pass

    def form_title(self, entity):
        """the form view title"""
        ptitle = self._cw._(self.title)
        self.w(u'<div class="formTitle"><span>%s %s</span></div>' % (
            entity.dc_type(), ptitle and '(%s)' % ptitle))

    def submited_message(self):
        """return the message that will be displayed on successful edition"""
        return self._cw._('entity edited')


class CreationFormView(EditionFormView):
    """display primary entity creation form"""
    __regid__ = 'creation'
    __select__ = specified_etype_implements('Any') & yes()

    title = _('creation')

    def call(self, **kwargs):
        """creation view for an entity"""
        # at this point we know etype is a valid entity type, thanks to our
        # selector
        etype = kwargs.pop('etype', self._cw.form.get('etype'))
        entity = self._cw.vreg['etypes'].etype_class(etype)(self._cw)
        entity.eid = self._cw.varmaker.next()
        self.render_form(entity)

    def form_title(self, entity):
        """the form view title"""
        if '__linkto' in self._cw.form:
            if isinstance(self._cw.form['__linkto'], list):
                # XXX which one should be considered (case: add a ticket to a
                # version in jpl)
                rtype, linkto_eid, role = self._cw.form['__linkto'][0].split(':')
            else:
                rtype, linkto_eid, role = self._cw.form['__linkto'].split(':')
            linkto_rset = self._cw.eid_rset(linkto_eid)
            linkto_type = linkto_rset.description[0][0]
            if role == 'subject':
                title = self._cw.__('creating %s (%s %s %s %%(linkto)s)' % (
                    entity.e_schema, entity.e_schema, rtype, linkto_type))
            else:
                title = self._cw.__('creating %s (%s %%(linkto)s %s %s)' % (
                    entity.e_schema, linkto_type, rtype, entity.e_schema))
            msg = title % {'linkto' : self._cw.view('incontext', linkto_rset)}
            self.w(u'<div class="formTitle notransform"><span>%s</span></div>' % msg)
        else:
            super(CreationFormView, self).form_title(entity)

    def url(self):
        """return the url associated with this view"""
        return self.create_url(self._cw.form.get('etype'))

    def submited_message(self):
        """return the message that will be displayed on successful edition"""
        return self._cw._('entity created')


class CopyFormView(EditionFormView):
    """display primary entity creation form initialized with values from another
    entity
    """
    __regid__ = 'copy'

    title = _('copy')
    warning_message = _('Please note that this is only a shallow copy')

    def render_form(self, entity):
        """fetch and render the form"""
        # make a copy of entity to avoid altering the entity in the
        # request's cache.
        entity.complete()
        self.newentity = copy(entity)
        self.copying = entity
        self.newentity.eid = self._cw.varmaker.next()
        self.w(u'<script type="text/javascript">updateMessage("%s");</script>\n'
               % self._cw._(self.warning_message))
        super(CopyFormView, self).render_form(self.newentity)
        del self.newentity

    def init_form(self, form, entity):
        """customize your form before rendering here"""
        super(CopyFormView, self).init_form(form, entity)
        if entity.eid == self.newentity.eid:
            form.form_add_hidden(eid_param('__cloned_eid', entity.eid),
                                 self.copying.eid)
        for rschema, role in form.editable_attributes():
            if not rschema.final:
                # ensure relation cache is filed
                rset = self.copying.related(rschema, role)
                self.newentity.set_related_cache(rschema, role, rset)

    def submited_message(self):
        """return the message that will be displayed on successful edition"""
        return self._cw._('entity copied')


class TableEditForm(forms.CompositeForm):
    __regid__ = 'muledit'
    domid = 'entityForm'
    onsubmit = "return validateForm('%s', null);" % domid
    form_buttons = [SubmitButton(_('validate modifications on selected items')),
                    ResetButton(_('revert changes'))]

    def __init__(self, req, rset, **kwargs):
        kwargs.setdefault('__redirectrql', rset.printable_rql())
<<<<<<< HEAD
        super(TableEditForm, self).__init__(req, rset=rset, **kwargs)
        for row in xrange(len(self.cw_rset)):
            form = self._cw.vreg['forms'].select('edition', self._cw,
                                                 rset=self.cw_rset, row=row,
                                                 formtype='muledit',
                                                 mainform=False)
=======
        super(TableEditForm, self).__init__(req, rset, **kwargs)
        for row in xrange(len(self.rset)):
            form = self.vreg['forms'].select('edition', self.req,
                                             rset=self.rset, row=row,
                                             attrcategories=('primary',),
                                             copy_nav_params=False,
                                             mainform=False)
>>>>>>> 9dd9fe6d
            # XXX rely on the EntityCompositeFormRenderer to put the eid input
            form.remove_field(form.field_by_name('eid'))
            self.add_subform(form)


class TableEditFormView(FormViewMixIn, EntityView):
    __regid__ = 'muledit'
    __select__ = EntityView.__select__ & yes()
    title = _('multiple edit')

    def call(self, **kwargs):
        """a view to edit multiple entities of the same type the first column
        should be the eid
        """
        #self.form_title(entity)
<<<<<<< HEAD
        form = self._cw.vreg['forms'].select(self.__regid__, self._cw, rset=self.cw_rset)
=======
        form = self.vreg['forms'].select(self.id, self.req, rset=self.rset,
                                         copy_nav_params=True)
>>>>>>> 9dd9fe6d
        self.w(form.form_render())


class InlineEntityEditionFormView(FormViewMixIn, EntityView):
    """
    :attr peid: the parent entity's eid hosting the inline form
    :attr rtype: the relation bridging `etype` and `peid`
    :attr role: the role played by the `peid` in the relation
    :attr pform: the parent form where this inlined form is being displayed
    """
    __regid__ = 'inline-edition'
    __select__ = non_final_entity() & match_kwargs('peid', 'rtype')

    _select_attrs = ('peid', 'rtype', 'role', 'pform')
    removejs = "removeInlinedEntity('%s', '%s', '%s')"

    def __init__(self, *args, **kwargs):
        for attr in self._select_attrs:
            setattr(self, attr, kwargs.pop(attr, None))
        super(InlineEntityEditionFormView, self).__init__(*args, **kwargs)

    def _entity(self):
        assert self.cw_row is not None, self
        return self.cw_rset.get_entity(self.cw_row, self.cw_col)

    @property
    @cached
    def form(self):
        entity = self._entity()
        form = self.vreg['forms'].select('edition', self._cw,
                                         entity=entity,
                                         form_renderer_id='inline',
                                         mainform=False, copy_nav_params=False,
                                         **self.extra_kwargs)
        form.parent_form = self.pform
        self.add_hiddens(form, entity)
        return form

    def cell_call(self, row, col, i18nctx, **kwargs):
        """
        :param peid: the parent entity's eid hosting the inline form
        :param rtype: the relation bridging `etype` and `peid`
        :param role: the role played by the `peid` in the relation
        """
        entity = self._entity()
        divonclick = "restoreInlinedEntity('%s', '%s', '%s')" % (
            self.peid, self.rtype, entity.eid)
        self.render_form(i18nctx, divonclick=divonclick, **kwargs)

    def render_form(self, i18nctx, **kwargs):
        """fetch and render the form"""
        entity = self._entity()
        divid = '%s-%s-%s' % (self.peid, self.rtype, entity.eid)
        title = self.req.pgettext(i18nctx, 'This %s' % entity.e_schema)
        removejs = self.removejs % (self.peid, self.rtype, entity.eid)
        countkey = '%s_count' % self.rtype
        try:
            self._cw.data[countkey] += 1
        except:
            self._cw.data[countkey] = 1
        self.w(self.form.form_render(
            divid=divid, title=title, removejs=removejs, i18nctx=i18nctx,
            counter=self.req.data[countkey], **kwargs))

    def add_hiddens(self, form, entity):
        """to ease overriding (see cubes.vcsfile.views.forms for instance)"""
        iid = 'rel-%s-%s-%s' % (self.peid, self.rtype, entity.eid)
        #  * str(self.rtype) in case it's a schema object
        #  * neged_role() since role is the for parent entity, we want the role
        #    of the inlined entity
        form.form_add_hidden(name=str(self.rtype), value=self.peid,
                             role=neg_role(self.role), eidparam=True, id=iid)

    def keep_entity(self, form, entity):
        if not entity.has_eid():
            return True
        # are we regenerating form because of a validation error ?
        if form.form_previous_values:
            cdvalues = self._cw.list_form_param(eid_param(self.rtype, self.peid),
                                                form.form_previous_values)
            if unicode(entity.eid) not in cdvalues:
                return False
        return True


class InlineEntityCreationFormView(InlineEntityEditionFormView):
    """
    :attr etype: the entity type being created in the inline form
    """
    __regid__ = 'inline-creation'
    __select__ = (match_kwargs('peid', 'rtype')
                  & specified_etype_implements('Any'))
    _select_attrs = InlineEntityEditionFormView._select_attrs + ('etype',)
    removejs = "removeInlineForm('%s', '%s', '%s')"

    @cached
    def _entity(self):
        try:
            cls = self._cw.vreg['etypes'].etype_class(self.etype)
        except:
            self.w(self._cw._('no such entity type %s') % etype)
            return
        self.initialize_varmaker()
        entity = cls(self.req)
        entity.eid = self.varmaker.next()
        return entity

    def call(self, i18nctx, **kwargs):
        self.render_form(i18nctx, **kwargs)


class InlineAddNewLinkView(InlineEntityCreationFormView):
    """
    :attr card: the cardinality of the relation according to role of `peid`
    """
    __regid__ = 'inline-addnew-link'
    __select__ = (match_kwargs('peid', 'rtype')
                  & specified_etype_implements('Any'))

    _select_attrs = InlineEntityCreationFormView._select_attrs + ('card',)
    form = None # no actual form wrapped

    def call(self, i18nctx, **kwargs):
        divid = "addNew%s%s%s:%s" % (self.etype, self.rtype, self.role, self.peid)
        self.w(u'<div class="inlinedform" id="%s" cubicweb:limit="true">'
          % divid)
        js = "addInlineCreationForm('%s', '%s', '%s', '%s', '%s')" % (
            self.peid, self.etype, self.rtype, self.role, i18nctx)
        if self.pform.should_hide_add_new_relation_link(self.rtype, self.card):
            js = "toggleVisibility('%s'); %s" % (divid, js)
        __ = self.req.pgettext
        self.w(u'<a class="addEntity" id="add%s:%slink" href="javascript: %s" >+ %s.</a>'
          % (self.rtype, self.peid, js, __(i18nctx, 'add a %s' % self.etype)))
        self.w(u'</div>')<|MERGE_RESOLUTION|>--- conflicted
+++ resolved
@@ -422,22 +422,13 @@
 
     def __init__(self, req, rset, **kwargs):
         kwargs.setdefault('__redirectrql', rset.printable_rql())
-<<<<<<< HEAD
         super(TableEditForm, self).__init__(req, rset=rset, **kwargs)
         for row in xrange(len(self.cw_rset)):
             form = self._cw.vreg['forms'].select('edition', self._cw,
                                                  rset=self.cw_rset, row=row,
                                                  formtype='muledit',
+                                                 copy_nav_params=False,
                                                  mainform=False)
-=======
-        super(TableEditForm, self).__init__(req, rset, **kwargs)
-        for row in xrange(len(self.rset)):
-            form = self.vreg['forms'].select('edition', self.req,
-                                             rset=self.rset, row=row,
-                                             attrcategories=('primary',),
-                                             copy_nav_params=False,
-                                             mainform=False)
->>>>>>> 9dd9fe6d
             # XXX rely on the EntityCompositeFormRenderer to put the eid input
             form.remove_field(form.field_by_name('eid'))
             self.add_subform(form)
@@ -453,12 +444,9 @@
         should be the eid
         """
         #self.form_title(entity)
-<<<<<<< HEAD
-        form = self._cw.vreg['forms'].select(self.__regid__, self._cw, rset=self.cw_rset)
-=======
-        form = self.vreg['forms'].select(self.id, self.req, rset=self.rset,
-                                         copy_nav_params=True)
->>>>>>> 9dd9fe6d
+        form = self._cw.vreg['forms'].select(self.__regid__, self._cw,
+                                             rset=self.cw_rset,
+                                             copy_nav_params=True)
         self.w(form.form_render())
 
 
