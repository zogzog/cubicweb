"""Set of HTML automatic forms to create, delete, copy or edit a single entity
or a list of entities of the same type

:organization: Logilab
:copyright: 2001-2009 LOGILAB S.A. (Paris, FRANCE), license is LGPL v2.
:contact: http://www.logilab.fr/ -- mailto:contact@logilab.fr
:license: GNU Lesser General Public License, v2.1 - http://www.gnu.org/licenses
"""
__docformat__ = "restructuredtext en"
_ = unicode

from copy import copy

from simplejson import dumps

from logilab.mtconverter import xml_escape
from logilab.common.decorators import cached

from cubicweb import neg_role
from cubicweb.selectors import (match_kwargs, one_line_rset, non_final_entity,
                                specified_etype_implements, yes)
from cubicweb.view import EntityView
from cubicweb.common import tags
from cubicweb.web import stdmsgs, eid_param
from cubicweb.web import uicfg
from cubicweb.web.form import FormViewMixIn, FieldNotFound
from cubicweb.web.formfields import guess_field
from cubicweb.web.formwidgets import Button, SubmitButton, ResetButton
from cubicweb.web.views import forms

_pvdc = uicfg.primaryview_display_ctrl

def relation_id(eid, rtype, role, reid):
    """return an identifier for a relation between two entities"""
    if role == 'subject':
        return u'%s:%s:%s' % (eid, rtype, reid)
    return u'%s:%s:%s' % (reid, rtype, eid)

def toggleable_relation_link(eid, nodeid, label='x'):
    """return javascript snippet to delete/undelete a relation between two
    entities
    """
    js = u"javascript: togglePendingDelete('%s', %s);" % (
        nodeid, xml_escape(dumps(eid)))
    return u'[<a class="handle" href="%s" id="handle%s">%s</a>]' % (
        js, nodeid, label)


class DeleteConfForm(forms.CompositeForm):
    __regid__ = 'deleteconf'
    __select__ = non_final_entity()

    domid = 'deleteconf'
    copy_nav_params = True
    form_buttons = [Button(stdmsgs.BUTTON_DELETE, cwaction='delete'),
                    Button(stdmsgs.BUTTON_CANCEL, cwaction='cancel')]
    @property
    def action(self):
        return self._cw.build_url('edit')

    def __init__(self, *args, **kwargs):
        super(DeleteConfForm, self).__init__(*args, **kwargs)
        done = set()
        for entity in self.cw_rset.entities():
            if entity.eid in done:
                continue
            done.add(entity.eid)
            subform = self._cw.vreg['forms'].select('base', self._cw,
                                                    entity=entity,
                                                    mainform=False)
            self.add_subform(subform)


class DeleteConfFormView(FormViewMixIn, EntityView):
    """form used to confirm deletion of some entities"""
    __regid__ = 'deleteconf'
    title = _('delete')
    # don't use navigation, all entities asked to be deleted should be displayed
    # else we will only delete the displayed page
    need_navigation = False

    def call(self, onsubmit=None):
        """ask for confirmation before real deletion"""
        req, w = self._cw, self.w
        _ = req._
        w(u'<script type="text/javascript">updateMessage(\'%s\');</script>\n'
          % _('this action is not reversible!'))
        # XXX above message should have style of a warning
        w(u'<h4>%s</h4>\n' % _('Do you want to delete the following element(s) ?'))
        form = self._cw.vreg['forms'].select(self.__regid__, req,
                                             rset=self.cw_rset,
                                             onsubmit=onsubmit)
        w(u'<ul>\n')
        for entity in self.cw_rset.entities():
            # don't use outofcontext view or any other that may contain inline
            # edition form
            w(u'<li>%s</li>' % tags.a(entity.view('textoutofcontext'),
                                      href=entity.absolute_url()))
        w(u'</ul>\n')
        w(form.render())


class ClickAndEditFormView(FormViewMixIn, EntityView):
    """form used to permit ajax edition of a relation or attribute of an entity
    in a view, if logged user have the permission to edit it.

    (double-click on the field to see an appropriate edition widget).
    """
    __regid__ = 'doreledit'
    __select__ = non_final_entity() & match_kwargs('rtype')
    # FIXME editableField class could be toggleable from userprefs

    _onclick = u"showInlineEditionForm(%(eid)s, '%(rtype)s', '%(divid)s')"
    _onsubmit = ("return inlineValidateRelationForm('%(rtype)s', '%(role)s', '%(eid)s', "
                 "'%(divid)s', %(reload)s, '%(vid)s', '%(default)s', '%(lzone)s');")
    _cancelclick = "hideInlineEdit(%s,\'%s\',\'%s\')"
    _defaultlandingzone = (u'<img title="%(msg)s" src="data/pen_icon.png" '
                           'alt="%(msg)s"/>')
    _landingzonemsg = _('click to edit this field')
    # default relation vids according to cardinality
    _one_rvid = 'incontext'
    _many_rvid = 'csv'


    def cell_call(self, row, col, rtype=None, role='subject',
                  reload=False,      # controls reloading the whole page after change
                  rvid=None,         # vid to be applied to other side of rtype (non final relations only)
                  default=None,      # default value
                  landing_zone=None  # prepend value with a separate html element to click onto
                                     # (esp. needed when values are links)
                  ):
        """display field to edit entity's `rtype` relation on click"""
        assert rtype
        assert role in ('subject', 'object'), '%s is not an acceptable role value' % role
        self.req.add_js('cubicweb.edition.js')
        self.req.add_css('cubicweb.form.css')
        if default is None:
            default = xml_escape(self._cw._('<no value>'))
        schema = self._cw.vreg.schema
        entity = self.cw_rset.get_entity(row, col)
        rschema = schema.rschema(rtype)
        lzone = self._build_landing_zone(landing_zone)
        # compute value, checking perms, build form
        if rschema.final:
            form = self._build_form(entity, rtype, role, 'edition', default, reload, lzone)
            if not self.should_edit_attribute(entity, rschema, role, form):
                self.w(entity.printable_value(rtype))
                return
            value = entity.printable_value(rtype) or default
            self.relation_form(lzone, value, form,
                               self._build_renderer(entity, rtype, role))
        else:
            rvid = self._compute_best_vid(entity.e_schema, rschema, role)
            rset = entity.related(rtype, role)
            if rset:
                value = self._cw.view(rvid, rset)
            else:
                value = default
            if not self.should_edit_relation(entity, rschema, role, rvid):
                if rset:
                    self.w(value)
                return
            form = self._build_form(entity, rtype, role, 'base', default, reload, lzone,
                                    dict(vid=rvid, lzone=lzone))
            field = guess_field(entity.e_schema, entity.schema.rschema(rtype), role)
            form.append_field(field)
            self.relation_form(lzone, value, form,
                               self._build_renderer(entity, rtype, role))

    def should_edit_attribute(self, entity, rschema, role, form):
        rtype = str(rschema)
        ttype = rschema.targets(entity.id, role)[0]
        afs = uicfg.autoform_section.etype_get(entity.id, rtype, role, ttype)
        if 'main_hidden' in afs or not entity.has_perm('update'):
            return False
        try:
            form.field_by_name(rtype, role)
        except FieldNotFound:
            return False
        return True

    def should_edit_relation(self, entity, rschema, role, rvid):
        if ((role == 'subject' and not rschema.has_perm(self._cw, 'add',
                                                        fromeid=entity.eid))
            or
            (role == 'object' and not rschema.has_perm(self._cw, 'add',
                                                       toeid=entity.eid))):
            return False
        return True

    def relation_form(self, lzone, value, form, renderer):
        """xxx-reledit div (class=field)
              +-xxx div (class="editableField")
              |   +-landing zone
              +-xxx-value div
              +-xxx-form div
        """
        w = self.w
        divid = form.event_args['divid']
        w(u'<div id="%s-reledit" class="field" '
          u'onmouseout="addElementClass(jQuery(\'#%s\'), \'hidden\')" '
          u'onmouseover="removeElementClass(jQuery(\'#%s\'), \'hidden\')">'
          % (divid, divid, divid))
        w(u'<div id="%s-value" class="editableFieldValue">%s</div>' % (divid, value))
        w(form.render(renderer=renderer))
        w(u'<div id="%s" class="editableField hidden" onclick="%s" title="%s">' % (
                divid, xml_escape(self._onclick % form.event_args),
                self.req._(self._landingzonemsg)))
        w(lzone)
        w(u'</div>')
        w(u'</div>')

    def _compute_best_vid(self, eschema, rschema, role):
        dispctrl = _pvdc.etype_get(eschema, rschema, role)
        if dispctrl.get('rvid'):
            return dispctrl['rvid']
        if eschema.cardinality(rschema, role) in '+*':
            return self._many_rvid
        return self._one_rvid

    def _build_landing_zone(self, lzone):
        return lzone or self._defaultlandingzone % {
            'msg': xml_escape(self._cw._(self._landingzonemsg))}

    def _build_renderer(self, entity, rtype, role):
        return self._cw.vreg['formrenderers'].select(
            'base', self._cw, entity=entity, display_label=False,
            display_help=False, table_class='',
            button_bar_class='buttonbar', display_progress_div=False)

    def _build_args(self, entity, rtype, role, formid, default, reload, lzone,
                    extradata=None):
        divid = '%s-%s-%s' % (rtype, role, entity.eid)
        event_args = {'divid' : divid, 'eid' : entity.eid, 'rtype' : rtype,
                      'reload' : dumps(reload), 'default' : default, 'role' : role, 'vid' : u'',
                      'lzone' : lzone}
        if extradata:
            event_args.update(extradata)
        return divid, event_args

    def _build_form(self, entity, rtype, role, formid, default, reload, lzone,
                  extradata=None, **formargs):
        divid, event_args = self._build_args(entity, rtype, role, formid, default,
                                      reload, lzone, extradata)
        onsubmit = self._onsubmit % event_args
        cancelclick = self._cancelclick % (entity.eid, rtype, divid)
        form = self._cw.vreg['forms'].select(
            formid, self._cw, entity=entity, domid='%s-form' % divid,
            cssstyle='display: none', onsubmit=onsubmit, action='#',
            form_buttons=[SubmitButton(), Button(stdmsgs.BUTTON_CANCEL,
                                                 onclick=cancelclick)],
            **formargs)
        form.event_args = event_args
        return form

class DummyForm(object):
    __slots__ = ('event_args',)
    def form_render(self, **_args):
        return u''
    def render(self, **_args):
        return u''
    def append_field(self, *args):
        pass

class AutoClickAndEditFormView(ClickAndEditFormView):
    """same as ClickAndEditFormView but checking if the view *should* be applied
    by checking uicfg configuration and composite relation property.
    """
    __regid__ = 'reledit'
    _onclick = (u"loadInlineEditionForm(%(eid)s, '%(rtype)s', '%(role)s', "
                "'%(divid)s', %(reload)s, '%(vid)s', '%(default)s', '%(lzone)s');")

    def should_edit_relation(self, entity, rschema, role, rvid):
        eschema = entity.e_schema
        rtype = str(rschema)
        # XXX check autoform_section. what if 'generic'?
        dispctrl = _pvdc.etype_get(eschema, rtype, role)
        vid = dispctrl.get('vid', 'reledit')
        if vid != 'reledit': # reledit explicitly disabled
            return False
        if eschema.role_rproperty(role, rschema, 'composite') == role:
            return False
        return super(AutoClickAndEditFormView, self).should_edit_relation(
            entity, rschema, role, rvid)

    def _build_form(self, entity, rtype, role, formid, default, reload, lzone,
                  extradata=None, **formargs):
        _divid, event_args = self._build_args(entity, rtype, role, formid, default,
                                              reload, lzone, extradata)
        form = DummyForm()
        form.event_args = event_args
        return form

    def _build_renderer(self, entity, rtype, role):
        pass

class EditionFormView(FormViewMixIn, EntityView):
    """display primary entity edition form"""
    __regid__ = 'edition'
    # add yes() so it takes precedence over deprecated views in baseforms,
    # though not baseforms based customized view
    __select__ = one_line_rset() & non_final_entity() & yes()

    title = _('edition')

    def cell_call(self, row, col, **kwargs):
        entity = self.cw_rset.complete_entity(row, col)
        self.render_form(entity)

    def render_form(self, entity):
        """fetch and render the form"""
        self.form_title(entity)
        form = self._cw.vreg['forms'].select('edition', self._cw, rset=entity.cw_rset,
                                             row=entity.cw_row, col=entity.cw_col,
                                             entity=entity,
                                             submitmsg=self.submited_message())
        self.init_form(form, entity)
        self.w(form.render(rendervalues=dict(formvid=u'edition')))

    def init_form(self, form, entity):
        """customize your form before rendering here"""
        pass

    def form_title(self, entity):
        """the form view title"""
        ptitle = self._cw._(self.title)
        self.w(u'<div class="formTitle"><span>%s %s</span></div>' % (
            entity.dc_type(), ptitle and '(%s)' % ptitle))

    def submited_message(self):
        """return the message that will be displayed on successful edition"""
        return self._cw._('entity edited')


class CreationFormView(EditionFormView):
    """display primary entity creation form"""
    __regid__ = 'creation'
    __select__ = specified_etype_implements('Any') & yes()

    title = _('creation')

    def call(self, **kwargs):
        """creation view for an entity"""
        # at this point we know etype is a valid entity type, thanks to our
        # selector
        etype = kwargs.pop('etype', self._cw.form.get('etype'))
        entity = self._cw.vreg['etypes'].etype_class(etype)(self._cw)
        entity.eid = self._cw.varmaker.next()
        self.render_form(entity)

    def form_title(self, entity):
        """the form view title"""
        if '__linkto' in self._cw.form:
            if isinstance(self._cw.form['__linkto'], list):
                # XXX which one should be considered (case: add a ticket to a
                # version in jpl)
                rtype, linkto_eid, role = self._cw.form['__linkto'][0].split(':')
            else:
                rtype, linkto_eid, role = self._cw.form['__linkto'].split(':')
            linkto_rset = self._cw.eid_rset(linkto_eid)
            linkto_type = linkto_rset.description[0][0]
            if role == 'subject':
                title = self._cw.__('creating %s (%s %s %s %%(linkto)s)' % (
                    entity.e_schema, entity.e_schema, rtype, linkto_type))
            else:
                title = self._cw.__('creating %s (%s %%(linkto)s %s %s)' % (
                    entity.e_schema, linkto_type, rtype, entity.e_schema))
            msg = title % {'linkto' : self._cw.view('incontext', linkto_rset)}
            self.w(u'<div class="formTitle notransform"><span>%s</span></div>' % msg)
        else:
            super(CreationFormView, self).form_title(entity)

    def url(self):
        """return the url associated with this view"""
        return self.create_url(self._cw.form.get('etype'))

    def submited_message(self):
        """return the message that will be displayed on successful edition"""
        return self._cw._('entity created')


class CopyFormView(EditionFormView):
    """display primary entity creation form initialized with values from another
    entity
    """
    __regid__ = 'copy'

    title = _('copy')
    warning_message = _('Please note that this is only a shallow copy')

    def render_form(self, entity):
        """fetch and render the form"""
        # make a copy of entity to avoid altering the entity in the
        # request's cache.
        entity.complete()
        self.newentity = copy(entity)
        self.copying = entity
        self.newentity.eid = self._cw.varmaker.next()
        self.w(u'<script type="text/javascript">updateMessage("%s");</script>\n'
               % self._cw._(self.warning_message))
        super(CopyFormView, self).render_form(self.newentity)
        del self.newentity

    def init_form(self, form, entity):
        """customize your form before rendering here"""
        super(CopyFormView, self).init_form(form, entity)
        if entity.eid == self.newentity.eid:
            form.form_add_hidden(eid_param('__cloned_eid', entity.eid),
                                 self.copying.eid)
        for rschema, role in form.editable_attributes():
            if not rschema.final:
                # ensure relation cache is filed
                rset = self.copying.related(rschema, role)
                self.newentity.set_related_cache(rschema, role, rset)

    def submited_message(self):
        """return the message that will be displayed on successful edition"""
        return self._cw._('entity copied')


class TableEditForm(forms.CompositeForm):
    __regid__ = 'muledit'
    domid = 'entityForm'
    onsubmit = "return validateForm('%s', null);" % domid
    form_buttons = [SubmitButton(_('validate modifications on selected items')),
                    ResetButton(_('revert changes'))]

    def __init__(self, req, rset, **kwargs):
        kwargs.setdefault('__redirectrql', rset.printable_rql())
        super(TableEditForm, self).__init__(req, rset=rset, **kwargs)
        for row in xrange(len(self.cw_rset)):
            form = self._cw.vreg['forms'].select('edition', self._cw,
                                                 rset=self.cw_rset, row=row,
                                                 formtype='muledit',
                                                 copy_nav_params=False,
                                                 mainform=False)
            # XXX rely on the EntityCompositeFormRenderer to put the eid input
            form.remove_field(form.field_by_name('eid'))
            self.add_subform(form)


class TableEditFormView(FormViewMixIn, EntityView):
    __regid__ = 'muledit'
    __select__ = EntityView.__select__ & yes()
    title = _('multiple edit')

    def call(self, **kwargs):
        """a view to edit multiple entities of the same type the first column
        should be the eid
        """
        #self.form_title(entity)
<<<<<<< HEAD
        form = self._cw.vreg['forms'].select(self.__regid__, self._cw,
                                             rset=self.cw_rset,
                                             copy_nav_params=True)
        self.w(form.form_render())
=======
        form = self.vreg['forms'].select(self.id, self.req, rset=self.rset,
                                         copy_nav_params=True)
        self.w(form.render())
>>>>>>> 3411e4b8


class InlineEntityEditionFormView(FormViewMixIn, EntityView):
    """
    :attr peid: the parent entity's eid hosting the inline form
    :attr rtype: the relation bridging `etype` and `peid`
    :attr role: the role played by the `peid` in the relation
    :attr pform: the parent form where this inlined form is being displayed
    """
    __regid__ = 'inline-edition'
    __select__ = non_final_entity() & match_kwargs('peid', 'rtype')

    _select_attrs = ('peid', 'rtype', 'role', 'pform')
    removejs = "removeInlinedEntity('%s', '%s', '%s')"

    def __init__(self, *args, **kwargs):
        for attr in self._select_attrs:
            setattr(self, attr, kwargs.pop(attr, None))
        super(InlineEntityEditionFormView, self).__init__(*args, **kwargs)

    def _entity(self):
        assert self.cw_row is not None, self
        return self.cw_rset.get_entity(self.cw_row, self.cw_col)

    @property
    @cached
    def form(self):
        entity = self._entity()
        form = self.vreg['forms'].select('edition', self._cw,
                                         entity=entity,
                                         form_renderer_id='inline',
                                         copy_nav_params=False,
                                         mainform=False,
                                         parent_form=self.pform,
                                         **self.extra_kwargs)
        if self.pform is None:
            form.restore_previous_post(form.session_key())
        #assert form.parent_form
        self.add_hiddens(form, entity)
        return form

    def cell_call(self, row, col, i18nctx, **kwargs):
        """
        :param peid: the parent entity's eid hosting the inline form
        :param rtype: the relation bridging `etype` and `peid`
        :param role: the role played by the `peid` in the relation
        """
        entity = self._entity()
        divonclick = "restoreInlinedEntity('%s', '%s', '%s')" % (
            self.peid, self.rtype, entity.eid)
        self.render_form(i18nctx, divonclick=divonclick, **kwargs)

    def render_form(self, i18nctx, **kwargs):
        """fetch and render the form"""
        entity = self._entity()
        divid = '%s-%s-%s' % (self.peid, self.rtype, entity.eid)
        title = self.form_title(entity, i18nctx)
        removejs = self.removejs and self.removejs % (
            self.peid, self.rtype, entity.eid)
        countkey = '%s_count' % self.rtype
        try:
<<<<<<< HEAD
            self._cw.data[countkey] += 1
        except:
            self._cw.data[countkey] = 1
        self.w(self.form.form_render(
            divid=divid, title=title, removejs=removejs, i18nctx=i18nctx,
            counter=self.req.data[countkey], **kwargs))
=======
            self.req.data[countkey] += 1
        except KeyError:
            self.req.data[countkey] = 1
        # XXX split kwargs into additional rendervalues / formvalues
        self.w(self.form.render(
            rendervalues=dict(divid=divid, title=title, removejs=removejs,
                              i18nctx=i18nctx, counter=self.req.data[countkey]),
            formvalues=kwargs))

    def form_title(self, entity, i18nctx):
        return self.req.pgettext(i18nctx, 'This %s' % entity.e_schema)
>>>>>>> 3411e4b8

    def add_hiddens(self, form, entity):
        """to ease overriding (see cubes.vcsfile.views.forms for instance)"""
        iid = 'rel-%s-%s-%s' % (self.peid, self.rtype, entity.eid)
        #  * str(self.rtype) in case it's a schema object
        #  * neged_role() since role is the for parent entity, we want the role
        #    of the inlined entity
        form.form_add_hidden(name=str(self.rtype), value=self.peid,
                             role=neg_role(self.role), eidparam=True, id=iid)

    def keep_entity(self, form, entity):
        if not entity.has_eid():
            return True
        # are we regenerating form because of a validation error ?
        if form.form_previous_values:
            cdvalues = self._cw.list_form_param(eid_param(self.rtype, self.peid),
                                                form.form_previous_values)
            if unicode(entity.eid) not in cdvalues:
                return False
        return True


class InlineEntityCreationFormView(InlineEntityEditionFormView):
    """
    :attr etype: the entity type being created in the inline form
    """
    __regid__ = 'inline-creation'
    __select__ = (match_kwargs('peid', 'rtype')
                  & specified_etype_implements('Any'))
    _select_attrs = InlineEntityEditionFormView._select_attrs + ('etype',)

    @property
    def removejs(self):
        entity = self._entity()
        card = entity.e_schema.role_rproperty(neg_role(self.role), self.rtype, 'cardinality')
        card = card[self.role == 'object']
        # when one is adding an inline entity for a relation of a single card,
        # the 'add a new xxx' link disappears. If the user then cancel the addition,
        # we have to make this link appears back. This is done by giving add new link
        # id to removeInlineForm.
        if card not in '?1':
            return "removeInlineForm('%s', '%s', '%s')"
        divid = "addNew%s%s%s:%s" % (self.etype, self.rtype, self.role, self.peid)
        return "removeInlineForm('%%s', '%%s', '%%s', '%s')" % divid

    @cached
    def _entity(self):
        try:
            cls = self._cw.vreg['etypes'].etype_class(self.etype)
        except:
            self.w(self._cw._('no such entity type %s') % etype)
            return
        self.initialize_varmaker()
        entity = cls(self.req)
        entity.eid = self.varmaker.next()
        return entity

    def call(self, i18nctx, **kwargs):
        self.render_form(i18nctx, **kwargs)


class InlineAddNewLinkView(InlineEntityCreationFormView):
    """
    :attr card: the cardinality of the relation according to role of `peid`
    """
    __regid__ = 'inline-addnew-link'
    __select__ = (match_kwargs('peid', 'rtype')
                  & specified_etype_implements('Any'))

    _select_attrs = InlineEntityCreationFormView._select_attrs + ('card',)
    form = None # no actual form wrapped

    def call(self, i18nctx, **kwargs):
        divid = "addNew%s%s%s:%s" % (self.etype, self.rtype, self.role, self.peid)
        self.w(u'<div class="inlinedform" id="%s" cubicweb:limit="true">'
          % divid)
        js = "addInlineCreationForm('%s', '%s', '%s', '%s', '%s')" % (
            self.peid, self.etype, self.rtype, self.role, i18nctx)
        if self.pform.should_hide_add_new_relation_link(self.rtype, self.card):
            js = "toggleVisibility('%s'); %s" % (divid, js)
        __ = self.req.pgettext
        self.w(u'<a class="addEntity" id="add%s:%slink" href="javascript: %s" >+ %s.</a>'
          % (self.rtype, self.peid, js, __(i18nctx, 'add a %s' % self.etype)))
        self.w(u'</div>')<|MERGE_RESOLUTION|>--- conflicted
+++ resolved
@@ -449,16 +449,10 @@
         should be the eid
         """
         #self.form_title(entity)
-<<<<<<< HEAD
         form = self._cw.vreg['forms'].select(self.__regid__, self._cw,
                                              rset=self.cw_rset,
                                              copy_nav_params=True)
-        self.w(form.form_render())
-=======
-        form = self.vreg['forms'].select(self.id, self.req, rset=self.rset,
-                                         copy_nav_params=True)
         self.w(form.render())
->>>>>>> 3411e4b8
 
 
 class InlineEntityEditionFormView(FormViewMixIn, EntityView):
@@ -520,26 +514,19 @@
             self.peid, self.rtype, entity.eid)
         countkey = '%s_count' % self.rtype
         try:
-<<<<<<< HEAD
             self._cw.data[countkey] += 1
-        except:
+        except KeyError:
             self._cw.data[countkey] = 1
-        self.w(self.form.form_render(
+        self.w(self.form.form.render(
             divid=divid, title=title, removejs=removejs, i18nctx=i18nctx,
             counter=self.req.data[countkey], **kwargs))
-=======
-            self.req.data[countkey] += 1
-        except KeyError:
-            self.req.data[countkey] = 1
-        # XXX split kwargs into additional rendervalues / formvalues
         self.w(self.form.render(
             rendervalues=dict(divid=divid, title=title, removejs=removejs,
-                              i18nctx=i18nctx, counter=self.req.data[countkey]),
+                              i18nctx=i18nctx, counter=self._cw.data[countkey]),
             formvalues=kwargs))
 
     def form_title(self, entity, i18nctx):
         return self.req.pgettext(i18nctx, 'This %s' % entity.e_schema)
->>>>>>> 3411e4b8
 
     def add_hiddens(self, form, entity):
         """to ease overriding (see cubes.vcsfile.views.forms for instance)"""
