--- conflicted
+++ resolved
@@ -64,16 +64,10 @@
             if entity.eid in done:
                 continue
             done.add(entity.eid)
-<<<<<<< HEAD
             subform = self._cw.vreg['forms'].select('base', self._cw,
                                                     entity=entity,
                                                     mainform=False)
-            self.form_add_subform(subform)
-=======
-            subform = self.vreg['forms'].select('base', self.req, entity=entity,
-                                                mainform=False)
             self.add_subform(subform)
->>>>>>> b2485acd
 
 
 class DeleteConfFormView(FormViewMixIn, EntityView):
@@ -443,47 +437,32 @@
 
 
 class InlineEntityEditionFormView(FormViewMixIn, EntityView):
-<<<<<<< HEAD
-    __regid__ = 'inline-edition'
-=======
     """
     :attr peid: the parent entity's eid hosting the inline form
     :attr rtype: the relation bridging `etype` and `peid`
     :attr role: the role played by the `peid` in the relation
     :attr pform: the parent form where this inlined form is being displayed
     """
-    id = 'inline-edition'
->>>>>>> b2485acd
+    __regid__ = 'inline-edition'
     __select__ = non_final_entity() & match_kwargs('peid', 'rtype')
 
     _select_attrs = ('peid', 'rtype', 'role', 'pform')
     removejs = "removeInlinedEntity('%s', '%s', '%s')"
 
-<<<<<<< HEAD
-    def call(self, **kwargs):
-        """redefine default call() method to avoid automatic
-        insertions of <div class="section"> between each row of
-        the resultset
-        """
-        rset = self.cw_rset
-        for i in xrange(len(rset)):
-            self.wview(self.__regid__, rset, row=i, **kwargs)
-=======
     def __init__(self, *args, **kwargs):
         for attr in self._select_attrs:
             setattr(self, attr, kwargs.pop(attr, None))
         super(InlineEntityEditionFormView, self).__init__(*args, **kwargs)
->>>>>>> b2485acd
 
     def _entity(self):
-        assert self.row is not None, self
-        return self.rset.get_entity(self.row, self.col)
+        assert self.cw_row is not None, self
+        return self.cw_rset.get_entity(self.cw_row, self.cw_col)
 
     @property
     @cached
     def form(self):
         entity = self._entity()
-        form = self.vreg['forms'].select('edition', self.req,
+        form = self.vreg['forms'].select('edition', self._cw,
                                          entity=entity,
                                          form_renderer_id='inline',
                                          mainform=False, copy_nav_params=False,
@@ -498,60 +477,28 @@
         :param rtype: the relation bridging `etype` and `peid`
         :param role: the role played by the `peid` in the relation
         """
-<<<<<<< HEAD
-        entity = self.cw_rset.get_entity(row, col)
-        divonclick = "restoreInlinedEntity('%s', '%s', '%s')" % (peid, rtype,
-                                                                 entity.eid)
-        self.render_form(entity, peid, rtype, role, i18nctx,
-                         divonclick=divonclick)
-=======
         entity = self._entity()
         divonclick = "restoreInlinedEntity('%s', '%s', '%s')" % (
             self.peid, self.rtype, entity.eid)
         self.render_form(i18nctx, divonclick=divonclick, **kwargs)
->>>>>>> b2485acd
 
     def render_form(self, i18nctx, **kwargs):
         """fetch and render the form"""
-<<<<<<< HEAD
-        form = self._cw.vreg['forms'].select('edition', self._cw, entity=entity,
-                                             form_renderer_id='inline',
-                                             formtype='inlined',
-                                             mainform=False,
-                                             copy_nav_params=False)
-        self.add_hiddens(form, entity, peid, rtype, role)
-        divid = '%s-%s-%s' % (peid, rtype, entity.eid)
-        title = self._cw.pgettext(i18nctx, 'This %s' % entity.e_schema)
-        removejs = self.removejs % (peid, rtype, entity.eid)
-        countkey = '%s_count' % rtype
-        try:
-            self._cw.data[countkey] += 1
-        except:
-            self._cw.data[countkey] = 1
-        self.w(form.form_render(divid=divid, title=title, removejs=removejs,
-                                i18nctx=i18nctx,
-                                counter=self._cw.data[countkey], **kwargs))
-=======
         entity = self._entity()
         divid = '%s-%s-%s' % (self.peid, self.rtype, entity.eid)
         title = self.req.pgettext(i18nctx, 'This %s' % entity.e_schema)
         removejs = self.removejs % (self.peid, self.rtype, entity.eid)
         countkey = '%s_count' % self.rtype
         try:
-            self.req.data[countkey] += 1
-        except KeyError:
-            self.req.data[countkey] = 1
+            self._cw.data[countkey] += 1
+        except:
+            self._cw.data[countkey] = 1
         self.w(self.form.form_render(
             divid=divid, title=title, removejs=removejs, i18nctx=i18nctx,
             counter=self.req.data[countkey], **kwargs))
->>>>>>> b2485acd
 
     def add_hiddens(self, form, entity):
         # to ease overriding (see cubes.vcsfile.views.forms for instance)
-<<<<<<< HEAD
-        form.form_add_hidden(name='%s:%s' % (rtype, peid), value=entity.eid,
-                             id='rel-%s-%s-%s'  % (peid, rtype, entity.eid))
-=======
         if self.keep_entity(form, entity):
             if entity.has_eid():
                 rval = entity.eid
@@ -560,18 +507,13 @@
             form.form_add_hidden('edit%s-%s:%s' % (self.role[0], self.rtype, self.peid), rval)
         form.form_add_hidden(name='%s:%s' % (self.rtype, self.peid), value=entity.eid,
                              id='rel-%s-%s-%s'  % (self.peid, self.rtype, entity.eid))
->>>>>>> b2485acd
 
     def keep_entity(self, form, entity):
         if not entity.has_eid():
             return True
         # are we regenerating form because of a validation error ?
         if form.form_previous_values:
-<<<<<<< HEAD
-            cdvalues = self._cw.list_form_param(eid_param(rtype, peid),
-=======
-            cdvalues = self.req.list_form_param(eid_param(self.rtype, self.peid),
->>>>>>> b2485acd
+            cdvalues = self._cw.list_form_param(eid_param(self.rtype, self.peid),
                                                 form.form_previous_values)
             if unicode(entity.eid) not in cdvalues:
                 return False
@@ -579,14 +521,10 @@
 
 
 class InlineEntityCreationFormView(InlineEntityEditionFormView):
-<<<<<<< HEAD
+    """
+    :attr etype: the entity type being created in the inline form
+    """
     __regid__ = 'inline-creation'
-=======
-    """
-    :attr etype: the entity type being created in the inline form
-    """
-    id = 'inline-creation'
->>>>>>> b2485acd
     __select__ = (match_kwargs('peid', 'rtype')
                   & specified_etype_implements('Any'))
     _select_attrs = InlineEntityEditionFormView._select_attrs + ('etype',)
@@ -595,19 +533,10 @@
     @cached
     def _entity(self):
         try:
-<<<<<<< HEAD
-            cls = self._cw.vreg['etypes'].etype_class(etype)
-=======
-            cls = self.vreg['etypes'].etype_class(self.etype)
->>>>>>> b2485acd
+            cls = self._cw.vreg['etypes'].etype_class(self.etype)
         except:
             self.w(self._cw._('no such entity type %s') % etype)
             return
-<<<<<<< HEAD
-        entity = cls(self._cw)
-        entity.eid = self._cw.varmaker.next()
-        self.render_form(entity, peid, rtype, role, i18nctx, **kwargs)
-=======
         self.initialize_varmaker()
         entity = cls(self.req)
         entity.eid = self.varmaker.next()
@@ -621,7 +550,7 @@
     """
     :attr card: the cardinality of the relation according to role of `peid`
     """
-    id = 'inline-addnew-link'
+    __regid__ = 'inline-addnew-link'
     __select__ = (match_kwargs('peid', 'rtype')
                   & specified_etype_implements('Any'))
 
@@ -640,5 +569,4 @@
         self.w(u'<a class="addEntity" id="add%s:%slink" href="javascript: %s" >+ %s.</a>'
           % (self.rtype, self.peid, js, __(i18nctx, 'add a %s' % self.etype)))
         self.w(u'</div>')
-        self.w(u'<div class="trame_grise">&#160;</div>')
->>>>>>> b2485acd
+        self.w(u'<div class="trame_grise">&#160;</div>')