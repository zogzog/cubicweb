"""Specific views for users

:organization: Logilab
:copyright: 2001-2009 LOGILAB S.A. (Paris, FRANCE), all rights reserved.
:contact: http://www.logilab.fr/ -- mailto:contact@logilab.fr
"""
__docformat__ = "restructuredtext en"

from logilab.common.decorators import cached
from logilab.mtconverter import html_escape

from cubicweb.schema import display_name
from cubicweb.selectors import one_line_rset, implements, match_user_groups
from cubicweb.view import EntityView
from cubicweb.web import INTERNAL_FIELD_VALUE
from cubicweb.web.form import FormMixIn
from cubicweb.web.action import Action
from cubicweb.web.views.baseviews import PrimaryView, EntityView


class UserPreferencesEntityAction(Action):
    id = 'prefs'
    __select__ = (one_line_rset() & implements('EUser') &
                  match_user_groups('owners', 'managers'))
    
    title = _('preferences')
    category = 'mainactions'
    
    def url(self):
        login = self.rset.get_entity(self.row or 0, self.col or 0).login
        return self.build_url('euser/%s'%login, vid='epropertiesform')


class EUserPrimaryView(PrimaryView):
    __select__ = implements('EUser')
    
    skip_attrs = ('firstname', 'surname')
    
    def iter_relations(self, entity):
        # don't want to display user's entities
        for rschema, targetschemas, x in super(EUserPrimaryView, self).iter_relations(entity):
            if x == 'object' and rschema.type in ('owned_by', 'for_user'):
                continue
            yield rschema, targetschemas, x

    def content_title(self, entity):
        return entity.name()

    def is_side_related(self, rschema, eschema):
        return  rschema.type in ['interested_in', 'tags', 
                                 'todo_by', 'bookmarked_by',
                                 ]
class FoafView(EntityView):
    id = 'foaf'
    __select__ = implements('EUser')
    
    title = _('foaf')
    templatable = False
    content_type = 'text/xml'

    def call(self):
        self.w(u'''<?xml version="1.0" encoding="%s"?>
<rdf:RDF xmlns:rdf="http://www.w3.org/1999/02/22-rdf-syntax-ns#"
         xmlns:rdfs="http://www.w3org/2000/01/rdf-schema#"
         xmlns:foaf="http://xmlns.com/foaf/0.1/"> '''% self.req.encoding)
        for i in xrange(self.rset.rowcount):
            self.cell_call(i, 0)
        self.w(u'</rdf:RDF>\n')

    def cell_call(self, row, col):
        entity = self.complete_entity(row, col)
        self.w(u'''<foaf:PersonalProfileDocument rdf:about="">
                      <foaf:maker rdf:resource="%s"/>
                      <foaf:primaryTopic rdf:resource="%s"/>
                   </foaf:PersonalProfileDocument>''' % (entity.absolute_url(), entity.absolute_url()))
        self.w(u'<foaf:Person rdf:ID="%s">\n' % entity.eid)
        self.w(u'<foaf:name>%s</foaf:name>\n' % html_escape(entity.dc_long_title()))
        if entity.surname:
            self.w(u'<foaf:family_name>%s</foaf:family_name>\n'
                   % html_escape(entity.surname))
        if entity.firstname:
            self.w(u'<foaf:givenname>%s</foaf:givenname>\n'
                   % html_escape(entity.firstname))
        emailaddr = entity.get_email()
        if emailaddr:
            self.w(u'<foaf:mbox>%s</foaf:mbox>\n' % html_escape(emailaddr))
        self.w(u'</foaf:Person>\n')
<<<<<<< HEAD


class FoafUsableView(FoafView):
    id = 'foaf_usable'
    # XXX killme
    title = None
    def call(self):
        self.cell_call(0, 0)

            
class EditGroups(FormMixIn, EntityView):
=======
                   
class EditGroups(EntityForm):
>>>>>>> ba717f42
    """displays a simple euser / egroups editable table"""
    
    id = 'editgroups'
    __select__ = implements('EUser')
    
    def call(self):
        self.req.add_css('cubicweb.acl.css')            
        _ = self.req._
        self.w(u'<form id="editgroup" method="post" action="edit">')
        self.w(u'<table id="groupedit">\n')
        self.w(u'<tr>')
        self.w(u'<th>%s</th>' % display_name(self.req, 'EUser'))
        self.w(u''.join(u'<th>%s</th>' % _(gname) for geid, gname in self.egroups))
        self.w(u'</tr>')
        for row in xrange(len(self.rset)):
            self.build_table_line(row)
        self.w(u'</table>')
        self.w(u'<fieldset>')
        self.w(self.button_cancel())
        self.w(self.button_ok())
        self.w(u'</fieldset>')
        self.w(u'</form>')


    def build_table_line(self, row):
        euser = self.entity(row)
        euser_groups = [group.name for group in euser.in_group]
        if euser_groups:
            self.w(u'<tr>')
        else:
            self.w(u'<tr class="nogroup">')
        self.w(u'<th><fieldset>')
        self.w(u'<input type="hidden" name="eid" value="%s" />' % euser.eid)
        self.w(u'<input type="hidden" name="__type:%s" value="EUser" />' % euser.eid)
        # this should not occur (for now) since in_group relation is mandatory
        if not euser_groups:
            self.w(u'<input type="hidden" name="edits-in_group:%s" value="%s">' %
                   (euser.eid, INTERNAL_FIELD_VALUE))
        self.w(euser.dc_title())
        self.w(u'</fieldset></th>')
        for geid, gname in self.egroups:
            self.w(u'<td><fieldset>')
            if gname in euser_groups:
                self.w(u'<input type="hidden" name="edits-in_group:%s" value="%s" />' %
                       (euser.eid, geid))
                self.w(u'<input type="checkbox" name="in_group:%s" value="%s" checked="checked" />' %
                       (euser.eid, geid))
            else:
                self.w(u'<input type="checkbox" name="in_group:%s" value="%s" />' %
                       (euser.eid, geid))
            self.w(u'</fieldset></td>')
        self.w(u'</tr>\n')

        
    @property
    @cached
    def egroups(self):
        groups = self.req.execute('Any G, N ORDERBY N WHERE G is EGroup, G name N')
        return [(geid, gname) for geid, gname in groups.rows if gname != 'owners']
                
        <|MERGE_RESOLUTION|>--- conflicted
+++ resolved
@@ -85,22 +85,9 @@
         if emailaddr:
             self.w(u'<foaf:mbox>%s</foaf:mbox>\n' % html_escape(emailaddr))
         self.w(u'</foaf:Person>\n')
-<<<<<<< HEAD
 
 
-class FoafUsableView(FoafView):
-    id = 'foaf_usable'
-    # XXX killme
-    title = None
-    def call(self):
-        self.cell_call(0, 0)
-
-            
 class EditGroups(FormMixIn, EntityView):
-=======
-                   
-class EditGroups(EntityForm):
->>>>>>> ba717f42
     """displays a simple euser / egroups editable table"""
     
     id = 'editgroups'
