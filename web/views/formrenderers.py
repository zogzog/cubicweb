"""form renderers, responsible to layout a form to html

:organization: Logilab
:copyright: 2009-2010 LOGILAB S.A. (Paris, FRANCE), license is LGPL v2.
:contact: http://www.logilab.fr/ -- mailto:contact@logilab.fr
:license: GNU Lesser General Public License, v2.1 - http://www.gnu.org/licenses
"""
__docformat__ = "restructuredtext en"

from warnings import warn

from logilab.common import dictattr
from logilab.mtconverter import xml_escape

from simplejson import dumps

from cubicweb import tags
from cubicweb.appobject import AppObject
from cubicweb.selectors import implements, yes
from cubicweb.web import eid_param, formwidgets as fwdgs


def checkbox(name, value, attrs='', checked=None):
    if checked is None:
        checked = value
    checked = checked and 'checked="checked"' or ''
    return u'<input type="checkbox" name="%s" value="%s" %s %s />' % (
        name, value, checked, attrs)

def field_label(form, field):
    # XXX with 3.6 we can now properly rely on 'if field.role is not None' and
    # stop having a tuple for label
    if isinstance(field.label, tuple): # i.e. needs contextual translation
        return form.req.pgettext(*field.label)
    return form.req._(field.label)



class FormRenderer(AppObject):
    """basic renderer displaying fields in a two columns table label | value

    +--------------+--------------+
    | field1 label | field1 input |
    +--------------+--------------+
    | field1 label | field2 input |
    +--------------+--------------+
    +---------+
    | buttons |
    +---------+
    """
    __registry__ = 'formrenderers'
    __regid__ = 'default'

    _options = ('display_label', 'display_help',
                'display_progress_div', 'table_class', 'button_bar_class',
                # add entity since it may be given to select the renderer
                'entity')
    display_label = True
    display_help = True
    display_progress_div = True
    table_class = u'attributeForm'
    button_bar_class = u'formButtonBar'

    def __init__(self, req=None, rset=None, row=None, col=None, **kwargs):
        super(FormRenderer, self).__init__(req, rset=rset, row=row, col=col)
        if self._set_options(kwargs):
            raise ValueError('unconsumed arguments %s' % kwargs)

    def _set_options(self, kwargs):
        for key in self._options:
            try:
                setattr(self, key, kwargs.pop(key))
            except KeyError:
                continue
        return kwargs

    # renderer interface ######################################################

    def render(self, form, values):
        self._set_options(values)
        form.add_media()
        data = []
        w = data.append
        w(self.open_form(form, values))
        if self.display_progress_div:
            w(u'<div id="progress">%s</div>' % self._cw._('validating...'))
        w(u'<fieldset>')
        w(tags.input(type=u'hidden', name=u'__form_id',
                     value=values.get('formvid', form.__regid__)))
        if form.redirect_path:
            w(tags.input(type='hidden', name='__redirectpath', value=form.redirect_path))
        self.render_fields(w, form, values)
        self.render_buttons(w, form)
        w(u'</fieldset>')
        w(u'</form>')
        errormsg = self.error_message(form)
        if errormsg:
            data.insert(0, errormsg)
        return '\n'.join(data)

    def render_label(self, form, field):
        if field.label is None:
            return u''
<<<<<<< HEAD
        if isinstance(field.label, tuple): # i.e. needs contextual translation
            label = self._cw.pgettext(*field.label)
        else:
            label = self._cw._(field.label)
        attrs = {'for': field.dom_id(form)}
=======
        label = field_label(form, field)
        attrs = {'for': form.context[field]['id']}
>>>>>>> 26913c9e
        if field.required:
            attrs['class'] = 'required'
        return tags.label(label, **attrs)

    def render_help(self, form, field):
        help = []
        descr = field.help
        if callable(descr):
            descr = descr(form)
        if descr:
            help.append('<div class="helper">%s</div>' % self._cw._(descr))
        example = field.example_format(self._cw)
        if example:
            help.append('<div class="helper">(%s: %s)</div>'
                        % (self._cw._('sample format'), example))
        return u'&#160;'.join(help)

    # specific methods (mostly to ease overriding) #############################

    def error_message(self, form):
        """return formatted error message

        This method should be called once inlined field errors has been consumed
        """
        req = self._cw
        errex = form.form_valerror
        # get extra errors
        if errex is not None:
            errormsg = req._('please correct the following errors:')
            errors = form.remaining_errors()
            if errors:
                if len(errors) > 1:
                    templstr = '<li>%s</li>\n'
                else:
                    templstr = '&#160;%s\n'
                for field, err in errors:
                    if field is None:
                        errormsg += templstr % err
                    else:
                        errormsg += templstr % '%s: %s' % (req._(field), err)
                if len(errors) > 1:
                    errormsg = '<ul>%s</ul>' % errormsg
            return u'<div class="errorMessage">%s</div>' % errormsg
        return u''

    def open_form(self, form, values):
        if form.needs_multipart:
            enctype = 'multipart/form-data'
        else:
            enctype = 'application/x-www-form-urlencoded'
        if form.action is None:
            action = self._cw.build_url('edit')
        else:
            action = form.action
        tag = ('<form action="%s" method="post" enctype="%s"' % (
            xml_escape(action or '#'), enctype))
        if form.domid:
            tag += ' id="%s"' % form.domid
        if form.onsubmit:
            tag += ' onsubmit="%s"' % xml_escape(form.onsubmit % dictattr(form))
        if form.cssstyle:
            tag += ' style="%s"' % xml_escape(form.cssstyle)
        if form.cssclass:
            tag += ' class="%s"' % xml_escape(form.cssclass)
        if form.cwtarget:
            tag += ' cubicweb:target="%s"' % xml_escape(form.cwtarget)
        return tag + '>'

    def render_fields(self, w, form, values):
        fields = self._render_hidden_fields(w, form)
        if fields:
            self._render_fields(fields, w, form)
        self.render_child_forms(w, form, values)

    def render_child_forms(self, w, form, values):
        # render
        for childform in getattr(form, 'forms', []):
            self.render_fields(w, childform, values)

    def _render_hidden_fields(self, w, form):
        fields = form.fields[:]
        for field in form.fields:
            if not field.is_visible():
                w(field.render(form, self))
                fields.remove(field)
        return fields

    def _render_fields(self, fields, w, form):
        byfieldset = {}
        for field in fields:
            byfieldset.setdefault(field.fieldset, []).append(field)
        if form.fieldsets_in_order:
            fieldsets = form.fieldsets_in_order
        else:
            fieldsets = byfieldset.keys()
        for fieldset in fieldsets:
            try:
                fields = byfieldset.pop(fieldset)
            except KeyError:
                self.warning('no such fieldset: %s (%s)', fieldset, form)
                continue
            w(u'<fieldset class="%s">' % (fieldset or u'default'))
            if fieldset:
                w(u'<legend>%s</legend>' % self._cw._(fieldset))
            w(u'<table class="%s">' % self.table_class)
            for field in fields:
                w(u'<tr class="%s_%s_row">' % (field.name, field.role))
                if self.display_label and field.label is not None:
                    w(u'<th class="labelCol">%s</th>' % self.render_label(form, field))
                w('<td')
                if field.label is None:
                    w(' colspan="2"')
                error = form.field_error(field)
                if error:
                    w(u' class="error"')
                w(u'>')
                w(field.render(form, self))
                if self.display_help:
                    w(self.render_help(form, field))
                w(u'</td></tr>')
            w(u'</table></fieldset>')
        if byfieldset:
            self.warning('unused fieldsets: %s', ', '.join(byfieldset))

    def render_buttons(self, w, form):
        if not form.form_buttons:
            return
        w(u'<table class="%s">\n<tr>\n' % self.button_bar_class)
        for button in form.form_buttons:
            w(u'<td>%s</td>\n' % button.render(form))
        w(u'</tr></table>')

    def render_error(self, w, err):
        """return validation error for widget's field, if any"""
        w(u'<span class="error">%s</span>' % err)



class BaseFormRenderer(FormRenderer):
    """use form_renderer_id = 'base' if you want base FormRenderer layout even
    when selected for an entity
    """
    __regid__ = 'base'



class HTableFormRenderer(FormRenderer):
    """display fields horizontally in a table

    +--------------+--------------+---------+
    | field1 label | field2 label |         |
    +--------------+--------------+---------+
    | field1 input | field2 input | buttons
    +--------------+--------------+---------+
    """
    __regid__ = 'htable'

    display_help = False
    def _render_fields(self, fields, w, form):
        w(u'<table border="0" class="htableForm">')
        w(u'<tr>')
        for field in fields:
            if self.display_label:
                w(u'<th class="labelCol">%s</th>' % self.render_label(form, field))
            if self.display_help:
                w(self.render_help(form, field))
        # empty slot for buttons
        w(u'<th class="labelCol">&#160;</th>')
        w(u'</tr>')
        w(u'<tr>')
        for field in fields:
            error = form.field_error(field)
            if error:
                w(u'<td class="error">')
                self.render_error(w, error)
            else:
                w(u'<td>')
            w(field.render(form, self))
            w(u'</td>')
        w(u'<td>')
        for button in form.form_buttons:
            w(button.render(form))
        w(u'</td>')
        w(u'</tr>')
        w(u'</table>')

    def render_buttons(self, w, form):
        pass


class EntityCompositeFormRenderer(FormRenderer):
    """specific renderer for multiple entities edition form (muledit)"""
    __regid__ = 'composite'

    _main_display_fields = None

    def render_fields(self, w, form, values):
        if form.parent_form is None:
            w(u'<table class="listing">')
            subfields = [field for field in form.forms[0].fields
                         if field.is_visible()]
            if subfields:
                # main form, display table headers
                w(u'<tr class="header">')
                w(u'<th align="left">%s</th>' %
                  tags.input(type='checkbox',
                             title=self._cw._('toggle check boxes'),
                             onclick="setCheckboxesState('eid', this.checked)"))
                for field in subfields:
<<<<<<< HEAD
                    w(u'<th>%s</th>' % self._cw._(field.label))
=======
                    w(u'<th>%s</th>' % field_label(form, field))
>>>>>>> 26913c9e
                w(u'</tr>')
        super(EntityCompositeFormRenderer, self).render_fields(w, form, values)
        if form.parent_form is None:
            w(u'</table>')
            if self._main_display_fields:
                super(EntityCompositeFormRenderer, self)._render_fields(
                    self._main_display_fields, w, form)

    def _render_fields(self, fields, w, form):
        if form.parent_form is not None:
            entity = form.edited_entity
            values = form.form_previous_values
            qeid = eid_param('eid', entity.eid)
            cbsetstate = "setCheckboxesState2('eid', %s, 'checked')" % \
                         xml_escape(dumps(entity.eid))
            w(u'<tr class="%s">' % (entity.cw_row % 2 and u'even' or u'odd'))
            # XXX turn this into a widget used on the eid field
            w(u'<td>%s</td>' % checkbox('eid', entity.eid,
                                        checked=qeid in values))
            for field in fields:
                error = form.field_error(field)
                if error:
                    w(u'<td class="error">')
                    self.render_error(w, error)
                else:
                    w(u'<td>')
                if isinstance(field.widget, (fwdgs.Select, fwdgs.CheckBox,
                                             fwdgs.Radio)):
                    field.widget.attrs['onchange'] = cbsetstate
                elif isinstance(field.widget, fwdgs.Input):
                    field.widget.attrs['onkeypress'] = cbsetstate
                # XXX else
                w(u'<div>%s</div>' % field.render(form, self))
                w(u'</td>\n')
            w(u'</tr>')
        else:
            self._main_display_fields = fields


class EntityFormRenderer(BaseFormRenderer):
    """specific renderer for entity edition form (edition)"""
    __regid__ = 'default'
    # needs some additional points in some case (XXX explain cases)
    __select__ = implements('Any') & yes()

    _options = FormRenderer._options + ('main_form_title',)
    main_form_title = _('main informations')

    def render(self, form, values):
        rendered = super(EntityFormRenderer, self).render(form, values)
        return rendered + u'</div>' # close extra div introducted by open_form

    def open_form(self, form, values):
        attrs_fs_label = ''
        if self.main_form_title:
            attrs_fs_label += ('<div class="iformTitle"><span>%s</span></div>'
                               % self._cw._(self.main_form_title))
        attrs_fs_label += '<div class="formBody">'
        return attrs_fs_label + super(EntityFormRenderer, self).open_form(form, values)

    def render_fields(self, w, form, values):
        super(EntityFormRenderer, self).render_fields(w, form, values)
        self.inline_entities_form(w, form)

    def _render_fields(self, fields, w, form):
        if not form.edited_entity.has_eid() or form.edited_entity.has_perm('update'):
            super(EntityFormRenderer, self)._render_fields(fields, w, form)

    def render_buttons(self, w, form):
        if len(form.form_buttons) == 3:
            w("""<table width="100%%">
  <tbody>
   <tr><td align="center">
     %s
   </td><td style="align: right; width: 50%%;">
     %s
     %s
   </td></tr>
  </tbody>
 </table>""" % tuple(button.render(form) for button in form.form_buttons))
        else:
            super(EntityFormRenderer, self).render_buttons(w, form)
    # NOTE: should_* and display_* method extracted and moved to the form to
    # ease overriding

    def inline_entities_form(self, w, form):
        """create a form to edit entity's inlined relations"""
        if not hasattr(form, 'inlined_form_views'):
            return
        keysinorder = []
        formviews = form.inlined_form_views()
        for formview in formviews:
            if not (formview.rtype, formview.role) in keysinorder:
                keysinorder.append( (formview.rtype, formview.role) )
        for key in keysinorder:
            self.inline_relation_form(w, form, [fv for fv in formviews
                                                if (fv.rtype, fv.role) == key])

    def inline_relation_form(self, w, form, formviews):
        i18nctx = 'inlined:%s.%s.%s' % (form.edited_entity.e_schema,
                                        formviews[0].rtype, formviews[0].role)
        w(u'<div id="inline%sslot">' % formviews[0].rtype)
        for formview in formviews:
            w(formview.render(i18nctx=i18nctx, row=formview.cw_row, col=formview.cw_col))
        w(u'</div>')


class EntityInlinedFormRenderer(EntityFormRenderer):
    """specific renderer for entity inlined edition form
    (inline-[creation|edition])
    """
    __regid__ = 'inline'

    def render(self, form, values):
        form.add_media()
        data = []
        w = data.append
        try:
            w(u'<div id="div-%(divid)s" onclick="%(divonclick)s">' % values)
        except KeyError:
            w(u'<div id="div-%(divid)s">' % values)
        else:
            w(u'<div id="notice-%s" class="notice">%s</div>' % (
                values['divid'], self._cw._('click on the box to cancel the deletion')))
        w(u'<div class="iformBody">')
        eschema = form.edited_entity.e_schema
        ctx = values.pop('i18nctx')
        values['removemsg'] = self._cw.pgettext(ctx, 'remove this %s' % eschema)
        w(u'<div class="iformTitle"><span>%(title)s</span> '
          '#<span class="icounter">%(counter)s</span> '
          '[<a href="javascript: %(removejs)s;noop();">%(removemsg)s</a>]</div>'
          % values)
        # cleanup values
        for key in ('title', 'removejs', 'removemsg'):
            values.pop(key)
        self.render_fields(w, form, values)
        w(u'</div></div>')
        return '\n'.join(data)

    def render_fields(self, w, form, values):
        w(u'<fieldset id="fs-%(divid)s">' % values)
        fields = self._render_hidden_fields(w, form)
        w(u'</fieldset>')
        w(u'<fieldset class="subentity">')
        if fields:
            self._render_fields(fields, w, form)
        self.render_child_forms(w, form, values)
        self.inline_entities_form(w, form)
        w(u'</fieldset>')
<|MERGE_RESOLUTION|>--- conflicted
+++ resolved
@@ -31,8 +31,8 @@
     # XXX with 3.6 we can now properly rely on 'if field.role is not None' and
     # stop having a tuple for label
     if isinstance(field.label, tuple): # i.e. needs contextual translation
-        return form.req.pgettext(*field.label)
-    return form.req._(field.label)
+        return form._cw.pgettext(*field.label)
+    return form._cw._(field.label)
 
 
 
@@ -101,16 +101,8 @@
     def render_label(self, form, field):
         if field.label is None:
             return u''
-<<<<<<< HEAD
-        if isinstance(field.label, tuple): # i.e. needs contextual translation
-            label = self._cw.pgettext(*field.label)
-        else:
-            label = self._cw._(field.label)
+        label = field_label(form, field)
         attrs = {'for': field.dom_id(form)}
-=======
-        label = field_label(form, field)
-        attrs = {'for': form.context[field]['id']}
->>>>>>> 26913c9e
         if field.required:
             attrs['class'] = 'required'
         return tags.label(label, **attrs)
@@ -320,11 +312,7 @@
                              title=self._cw._('toggle check boxes'),
                              onclick="setCheckboxesState('eid', this.checked)"))
                 for field in subfields:
-<<<<<<< HEAD
-                    w(u'<th>%s</th>' % self._cw._(field.label))
-=======
                     w(u'<th>%s</th>' % field_label(form, field))
->>>>>>> 26913c9e
                 w(u'</tr>')
         super(EntityCompositeFormRenderer, self).render_fields(w, form, values)
         if form.parent_form is None:
