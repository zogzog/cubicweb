--- conflicted
+++ resolved
@@ -359,15 +359,10 @@
         return rendered + u'</div>' # close extra div introducted by open_form
 
     def open_form(self, form, values):
-<<<<<<< HEAD
-        attrs_fs_label = ('<div class="iformTitle"><span>%s</span></div>'
-                          % self._cw._('main informations'))
-=======
         attrs_fs_label = ''
         if self.main_form_title:
             attrs_fs_label += ('<div class="iformTitle"><span>%s</span></div>'
                                % self.req._(self.main_form_title))
->>>>>>> b2485acd
         attrs_fs_label += '<div class="formBody">'
         return attrs_fs_label + super(EntityFormRenderer, self).open_form(form, values)
 
@@ -469,51 +464,6 @@
         """create a form to edit entity's inlined relations"""
         if not hasattr(form, 'inlined_form_views'):
             return
-<<<<<<< HEAD
-        for rschema, targettypes, role in form.inlined_relations():
-            # show inline forms only if there's one possible target type
-            # for rschema
-            if len(targettypes) != 1:
-                self.warning('entity related by the %s relation should have '
-                             'inlined form but there is multiple target types, '
-                             'dunno what to do', rschema)
-                continue
-            targettype = targettypes[0].type
-            if form.should_inline_relation_form(rschema, targettype, role):
-                self.inline_relation_form(w, form, rschema, targettype, role)
-
-    def inline_relation_form(self, w, form, rschema, targettype, role):
-        entity = form.edited_entity
-        __ = self._cw.pgettext
-        i18nctx = 'inlined:%s.%s.%s' % (entity.e_schema, rschema, role)
-        w(u'<div id="inline%sslot">' % rschema)
-        existant = form.display_inline_edition_form(w, rschema, targettype,
-                                                    role, i18nctx)
-        if role == 'subject':
-            card = rschema.rproperty(entity.e_schema, targettype, 'cardinality')[0]
-        else:
-            card = rschema.rproperty(targettype, entity.e_schema, 'cardinality')[1]
-        # there is no related entity and we need at least one: we need to
-        # display one explicit inline-creation view
-        if form.should_display_inline_creation_form(rschema, existant, card):
-            form.display_inline_creation_form(w, rschema, targettype,
-                                              role, i18nctx)
-            existant = True
-        # we can create more than one related entity, we thus display a link
-        # to add new related entities
-        if form.should_display_add_new_relation_link(rschema, existant, card):
-            divid = "addNew%s%s%s:%s" % (targettype, rschema, role, entity.eid)
-            w(u'<div class="inlinedform" id="%s" cubicweb:limit="true">'
-              % divid)
-            js = "addInlineCreationForm('%s', '%s', '%s', '%s', '%s')" % (
-                entity.eid, targettype, rschema, role, i18nctx)
-            if form.should_hide_add_new_relation_link(rschema, card):
-                js = "toggleVisibility('%s'); %s" % (divid, js)
-            w(u'<a class="addEntity" id="add%s:%slink" href="javascript: %s" >+ %s.</a>'
-              % (rschema, entity.eid, js, __(i18nctx, 'add a %s' % targettype)))
-            w(u'</div>')
-            w(u'<div class="trame_grise">&#160;</div>')
-=======
         keysinorder = []
         formviews = form.inlined_form_views()
         for formview in formviews:
@@ -529,7 +479,6 @@
         w(u'<div id="inline%sslot">' % formviews[0].rtype)
         for formview in formviews:
             w(formview.render(i18nctx=i18nctx, row=formview.row, col=formview.col))
->>>>>>> b2485acd
         w(u'</div>')
 
 
