--- conflicted
+++ resolved
@@ -495,12 +495,14 @@
     fieldset_css_class = 'subentity'
 
     def render_title(self, w, form, values):
+        w(u'<div class="iformTitle">')
         w(u'<span>%(title)s</span> '
           '#<span class="icounter">%(counter)s</span> ' % values)
         if values['removejs']:
             values['removemsg'] = self._cw._('remove-inlined-entity-form')
             w(u'[<a href="javascript: %(removejs)s;$.noop();">%(removemsg)s</a>]'
               % values)
+        w(u'</div>')
 
     def render(self, w, form, values):
         form.add_media()
@@ -522,34 +524,9 @@
             w(u'<div id="notice-%s" class="notice">%s</div>' % (
                 values['divid'], self._cw._('click on the box to cancel the deletion')))
         w(u'<div class="iformBody">')
-<<<<<<< HEAD
 
     def close_form(self, w, form, values):
         w(u'</div></div>')
-
-    def render_title(self, w, form, values):
-        if values['removejs']:
-            values['removemsg'] = self._cw._('remove-inlined-entity-form')
-            w(u'<div class="iformTitle"><span>%(title)s</span> '
-              '#<span class="icounter">%(counter)s</span> '
-              '[<a href="javascript: %(removejs)s;$.noop();">%(removemsg)s</a>]</div>'
-              % values)
-        else:
-            w(u'<div class="iformTitle"><span>%(title)s</span> '
-              '#<span class="icounter">%(counter)s</span></div>'
-              % values)
-=======
-        eschema = form.edited_entity.e_schema
-        w(u'<div class="iformTitle">')
-        self.render_title(w, form, values)
-        w(u'</div>')
-        # XXX that stinks
-        # cleanup values
-        for key in ('title', 'removejs', 'removemsg'):
-            values.pop(key, None)
-        self.render_fields(w, form, values)
-        w(u'</div></div>')
->>>>>>> b190b267
 
     def render_fields(self, w, form, values):
         w(u'<fieldset id="fs-%(divid)s">' % values)
