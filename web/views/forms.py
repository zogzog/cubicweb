"""some base form classes for CubicWeb web client

:organization: Logilab
:copyright: 2001-2010 LOGILAB S.A. (Paris, FRANCE), license is LGPL v2.
:contact: http://www.logilab.fr/ -- mailto:contact@logilab.fr
:license: GNU Lesser General Public License, v2.1 - http://www.gnu.org/licenses
"""
__docformat__ = "restructuredtext en"

from warnings import warn

from logilab.common.decorators import iclassmethod
from logilab.common.compat import any
from logilab.common.deprecation import deprecated

from cubicweb import typed_eid
from cubicweb.selectors import non_final_entity, match_kwargs, one_line_rset
from cubicweb.web import INTERNAL_FIELD_VALUE, eid_param
from cubicweb.web import uicfg, form, formwidgets as fwdgs
from cubicweb.web.controller import NAV_FORM_PARAMETERS
from cubicweb.web.formfields import StringField, relvoc_unrelated, guess_field


class FieldsForm(form.Form):
    """base class for fields based forms.

    The following attributes may be either set on subclasses or given on
    form selection to customize the generated form:

    * `needs_js`: sequence of javascript files that should be added to handle
      this form (through `req.add_js`)

    * `needs_css`: sequence of css files that should be added to handle this
      form (through `req.add_css`)

    * `domid`: value for the "id" attribute of the <form> tag

    * `action`: value for the "action" attribute of the <form> tag

    * `onsubmit`: value for the "onsubmit" attribute of the <form> tag

    * `cssclass`: value for the "class" attribute of the <form> tag

    * `cssstyle`: value for the "style" attribute of the <form> tag

    * `cwtarget`: value for the "cubicweb:target" attribute of the <form> tag

    * `redirect_path`: relative to redirect to after submitting the form

    * `copy_nav_params`: flag telling if navigation paramenters should be copied
      back in hidden input

    * `form_buttons`:  form buttons sequence (button widgets instances)

    * `form_renderer_id`: id of the form renderer to use to render the form

    * `fieldsets_in_order`: fieldset name sequence, to control order
    """
    __regid__ = 'base'

    internal_fields = ('__errorurl',) + NAV_FORM_PARAMETERS

    # attributes overrideable by subclasses or through __init__
    needs_js = ('cubicweb.ajax.js', 'cubicweb.edition.js',)
    needs_css = ('cubicweb.form.css',)
    domid = 'form'
    action = None
    onsubmit = "return freezeFormButtons('%(domid)s');"
    cssclass = None
    cssstyle = None
    cwtarget = None
    redirect_path = None
    copy_nav_params = False
    form_buttons = None
    form_renderer_id = 'default'
    fieldsets_in_order = None

    def __init__(self, req, rset=None, row=None, col=None,
                 submitmsg=None, mainform=True,
                 **kwargs):
        super(FieldsForm, self).__init__(req, rset=rset, row=row, col=col)
        self.fields = list(self.__class__._fields_)
        for key, val in kwargs.items():
            if key in NAV_FORM_PARAMETERS:
                self.add_hidden(key, val)
            elif hasattr(self.__class__, key) and not key[0] == '_':
                setattr(self, key, val)
            else:
                self.cw_extra_kwargs[key] = val
            # skip other parameters, usually given for selection
            # (else write a custom class to handle them)
        if mainform:
            self.add_hidden('__errorurl', self.session_key())
            self.add_hidden('__domid', self.domid)
            self.restore_previous_post(self.session_key())

        # XXX why do we need two different variables (mainform and copy_nav_params ?)
        if self.copy_nav_params:
            for param in NAV_FORM_PARAMETERS:
                if not param in kwargs:
                    value = req.form.get(param)
                    if value:
                        self.add_hidden(param, value)
        if submitmsg is not None:
            self.add_hidden('__message', submitmsg)
        if 'domid' in kwargs:# session key changed
            self.restore_previous_post(self.session_key())

    @property
    def needs_multipart(self):
        """true if the form needs enctype=multipart/form-data"""
        return any(field.needs_multipart for field in self.fields)

    def add_hidden(self, name, value=None, **kwargs):
        """add an hidden field to the form"""
        kwargs.setdefault('widget', fwdgs.HiddenInput)
        field = StringField(name=name, value=value, **kwargs)
        if 'id' in kwargs:
            # by default, hidden input don't set id attribute. If one is
            # explicitly specified, ensure it will be set
            field.widget.setdomid = True
        self.append_field(field)
        return field

    def add_media(self):
        """adds media (CSS & JS) required by this widget"""
        if self.needs_js:
            self._cw.add_js(self.needs_js)
        if self.needs_css:
            self._cw.add_css(self.needs_css)

    def render(self, formvalues=None, rendervalues=None, renderer=None, **kwargs):
        """render this form, using the renderer given in args or the default
        FormRenderer()
        """
        if rendervalues is not None:
            warn('[3.6] rendervalues argument is deprecated, all named arguments will be given instead',
                 DeprecationWarning, stacklevel=1)
            kwargs = rendervalues
        self.build_context(formvalues)
        if renderer is None:
            renderer = self.default_renderer()
        return renderer.render(self, kwargs)

    def default_renderer(self):
        return self._cw.vreg['formrenderers'].select(
            self.form_renderer_id, self._cw,
            rset=self.cw_rset, row=self.cw_row, col=self.cw_col)

    formvalues = None
    def build_context(self, formvalues=None):
        """build form context values (the .context attribute which is a
        dictionary with field instance as key associated to a dictionary
        containing field 'name' (qualified), 'id', 'value' (for display, always
        a string).
        """
        if self.formvalues is not None:
            return # already built
        self.formvalues = formvalues or {}
        # use a copy in case fields are modified while context is build (eg
        # __linkto handling for instance)
        for field in self.fields[:]:
            for field in field.actual_fields(self):
                field.form_init(self)

    @deprecated('[3.6] use .add_hidden(name, value, **kwargs)')
    def form_add_hidden(self, name, value=None, **kwargs):
        return self.add_hidden(name, value, **kwargs)

    @deprecated('[3.6] use .render(formvalues, **rendervalues)')
    def form_render(self, **values):
        """render this form, using the renderer given in args or the default
        FormRenderer()
        """
        self.build_context(values)
        renderer = values.pop('renderer', None)
        if renderer is None:
            renderer = self.form_default_renderer()
        return renderer.render(self, values)

_AFF = uicfg.autoform_field
_AFF_KWARGS = uicfg.autoform_field_kwargs

class EntityFieldsForm(FieldsForm):
    __regid__ = 'base'
    __select__ = (match_kwargs('entity')
                  | (one_line_rset() & non_final_entity()))

    internal_fields = FieldsForm.internal_fields + ('__type', 'eid', '__maineid')
    domid = 'entityForm'

<<<<<<< HEAD
    @iclassmethod
    def field_by_name(cls_or_self, name, role=None, eschema=None):
        """return field with the given name and role. If field is not explicitly
        defined for the form but `eclass` is specified, guess_field will be
        called.
        """
        try:
            return super(EntityFieldsForm, cls_or_self).field_by_name(name, role)
        except form.FieldNotFound:
            if eschema is None or role is None or not name in eschema.schema:
                raise
            rschema = eschema.schema.rschema(name)
            # XXX use a sample target type. Document this.
            tschemas = rschema.targets(eschema, role)
            fieldcls = _AFF.etype_get(eschema, rschema, role, tschemas[0])
            kwargs = _AFF_KWARGS.etype_get(eschema, rschema, role, tschemas[0])
            if kwargs is None:
                kwargs = {}
            if fieldcls:
                if not isinstance(fieldcls, type):
                    return fieldcls # already and instance
                return fieldcls(name=name, role=role, eidparam=True, **kwargs)
            field = guess_field(eschema, rschema, role, eidparam=True, **kwargs)
            if field is None:
                raise
            return field

    def __init__(self, *args, **kwargs):
        self.edited_entity = kwargs.pop('entity', None)
        msg = kwargs.pop('submitmsg', None)
        super(EntityFieldsForm, self).__init__(*args, **kwargs)
        if self.edited_entity is None:
            self.edited_entity = self.cw_rset.complete_entity(self.cw_row or 0, self.cw_col or 0)
        self.add_hidden('__type', self.edited_entity.__regid__, eidparam=True)
        self.add_hidden('eid', self.edited_entity.eid)
=======
    def __init__(self, req, rset=None, row=None, col=None, *args, **kwargs):
        # entity was either explicitly specified or we have a one line rset
        if 'entity' in kwargs:
            self.edited_entity = kwargs.pop('entity')
        else:
            self.edited_entity = rset.get_entity(row or 0, col or 0)
            self.edited_entity.complete()
        msg = kwargs.pop('submitmsg', None)
        super(EntityFieldsForm, self).__init__(req, rset, row, col, *args, **kwargs)
        self.form_add_hidden('__type', eidparam=True)
        self.form_add_hidden('eid')
>>>>>>> 6d03ed92
        if kwargs.get('mainform', True): # mainform default to true in parent
            self.add_hidden(u'__maineid', self.edited_entity.eid)
            # If we need to directly attach the new object to another one
            if self._cw.list_form_param('__linkto'):
                for linkto in self._cw.list_form_param('__linkto'):
                    self.add_hidden('__linkto', linkto)
                if msg:
                    msg = '%s %s' % (msg, self._cw._('and linked'))
                else:
                    msg = self._cw._('entity linked')
        if msg:
            self.add_hidden('__message', msg)

    def session_key(self):
        """return the key that may be used to store / retreive data about a
        previous post which failed because of a validation error
        """
        if self.force_session_key is not None:
            return self.force_session_key
        # XXX if this is a json request, suppose we should redirect to the
        # entity primary view
        if self._cw.json_request and self.edited_entity.has_eid():
            return '%s#%s' % (self.edited_entity.absolute_url(), self.domid)
        return '%s#%s' % (self._cw.url(), self.domid)

    def build_context(self, formvalues=None):
        if self.formvalues is not None:
            return # already built
        super(EntityFieldsForm, self).build_context(formvalues)
        edited = set()
        for field in self.fields:
            if field.eidparam:
                edited.add(field.role_name())
        self.add_hidden('_cw_edited_fields', u','.join(edited),
                        eidparam=True)

    def default_renderer(self):
        return self._cw.vreg['formrenderers'].select(
            self.form_renderer_id, self._cw, rset=self.cw_rset, row=self.cw_row,
            col=self.cw_col, entity=self.edited_entity)

    # controller side method (eg POST reception handling)

    def actual_eid(self, eid):
        # should be either an int (existant entity) or a variable (to be
        # created entity)
        assert eid or eid == 0, repr(eid) # 0 is a valid eid
        try:
            return typed_eid(eid)
        except ValueError:
            try:
                return self._cw.data['eidmap'][eid]
            except KeyError:
                self._cw.data['eidmap'][eid] = None
                return None

    def editable_relations(self):
        return ()

    def should_display_add_new_relation_link(self, rschema, existant, card):
        return False

    @deprecated('[3.6] use cw.web.formfields.relvoc_unrelated function')
    def subject_relation_vocabulary(self, rtype, limit=None):
        """defaut vocabulary method for the given relation, looking for
        relation's object entities (i.e. self is the subject)
        """
        return relvoc_unrelated(self.edited_entity, rtype, 'subject', limit=None)

    @deprecated('[3.6] use cw.web.formfields.relvoc_unrelated function')
    def object_relation_vocabulary(self, rtype, limit=None):
        return relvoc_unrelated(self.edited_entity, rtype, 'object', limit=None)


class CompositeFormMixIn(object):
    """form composed of sub-forms"""
    __regid__ = 'composite'
    form_renderer_id = __regid__

    def __init__(self, *args, **kwargs):
        super(CompositeFormMixIn, self).__init__(*args, **kwargs)
        self.forms = []

    def add_subform(self, subform):
        """mark given form as a subform and append it"""
        subform.parent_form = self
        self.forms.append(subform)

    def build_context(self, formvalues=None):
        super(CompositeFormMixIn, self).build_context(formvalues)
        for form in self.forms:
            form.build_context(formvalues)


class CompositeForm(CompositeFormMixIn, FieldsForm):
    pass

class CompositeEntityForm(CompositeFormMixIn, EntityFieldsForm):
    pass # XXX why is this class necessary?<|MERGE_RESOLUTION|>--- conflicted
+++ resolved
@@ -189,55 +189,17 @@
     internal_fields = FieldsForm.internal_fields + ('__type', 'eid', '__maineid')
     domid = 'entityForm'
 
-<<<<<<< HEAD
-    @iclassmethod
-    def field_by_name(cls_or_self, name, role=None, eschema=None):
-        """return field with the given name and role. If field is not explicitly
-        defined for the form but `eclass` is specified, guess_field will be
-        called.
-        """
-        try:
-            return super(EntityFieldsForm, cls_or_self).field_by_name(name, role)
-        except form.FieldNotFound:
-            if eschema is None or role is None or not name in eschema.schema:
-                raise
-            rschema = eschema.schema.rschema(name)
-            # XXX use a sample target type. Document this.
-            tschemas = rschema.targets(eschema, role)
-            fieldcls = _AFF.etype_get(eschema, rschema, role, tschemas[0])
-            kwargs = _AFF_KWARGS.etype_get(eschema, rschema, role, tschemas[0])
-            if kwargs is None:
-                kwargs = {}
-            if fieldcls:
-                if not isinstance(fieldcls, type):
-                    return fieldcls # already and instance
-                return fieldcls(name=name, role=role, eidparam=True, **kwargs)
-            field = guess_field(eschema, rschema, role, eidparam=True, **kwargs)
-            if field is None:
-                raise
-            return field
-
-    def __init__(self, *args, **kwargs):
-        self.edited_entity = kwargs.pop('entity', None)
-        msg = kwargs.pop('submitmsg', None)
-        super(EntityFieldsForm, self).__init__(*args, **kwargs)
-        if self.edited_entity is None:
-            self.edited_entity = self.cw_rset.complete_entity(self.cw_row or 0, self.cw_col or 0)
-        self.add_hidden('__type', self.edited_entity.__regid__, eidparam=True)
-        self.add_hidden('eid', self.edited_entity.eid)
-=======
     def __init__(self, req, rset=None, row=None, col=None, *args, **kwargs):
         # entity was either explicitly specified or we have a one line rset
         if 'entity' in kwargs:
             self.edited_entity = kwargs.pop('entity')
         else:
-            self.edited_entity = rset.get_entity(row or 0, col or 0)
+            self.edited_entity = rset.complete_entity(row or 0, col or 0)
             self.edited_entity.complete()
         msg = kwargs.pop('submitmsg', None)
         super(EntityFieldsForm, self).__init__(req, rset, row, col, *args, **kwargs)
-        self.form_add_hidden('__type', eidparam=True)
-        self.form_add_hidden('eid')
->>>>>>> 6d03ed92
+        self.add_hidden('__type', self.edited_entity.__regid__, eidparam=True)
+        self.add_hidden('eid', self.edited_entity.eid)
         if kwargs.get('mainform', True): # mainform default to true in parent
             self.add_hidden(u'__maineid', self.edited_entity.eid)
             # If we need to directly attach the new object to another one
