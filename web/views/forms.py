--- conflicted
+++ resolved
@@ -478,9 +478,6 @@
         #       cases, it doesn't make sense to sort results afterwards.
         return vocabfunc(rtype, limit)
 
-<<<<<<< HEAD
-    # XXX should be on the field, no?
-=======
     def form_field_modified(self, field):
         if field.is_visible():
             # fields not corresponding to an entity attribute / relations
@@ -507,7 +504,6 @@
             return True
         return False
 
->>>>>>> 236c4393
     def subject_relation_vocabulary(self, rtype, limit=None):
         """defaut vocabulary method for the given relation, looking for
         relation's object entities (i.e. self is the subject)
