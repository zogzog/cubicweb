--- conflicted
+++ resolved
@@ -330,51 +330,9 @@
         return value
 
     def form_default_renderer(self):
-<<<<<<< HEAD
         return self._cw.vreg['formrenderers'].select(
             self.form_renderer_id, self._cw, rset=self.cw_rset, row=self.cw_row,
             col=self.cw_col, entity=self.edited_entity)
-
-##    def form_build_context(self, values=None):
-##        """overriden to add edit[s|o] hidden fields and to ensure schema fields
-##        have eidparam set to True
-##        """
-##        eschema = self.edited_entity.e_schema
-##        for field in self.fields[:]:
-##            for field in field.actual_fields(self):
-##                fieldname = field.name
-##                if fieldname != 'eid' and (
-##                    (eschema.has_subject_relation(fieldname) or
-##                     eschema.has_object_relation(fieldname))):
-##                    # XXX why do we need to do this here ?
-##                    field.eidparam = True
-##        return super(EntityFieldsForm, self).form_build_context(values)
-=======
-        return self.vreg['formrenderers'].select(
-            self.form_renderer_id, self.req, rset=self.rset, row=self.row,
-            col=self.col, entity=self.edited_entity)
-
-    def build_context(self, values=None):
-        """overriden to add edit[s|o] hidden fields and to ensure schema fields
-        have eidparam set to True
-
-        edit[s|o] hidden fields are used to indicate the value for the
-        associated field before the (potential) modification made when
-        submitting the form.
-        """
-        if self.context is not None:
-            return
-        eschema = self.edited_entity.e_schema
-        for field in self.fields[:]:
-            for field in field.actual_fields(self):
-                fieldname = field.name
-                if fieldname != 'eid' and (
-                    (eschema.has_subject_relation(fieldname) or
-                     eschema.has_object_relation(fieldname))):
-                    field.eidparam = True
-                    self.fields.append(HiddenInitialValueField(field))
-        return super(EntityFieldsForm, self).build_context(values)
->>>>>>> b2485acd
 
     def form_field_value(self, field, load_bytes=False):
         """return field's *typed* value
@@ -559,13 +517,6 @@
         for form in self.forms:
             form.build_context(rendervalues)
 
-<<<<<<< HEAD
-class CompositeEntityForm(EntityFieldsForm):
-    """form composed of sub-forms"""
-    __regid__ = 'composite'
-    form_renderer_id = __regid__
-=======
->>>>>>> b2485acd
 
 class CompositeForm(CompositeFormMixIn, FieldsForm):
     pass
