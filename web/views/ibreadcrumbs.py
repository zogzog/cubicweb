"""navigation components definition for CubicWeb web client

:organization: Logilab
:copyright: 2001-2009 LOGILAB S.A. (Paris, FRANCE), license is LGPL v2.
:contact: http://www.logilab.fr/ -- mailto:contact@logilab.fr
:license: GNU Lesser General Public License, v2.1 - http://www.gnu.org/licenses
"""
__docformat__ = "restructuredtext en"
_ = unicode

from logilab.mtconverter import xml_escape

from cubicweb.interfaces import IBreadCrumbs
from cubicweb.selectors import (one_line_rset, implements, one_etype_rset,
                                two_lines_rset, any_rset)
from cubicweb.view import EntityView, Component
# don't use AnyEntity since this may cause bug with isinstance() due to reloading
from cubicweb.entity import Entity
from cubicweb.common import tags, uilib


class BreadCrumbEntityVComponent(Component):
    __regid__ = 'breadcrumbs'
    __select__ = one_line_rset() & implements(IBreadCrumbs, accept_none=False)

    cw_property_defs = {
        _('visible'):  dict(type='Boolean', default=True,
                            help=_('display the component or not')),
        }
    title = _('contentnavigation_breadcrumbs')
    help = _('contentnavigation_breadcrumbs_description')
    separator = u'&#160;&gt;&#160;'
    link_template = u'<a href="%s">%s</a>'

    def call(self, view=None, first_separator=True):
        entity = self.cw_rset.get_entity(0, 0)
        path = entity.breadcrumbs(view)
        if path:
            self.open_breadcrumbs()
            if first_separator:
                self.w(self.separator)
            self.render_breadcrumbs(entity, path)
            self.close_breadcrumbs()

    def open_breadcrumbs(self):
        self.w(u'<span id="breadcrumbs" class="pathbar">')

    def close_breadcrumbs(self):
        self.w(u'</span>')

    def render_breadcrumbs(self, contextentity, path):
        root = path.pop(0)
        if isinstance(root, Entity):
<<<<<<< HEAD
            self.w(u'<a href="%s">%s</a>' % (self._cw.build_url(root.__regid__),
                                             root.dc_type('plural')))
=======
            self.w(self.link_template % (self.req.build_url(root.id),
                                         root.dc_type('plural')))
>>>>>>> 9dd9fe6d
            self.w(self.separator)
        self.wpath_part(root, contextentity, not path)
        for i, parent in enumerate(path):
            self.w(self.separator)
            self.w(u"\n")
            self.wpath_part(parent, contextentity, i == len(path) - 1)

    def wpath_part(self, part, contextentity, last=False):
        if isinstance(part, Entity):
            if last and part.eid == contextentity.eid:
                self.w(xml_escape(part.view('breadcrumbtext')))
            else:
                self.w(part.view('breadcrumbs'))
        elif isinstance(part, tuple):
            url, title = part
<<<<<<< HEAD
            textsize = self._cw.property_value('navigation.short-line-size')
            self.w(u'<a href="%s">%s</a>' % (
=======
            textsize = self.req.property_value('navigation.short-line-size')
            self.w(self.link_template % (
>>>>>>> 9dd9fe6d
                xml_escape(url), xml_escape(uilib.cut(title, textsize))))
        else:
            textsize = self._cw.property_value('navigation.short-line-size')
            self.w(uilib.cut(unicode(part), textsize))


class BreadCrumbETypeVComponent(BreadCrumbEntityVComponent):
    __select__ = two_lines_rset() & one_etype_rset() & \
                 implements(IBreadCrumbs, accept_none=False)

    def render_breadcrumbs(self, contextentity, path):
        # XXX hack: only display etype name or first non entity path part
        root = path.pop(0)
        if isinstance(root, Entity):
            self.w(u'<a href="%s">%s</a>' % (self._cw.build_url(root.__regid__),
                                             root.dc_type('plural')))
        else:
            self.wpath_part(root, contextentity, not path)


class BreadCrumbAnyRSetVComponent(BreadCrumbEntityVComponent):
    __select__ = any_rset()

    def call(self, view=None, first_separator=True):
        self.w(u'<span id="breadcrumbs" class="pathbar">')
        if first_separator:
            self.w(self.separator)
        self.w(self._cw._('search'))
        self.w(u'</span>')


class BreadCrumbView(EntityView):
    __regid__ = 'breadcrumbs'

    def cell_call(self, row, col):
        entity = self.cw_rset.get_entity(row, col)
        desc = xml_escape(uilib.cut(entity.dc_description(), 50))
        # XXX remember camember : tags.a autoescapes !
        self.w(tags.a(entity.view('breadcrumbtext'),
                      href=entity.absolute_url(), title=desc))


class BreadCrumbTextView(EntityView):
    __regid__ = 'breadcrumbtext'

    def cell_call(self, row, col):
        entity = self.cw_rset.get_entity(row, col)
        textsize = self._cw.property_value('navigation.short-line-size')
        self.w(uilib.cut(entity.dc_title(), textsize))<|MERGE_RESOLUTION|>--- conflicted
+++ resolved
@@ -51,13 +51,8 @@
     def render_breadcrumbs(self, contextentity, path):
         root = path.pop(0)
         if isinstance(root, Entity):
-<<<<<<< HEAD
-            self.w(u'<a href="%s">%s</a>' % (self._cw.build_url(root.__regid__),
-                                             root.dc_type('plural')))
-=======
-            self.w(self.link_template % (self.req.build_url(root.id),
+            self.w(self.link_template % (self._cw.build_url(root.__regid__),
                                          root.dc_type('plural')))
->>>>>>> 9dd9fe6d
             self.w(self.separator)
         self.wpath_part(root, contextentity, not path)
         for i, parent in enumerate(path):
@@ -73,13 +68,8 @@
                 self.w(part.view('breadcrumbs'))
         elif isinstance(part, tuple):
             url, title = part
-<<<<<<< HEAD
             textsize = self._cw.property_value('navigation.short-line-size')
-            self.w(u'<a href="%s">%s</a>' % (
-=======
-            textsize = self.req.property_value('navigation.short-line-size')
             self.w(self.link_template % (
->>>>>>> 9dd9fe6d
                 xml_escape(url), xml_escape(uilib.cut(title, textsize))))
         else:
             textsize = self._cw.property_value('navigation.short-line-size')
