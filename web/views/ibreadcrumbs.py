--- conflicted
+++ resolved
@@ -56,11 +56,7 @@
     def wpath_part(self, part, contextentity, last=False):
         if isinstance(part, Entity):
             if last and part.eid == contextentity.eid:
-<<<<<<< HEAD
-                part.view('breadcrumbtext', w=self.w)
-=======
                 self.w(xml_escape(part.view('breadcrumbtext')))
->>>>>>> 7e85b9b3
             else:
                 self.w(part.view('breadcrumbs'))
         elif isinstance(part, tuple):
@@ -103,14 +99,9 @@
     def cell_call(self, row, col):
         entity = self.rset.get_entity(row, col)
         desc = xml_escape(uilib.cut(entity.dc_description(), 50))
-<<<<<<< HEAD
-        self.w(tags.a(entity.view('breadcrumbtext'), href=entity.absolute_url(),
-                      title=desc))
-=======
         # XXX remember camember : tags.a autoescapes !
         self.w(tags.a(entity.view('breadcrumbtext'),
                       href=entity.absolute_url(), title=desc))
->>>>>>> 7e85b9b3
 
 
 class BreadCrumbTextView(EntityView):
