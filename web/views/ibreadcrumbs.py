--- conflicted
+++ resolved
@@ -32,11 +32,7 @@
     separator = u'&#160;&gt;&#160;'
 
     def call(self, view=None, first_separator=True):
-<<<<<<< HEAD
-        entity = self.rset.get_entity(0,0)
-=======
         entity = self.rset.get_entity(0, 0)
->>>>>>> 7c351241
         path = entity.breadcrumbs(view)
         if path:
             self.w(u'<span id="breadcrumbs" class="pathbar">')
@@ -102,11 +98,6 @@
 
     def cell_call(self, row, col):
         entity = self.rset.get_entity(row, col)
-<<<<<<< HEAD
-        desc = xml_escape(cut(entity.dc_description(), 50))
-        self.w(u'<a href="%s" title="%s">%s</a>' % (
-            xml_escape(entity.absolute_url()), desc, bc_title(entity)))
-=======
         desc = xml_escape(uilib.cut(entity.dc_description(), 50))
         self.w(tags.a(entity.view('breadcrumbtext'), href=entity.absolute_url(),
                       title=desc))
@@ -118,5 +109,4 @@
     def cell_call(self, row, col):
         entity = self.rset.get_entity(row, col)
         textsize = self.req.property_value('navigation.short-line-size')
-        self.w(uilib.cut(entity.dc_title(), textsize))
->>>>>>> 7c351241
+        self.w(uilib.cut(entity.dc_title(), textsize))