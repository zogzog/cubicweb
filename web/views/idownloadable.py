"""Specific views for entities implementing IDownloadable

:organization: Logilab
:copyright: 2001-2009 LOGILAB S.A. (Paris, FRANCE), license is LGPL v2.
:contact: http://www.logilab.fr/ -- mailto:contact@logilab.fr
:license: GNU Lesser General Public License, v2.1 - http://www.gnu.org/licenses
"""
__docformat__ = "restructuredtext en"
_ = unicode

from logilab.mtconverter import BINARY_ENCODINGS, TransformError, xml_escape

from cubicweb.view import EntityView
from cubicweb.selectors import (one_line_rset, score_entity,
                                implements, match_context_prop)
from cubicweb.interfaces import IDownloadable
from cubicweb.common.mttransforms import ENGINE
from cubicweb.web.box import EntityBoxTemplate
from cubicweb.web.views import primary, baseviews


def is_image(entity):
    mt = entity.download_content_type()
    if not (mt and mt.startswith('image/')):
        return 0
    return 1

<<<<<<< HEAD
def download_box(w, entity, title=None, label=None):
    req = entity._cw
=======
def download_box(w, entity, title=None, label=None, footer=u''):
    req = entity.req
>>>>>>> 9dd9fe6d
    w(u'<div class="sideBox">')
    if title is None:
        title = req._('download')
    w(u'<div class="sideBoxTitle downloadBoxTitle"><span>%s</span></div>'
      % xml_escape(title))
    w(u'<div class="sideBox downloadBox"><div class="sideBoxBody">')
    w(u'<a href="%s"><img src="%s" alt="%s"/> %s</a>'
      % (xml_escape(entity.download_url()),
         req.external_resource('DOWNLOAD_ICON'),
         _('download icon'), xml_escape(label or entity.dc_title())))
    w(u'%s</div>' % footer)
    w(u'</div></div>\n')


class DownloadBox(EntityBoxTemplate):
    __regid__ = 'download_box'
    # no download box for images
    # XXX primary_view selector ?
    __select__ = (one_line_rset() & implements(IDownloadable) &
                  match_context_prop() & ~score_entity(is_image))
    order = 10

    def cell_call(self, row, col, title=None, label=None, **kwargs):
        entity = self.cw_rset.get_entity(row, col)
        download_box(self.w, entity, title, label)


class DownloadView(EntityView):
    """this view is replacing the deprecated 'download' controller and allow
    downloading of entities providing the necessary interface
    """
    __regid__ = 'download'
    __select__ = one_line_rset() & implements(IDownloadable)

    templatable = False
    content_type = 'application/octet-stream'
    binary = True
    add_to_breadcrumbs = False

    def set_request_content_type(self):
        """overriden to set the correct filetype and filename"""
        entity = self.complete_entity(0)
        encoding = entity.download_encoding()
        if encoding in BINARY_ENCODINGS:
            contenttype = 'application/%s' % encoding
            encoding = None
        else:
            contenttype = entity.download_content_type()
        self._cw.set_content_type(contenttype or self.content_type,
                                  filename=entity.download_file_name(),
                                  encoding=encoding)

    def call(self):
        self.w(self.complete_entity(0).download_data())


class DownloadLinkView(EntityView):
    """view displaying a link to download the file"""
    __regid__ = 'downloadlink'
    __select__ = implements(IDownloadable)
    title = None # should not be listed in possible views


    def cell_call(self, row, col, title=None, **kwargs):
        entity = self.cw_rset.get_entity(row, col)
        url = xml_escape(entity.download_url())
        self.w(u'<a href="%s">%s</a>' % (url, xml_escape(title or entity.dc_title())))


class IDownloadablePrimaryView(primary.PrimaryView):
    __select__ = implements(IDownloadable)

    def render_entity_attributes(self, entity):
        super(IDownloadablePrimaryView, self).render_entity_attributes(entity)
        self.w(u'<div class="content">')
        contenttype = entity.download_content_type()
        if contenttype.startswith('image/'):
            self.wview('image', entity.cw_rset, row=entity.cw_row)
        else:
            self.wview('downloadlink', entity.cw_rset, title=self._cw._('download'), row=entity.cw_row)
            try:
                if ENGINE.has_input(contenttype):
                    self.w(entity.printable_value('data'))
            except TransformError:
                pass
            except Exception, ex:
<<<<<<< HEAD
                msg = self._cw._("can't display data, unexpected error: %s") % ex
=======
                msg = self.req._("can't display data, unexpected error: %s") % xml_escape(str(ex))
>>>>>>> 9dd9fe6d
                self.w('<div class="error">%s</div>' % msg)
        self.w(u'</div>')


class IDownloadableLineView(baseviews.OneLineView):
    __select__ = implements(IDownloadable)

    def cell_call(self, row, col, title=None, **kwargs):
        """the oneline view is a link to download the file"""
        entity = self.cw_rset.get_entity(row, col)
        url = xml_escape(entity.absolute_url())
        name = xml_escape(title or entity.download_file_name())
        durl = xml_escape(entity.download_url())
        self.w(u'<a href="%s">%s</a> [<a href="%s">%s</a>]' %
               (url, name, durl, self._cw._('download')))


class ImageView(EntityView):
    __regid__ = 'image'
    __select__ = implements(IDownloadable) & score_entity(is_image)

    title = _('image')

    def call(self):
        rset = self.cw_rset
        for i in xrange(len(rset)):
            self.w(u'<div class="efile">')
            self.wview(self.__regid__, rset, row=i, col=0)
            self.w(u'</div>')

    def cell_call(self, row, col, width=None, height=None, link=False):
        entity = self.cw_rset.get_entity(row, col)
        #if entity.data_format.startswith('image/'):
        imgtag = u'<img src="%s" alt="%s" ' % (
            xml_escape(entity.download_url()),
            (self._cw._('download %s')  % xml_escape(entity.download_file_name())))
        if width:
            imgtag += u'width="%i" ' % width
        if height:
            imgtag += u'height="%i" ' % height
        imgtag += u'/>'
        if link:
            self.w(u'<a href="%s">%s</a>' % (entity.absolute_url(vid='download'),
                                             imgtag))
        else:
            self.w(imgtag)

<|MERGE_RESOLUTION|>--- conflicted
+++ resolved
@@ -25,13 +25,8 @@
         return 0
     return 1
 
-<<<<<<< HEAD
-def download_box(w, entity, title=None, label=None):
+def download_box(w, entity, title=None, label=None, footer=u''):
     req = entity._cw
-=======
-def download_box(w, entity, title=None, label=None, footer=u''):
-    req = entity.req
->>>>>>> 9dd9fe6d
     w(u'<div class="sideBox">')
     if title is None:
         title = req._('download')
@@ -118,11 +113,8 @@
             except TransformError:
                 pass
             except Exception, ex:
-<<<<<<< HEAD
-                msg = self._cw._("can't display data, unexpected error: %s") % ex
-=======
-                msg = self.req._("can't display data, unexpected error: %s") % xml_escape(str(ex))
->>>>>>> 9dd9fe6d
+                msg = self._cw._("can't display data, unexpected error: %s") \
+                      % xml_escape(str(ex))
                 self.w('<div class="error">%s</div>' % msg)
         self.w(u'</div>')
 
