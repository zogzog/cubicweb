"""security management and error screens


:organization: Logilab
:copyright: 2001-2009 LOGILAB S.A. (Paris, FRANCE), all rights reserved.
:contact: http://www.logilab.fr/ -- mailto:contact@logilab.fr
"""
__docformat__ = "restructuredtext en"

from logilab.mtconverter import html_escape

<<<<<<< HEAD
from cubicweb.selectors import yes, none_rset, match_user_groups
from cubicweb.view import AnyRsetView, StartupView, EntityView
from cubicweb.common.uilib import html_traceback, rest_traceback
from cubicweb.web import formwidgets
from cubicweb.web.form import FieldsForm, EntityFieldsForm
from cubicweb.web.formfields import guess_field
from cubicweb.web.formrenderers import HTableFormRenderer

=======
from logilab.common.decorators import cached

from cubicweb.common.utils import UStringIO
from cubicweb.common.view import AnyRsetView, StartupView, EntityView
from cubicweb.common.uilib import html_traceback, rest_traceback, ajax_replace_url
from cubicweb.common.selectors import (yes, one_line_rset,
                                       accept_rset, none_rset,
				       match_user_group,
                                       chainfirst, chainall, )
from cubicweb.web import INTERNAL_FIELD_VALUE, eid_param, stdmsgs
from cubicweb.web.widgets import StaticComboBoxWidget
from cubicweb.web.form import FormMixIn
>>>>>>> b5a49b42
_ = unicode

SUBMIT_MSGID = _('Submit bug report')
MAIL_SUBMIT_MSGID = _('Submit bug report by mail')

class SecurityViewMixIn(object):
    """display security information for a given schema """
    def schema_definition(self, eschema, link=True,  access_types=None):
        w = self.w
        _ = self.req._
        if not access_types:
            access_types = eschema.ACTIONS
        w(u'<table class="schemaInfo">')
        w(u'<tr><th>%s</th><th>%s</th><th>%s</th></tr>' % ( 
            _("permission"), _('granted to groups'), _('rql expressions')))
        for access_type in access_types:
            w(u'<tr>')
            w(u'<td>%s</td>' % _('%s_perm' % access_type))
            groups = eschema.get_groups(access_type)
            l = []
            groups = [(_(group), group) for group in groups]
            for trad, group in sorted(groups):
                if link:
                    l.append(u'<a href="%s" class="%s">%s</a><br/>' % (
                    self.build_url('egroup/%s' % group), group, trad))
                else:
                    l.append(u'<div class="%s">%s</div>' % (group, trad))
            w(u'<td>%s</td>' % u''.join(l))
            rqlexprs = eschema.get_rqlexprs(access_type)
            w(u'<td>%s</td>' % u'<br/><br/>'.join(expr.expression for expr in rqlexprs))
            w(u'</tr>\n')
        w(u'</table>')

    def has_schema_modified_permissions(self, eschema, access_types):
        """ return True if eschema's actual permissions are diffrents
        from the default ones
        """
        for access_type in access_types:
            if eschema.get_rqlexprs(access_type):
                return True
            if eschema.get_groups(access_type) != \
                    frozenset(eschema.get_default_groups()[access_type]):
                return True
        return False


class SecurityManagementView(EntityView, SecurityViewMixIn):
    """display security information for a given entity"""
    id = 'security'
    title = _('security')
    def call(self):
        self.w(u'<div id="progress">%s</div>' % self.req._('validating...'))
        super(SecurityManagementView, self).call()

    def cell_call(self, row, col):
        self.req.add_js('cubicweb.edition.js')
        self.req.add_css('cubicweb.acl.css')
        entity = self.entity(row, col)
        w = self.w
        _ = self.req._
        w(u'<h1><span class="etype">%s</span> <a href="%s">%s</a></h1>'
          % (entity.dc_type().capitalize(),
             html_escape(entity.absolute_url()),
             html_escape(entity.dc_title())))
        # first show permissions defined by the schema
        self.w('<h2>%s</h2>' % _('schema\'s permissions definitions'))
        self.schema_definition(entity.e_schema)
        self.w('<h2>%s</h2>' % _('manage security'))
        # ownership information
        if self.schema.rschema('owned_by').has_perm(self.req, 'add',
                                                    fromeid=entity.eid):
            self.owned_by_edit_form(entity)
        else:
            self.owned_by_information(entity)
        # cwpermissions
        if 'require_permission' in entity.e_schema.subject_relations():
            w('<h3>%s</h3>' % _('permissions for this entity'))
            reqpermschema = self.schema.rschema('require_permission')
            self.require_permission_information(entity, reqpermschema)
            if reqpermschema.has_perm(self.req, 'add', fromeid=entity.eid):
                self.require_permission_edit_form(entity)

    def owned_by_edit_form(self, entity):
        self.w('<h3>%s</h3>' % self.req._('ownership'))
        msg = self.req._('ownerships have been changed')
        form = EntityFieldsForm(self.req, None, entity=entity, submitmsg=msg,
                                form_buttons=[formwidgets.SubmitButton()],
                                domid='ownership%s' % entity.eid,
                                __redirectvid='security',
                                __redirectpath=entity.rest_path())
        field = guess_field(entity.e_schema, self.schema.rschema('owned_by'))
        form.append_field(field)
        self.w(form.form_render(display_progress_div=False))

    def owned_by_information(self, entity):
        ownersrset = entity.related('owned_by')
        if ownersrset:
            self.w('<h3>%s</h3>' % self.req._('ownership'))
            self.w(u'<div class="ownerInfo">')
            self.w(self.req._('this entity is currently owned by') + ' ')
            self.wview('csv', entity.related('owned_by'), 'null')
            self.w(u'</div>')
        # else we don't know if this is because entity has no owner or becayse
        # user as no access to owner users entities

    def require_permission_information(self, entity, reqpermschema):
        if entity.require_permission:
            w = self.w
            _ = self.req._
            if reqpermschema.has_perm(self.req, 'delete', fromeid=entity.eid):
                delurl = self.build_url('edit', __redirectvid='security',
                                        __redirectpath=entity.rest_path())
                delurl = delurl.replace('%', '%%')
                # don't give __delete value to build_url else it will be urlquoted
                # and this will replace %s by %25s
                delurl += '&__delete=%s:require_permission:%%s' % entity.eid
                dellinktempl = u'[<a href="%s" title="%s">-</a>]&nbsp;' % (
                    html_escape(delurl), _('delete this permission'))
            else:
                dellinktempl = None
            w(u'<table class="schemaInfo">')
            w(u'<tr><th>%s</th><th>%s</th></tr>' % (_("permission"),
                                                    _('granted to groups')))
            for cwperm in entity.require_permission:
                w(u'<tr>')
                if dellinktempl:
                    w(u'<td>%s%s</td>' % (dellinktempl % cwperm.eid,
                                          cwperm.view('oneline')))
                else:
                    w(u'<td>%s</td>' % cwperm.view('oneline'))
                w(u'<td>%s</td>' % self.view('csv', cwperm.related('require_group'), 'null'))
                w(u'</tr>\n')
            w(u'</table>')
        else:
            self.w(self.req._('no associated permissions'))

    def require_permission_edit_form(self, entity):
        w = self.w
        _ = self.req._
        newperm = self.vreg.etype_class('CWPermission')(self.req, None)
        newperm.eid = self.req.varmaker.next()
        w(u'<p>%s</p>' % _('add a new permission'))
        form = EntityFieldsForm(self.req, None, entity=newperm,
                                form_buttons=[formwidgets.SubmitButton()],
                                domid='reqperm%s' % entity.eid,
                                __redirectvid='security',
                                __redirectpath=entity.rest_path())
        form.form_add_hidden('require_permission', entity.eid, role='object',
                             eidparam=True)
        permnames = getattr(entity, '__permissions__', None)
        cwpermschema = newperm.e_schema
        if permnames is not None:
            field = guess_field(cwpermschema, self.schema.rschema('name'),
                                widget=formwidgets.Select({'size': 1}),
                                choices=permnames)
        else:
            field = guess_field(cwpermschema, self.schema.rschema('name'))
        form.append_field(field)
        field = guess_field(cwpermschema, self.schema.rschema('label'))
        form.append_field(field)
        field = guess_field(cwpermschema, self.schema.rschema('require_group'))
        form.append_field(field)
        self.w(form.form_render(renderer=HTableFormRenderer(display_progress_div=False)))



class ErrorView(AnyRsetView):
    """default view when no result has been found"""
    __select__ = yes()
    id = 'error'

    def page_title(self):
        """returns a title according to the result set - used for the
        title in the HTML header
        """
        return self.req._('an error occured')

    def call(self):
        req = self.req.reset_headers()
        w = self.w
        ex = req.data.get('ex')#_("unable to find exception information"))
        excinfo = req.data.get('excinfo')
        title = self.req._('an error occured')
        w(u'<h2>%s</h2>' % title)
        if 'errmsg' in req.data:
            ex = req.data['errmsg']
            exclass = None
        else:
            exclass = ex.__class__.__name__
            ex = exc_message(ex, req.encoding)
        if excinfo is not None and self.config['print-traceback']:
            if exclass is None:
                w(u'<div class="tb">%s</div>'
                       % html_escape(ex).replace("\n","<br />"))
            else:
                w(u'<div class="tb">%s: %s</div>'
                       % (exclass, html_escape(ex).replace("\n","<br />")))
            w(u'<hr />')
            w(u'<div class="tb">%s</div>' % html_traceback(excinfo, ex, ''))
        else:
            w(u'<div class="tb">%s</div>' % (html_escape(ex).replace("\n","<br />")))
        # if excinfo is not None, it's probably not a bug
        if excinfo is None:
            return
        vcconf = self.config.vc_config()
        w(u"<div>")
        eversion = vcconf.get('cubicweb', self.req._('no version information'))
        # NOTE: tuple wrapping needed since eversion is itself a tuple
        w(u"<b>CubicWeb version:</b> %s<br/>\n" % (eversion,))
        cversions = []
        for cube in self.config.cubes():
            cubeversion = vcconf.get(cube, self.req._('no version information'))
            w(u"<b>Package %s version:</b> %s<br/>\n" % (cube, cubeversion))
            cversions.append((cube, cubeversion))
        w(u"</div>")
        # creates a bug submission link if SUBMIT_URL is set
        submiturl = self.config['submit-url']
        submitmail = self.config['submit-mail']
        if submiturl or submitmail:
            form = FieldsForm(self.req, set_error_url=False)
            binfo = text_error_description(ex, excinfo, req, eversion, cversions)
            form.form_add_hidden('description', binfo)
            form.form_add_hidden('__bugreporting', '1')
            if submitmail:
                form.form_buttons = [formwidgets.SubmitButton(MAIL_SUBMIT_MSGID)]
                form.action = req.build_url('reportbug')
                w(form.form_render())
            if submiturl:
                form.form_add_hidden('description_format', 'text/rest')
                form.form_buttons = [formwidgets.SubmitButton(SUBMIT_MSGID)]
                form.action = submiturl
                w(form.form_render())


def exc_message(ex, encoding):
    try:
        return unicode(ex)
    except:
        try:
            return unicode(str(ex), encoding, 'replace')
        except:
            return unicode(repr(ex), encoding, 'replace')

def text_error_description(ex, excinfo, req, eversion, cubes):
    binfo = rest_traceback(excinfo, html_escape(ex))
    binfo += u'\n\n:URL: %s\n' % req.url()
    if not '__bugreporting' in req.form:
        binfo += u'\n:form params:\n'
        binfo += u'\n'.join(u'  * %s = %s' % (k, v) for k, v in req.form.iteritems())
    binfo += u'\n\n:CubicWeb version: %s\n'  % (eversion,)
    for pkg, pkgversion in cubes:
        binfo += u":Package %s version: %s\n" % (pkg, pkgversion)
    binfo += '\n'
    return binfo

<<<<<<< HEAD
=======
# some string we want to be internationalizable for nicer display of eproperty
# groups
_('navigation')
_('ui')
_('actions')
_('boxes')
_('components')
_('contentnavigation')


def make_togglable_link(nodeid, label):
    """builds a HTML link that switches the visibility & remembers it"""
    action = u"javascript: toggleVisibility('%s')" % nodeid
    return u'<a href="%s">%s</a>' % (action, label)

def css_class(someclass):
    return someclass and 'class="%s"' % someclass or ''

### translations for SystemEpropertiesForm
_('navigation.combobox-limit')
_('navigation.page-size')
_('navigation.related-limit')
_('navigation.short-line-size')
_('ui.date-format')
_('ui.datetime-format')
_('ui.default-text-format')
_('ui.fckeditor')
_('ui.float-format')
_('ui.language')
_('ui.time-format')
_('open all')
_('ui.main-template')
_('ui.site-title')
_('ui.encoding')
_('category')

class SystemEpropertiesForm(FormMixIn, StartupView):
    controller = 'edit'
    id = 'systemepropertiesform'
    title = _('site configuration')
    require_groups = ('managers',)
    category = 'startupview'

    def linkable(self):
        return True

    def url(self):
        """return the url associated with this view. We can omit rql here"""
        return self.build_url('view', vid=self.id)

    def _cookie_name(self, somestr):
        return str('%s_property_%s' % (self.config.appid, somestr))

    def _group_status(self, group, default=u'hidden'):
        cookies = self.req.get_cookie()
        cookiename = self._cookie_name(group)
        cookie = cookies.get(cookiename)
        if cookie is None:
            cookies[cookiename] = default
            self.req.set_cookie(cookies, cookiename, maxage=None)
            status = default
        else:
            status = cookie.value
        return status

    def call(self, **kwargs):
        """The default view representing the application's index"""
        self.req.add_js(('cubicweb.edition.js', 'cubicweb.preferences.js', 'cubicweb.ajax.js'))
        self.req.add_css('cubicweb.preferences.css')
        vreg = self.vreg
        values = self.defined_keys
        groupedopts = {}
        mainopts = {}
        # "self.id=='systemepropertiesform'" to skip site wide properties on
        # user's preference but not site's configuration
        for key in vreg.user_property_keys(self.id=='systemepropertiesform'):
            parts = key.split('.')
            if parts[0] in vreg:
                # appobject configuration
                reg, oid, propid = parts
                groupedopts.setdefault(reg, {}).setdefault(oid, []).append(key)
            else:
                mainopts.setdefault(parts[0], []).append(key)
        # precompute form to consume error message
        for group, keys in mainopts.items():
            mainopts[group] = self.form(group, keys, False)

        for group, objects in groupedopts.items():
            for oid, keys in objects.items():
                groupedopts[group][oid] = self.form(group + '-' + oid, keys, True)

        w = self.w
        req = self.req
        _ = req._
        w(u'<h1>%s</h1>\n' % _(self.title))
        w(self.error_message())
        for label, group, form in sorted((_(g), g, f)
                                         for g, f in mainopts.iteritems()):
            status = css_class(self._group_status(group)) #'hidden' (collapsed), or '' (open) ?
            w(u'<h2 class="propertiesform">%s</h2>\n' %
            (make_togglable_link('fieldset_' + group, label.capitalize())))
            w(u'<div id="fieldset_%s" %s>' % (group, status))
            w(u'<fieldset class="preferences">')
            w(form)
            w(u'</fieldset></div>')

        for label, group, objects in sorted((_(g), g, o)
                                            for g, o in groupedopts.iteritems()):
            status = css_class(self._group_status(group))
            w(u'<h2 class="propertiesform">%s</h2>\n' %
              (make_togglable_link('fieldset_' + group, label.capitalize())))
            w(u'<div id="fieldset_%s" %s>' % (group, status))
	    
	    # create selection
	    sorted_objects =  sorted((self.req.__('%s_%s' % (group, o)), o, f)
                                           for o, f in objects.iteritems())
	    for label, oid, form in sorted_objects:
                w(u'''<div class="componentLink"><a href="javascript:noop();" onclick="javascript:toggleVisibility('field_%(oid)s_%(group)s')" class="componentTitle">%(label)s</a>''' % {'label':label, 'oid':oid, 'group':group})
                w(u''' (<div class="openlink"><a href="javascript:noop();" onclick="javascript:closeFieldset('fieldset_%(group)s')">%(label)s</a></div>)'''
                  % {'label':_('close all'), 'group':group})
                w(u'</div>')
                docmsgid = '%s_%s_description' % (group, oid)
                doc = _(docmsgid)
                if doc != docmsgid:
                    w(u'<p class="helper">%s</p>' % html_escape(doc).capitalize())
		    
		w(u'<fieldset id="field_%(oid)s_%(group)s" class="%(group)s preferences">'
                  % {'oid':oid, 'group':group})
		w(form)
                w(u'</fieldset>')
            w(u'</div>')

    @property
    @cached
    def eprops_rset(self):
        return self.req.execute('Any P,K,V WHERE P is EProperty, P pkey K, P value V, NOT P for_user U')

    @property
    def defined_keys(self):
        values = {}
        for i, entity in enumerate(self.eprops_rset.entities()):
            values[entity.pkey] = i
        return values

    def entity_for_key(self, key):
        values = self.defined_keys
        if key in values:
            entity = self.eprops_rset.get_entity(values[key], 0)
        else:
            entity = self.vreg.etype_class('EProperty')(self.req, None, None)
            entity.eid = self.req.varmaker.next()
            entity['value'] = self.vreg.property_value(key)
        return entity

    def form(self, formid, keys, splitlabel=False):
        stream = UStringIO()
        w = stream.write
	w(u'''<form action="%(url)s" id="%(formid)s" method="post" onsubmit="return validatePrefsForm('%(formid)s')" >\n''' % {'url' : self.build_url(), 'formid':formid})
        w(u'<fieldset>\n')
	w(u'<div class="formsg"></div>')
        w(u'<input type="hidden" name="__errorurl" value="%s"/>\n'
          % html_escape(self.req.url()))
        w(u'<input type="hidden" name="__form_id" value="%s"/>\n' % self.id)
        path = self.req.relative_path()
        if '?' in path:
            path, params = path.split('?', 1)
            w(u'<input type="hidden" name="__redirectparams" value="%s"/>\n'
              % html_escape(params))
        w(u'<input type="hidden" name="__redirectpath" value="%s"/>\n' % path)
        w(u'<input type="hidden" name="__redirectrql" value=""/>\n')
        w(u'<input type="hidden" name="__message" value="%s"/>\n'
          % self.req._('changes applied'))
	for key in keys:
            self.form_row(w, key, splitlabel)
        w(self.button_ok())
        w(u'</fieldset>\n')
        w(u'</form>\n')
        return stream.getvalue()
     
    def form_row(self, w, key, splitlabel):
	entity = self.entity_for_key(key)
        eid = entity.eid
	if splitlabel:
            w(u'<label>%s</label>' % self.req._(key.split('.')[-1]).capitalize())
        else:
            w(u'<label>%s</label>' % self.req._(key).capitalize())
 
        wdg = self.vreg.property_value_widget(key, req=self.req)
        error = wdg.render_error(entity)
	w(u'<div class="preffield">\n')
        w(u'%s' % wdg.render_help(entity))
        w(u'<div class="prefinput">')
        w(u'<span class="%s">%s</span>' % (error and 'error' or '', error))
        self.form_row_hiddens(w, entity, key)
	w(wdg.edit_render(entity))
        w(u'<input type="hidden" id="current-value:%(eid)s" value="%(value)s"/>'
          % {'eid':entity.eid, 'value':wdg.current_display_value(entity)})
	w(u'</div>')
	w(u'</div>')
	return entity

    def form_row_hiddens(self, w, entity, key):
        eid = entity.eid
        w(u'<input type="hidden" name="eid" value="%s"/>' % eid)
        w(u'<input type="hidden" name="%s" value="EProperty"/>' % eid_param('__type', eid))
        w(u'<input type="hidden" name="%s" value="%s"/>' % (eid_param('pkey', eid), key))
        w(u'<input type="hidden" name="%s" value="%s"/>' % (eid_param('edits-pkey', eid), ''))

        
class EpropertiesForm(SystemEpropertiesForm):
    id = 'epropertiesform'
    title = _('preferences')
    require_groups = ('managers',) # we don't want guests to be able to come here
    __selectors__ = chainfirst(none_rset, 
                               chainall( match_user_group, one_line_rset, accept_rset)),
    accepts = ('EUser',)

    @classmethod
    def accept_rset(cls, req, rset, row, col):
        if row is None:
            row = 0
        score = super(EpropertiesForm, cls).accept_rset(req, rset, row, col)
        # check current user is the rset user or he is in the managers group
        if score and (req.user.eid == rset[row][col or 0]
                      or req.user.matching_groups('managers')):
            return score
        return 0

    @property
    def user(self):
        if self.rset is None:
            return self.req.user
        return self.rset.get_entity(self.row or 0, self.col or 0)

    @property
    @cached
    def eprops_rset(self):
        return self.req.execute('Any P,K,V WHERE P is EProperty, P pkey K, P value V,'
                                'P for_user U, U eid %(x)s', {'x': self.user.eid})
class ManagerEpropertiesForm(EpropertiesForm):
    title = _('preferences')
    require_groups = ('users',) 
    __selectors__ = chainfirst(none_rset, 
                               chainall( match_user_group, one_line_rset, accept_rset)),
 

    def form_row_hiddens(self, w, entity, key):
        super(ManagerEpropertiesForm, self).form_row_hiddens(w, entity, key)
        # if user is in the managers group and the property is being created,
        # we have to set for_user explicitly
        if not entity.has_eid():
            eid = entity.eid
            w(u'<input type="hidden" name="%s" value="%s"/>'
              % (eid_param('edits-for_user', eid), INTERNAL_FIELD_VALUE))
            w(u'<input type="hidden" name="%s" value="%s"/>'
              % (eid_param('for_user', eid), self.user.eid))

#     def form_row(self, w, key, splitlabel):
# 	print 'manager'

>>>>>>> b5a49b42

class ProcessInformationView(StartupView):
    id = 'info'
    __select__ = none_rset() & match_user_groups('managers')

    title = _('server information')

    def call(self, **kwargs):
        """display server information"""
        vcconf = self.config.vc_config()
        req = self.req
        _ = req._
        # display main information
        self.w(u'<h3>%s</h3>' % _('Application'))
        self.w(u'<table border="1">')
        self.w(u'<tr><th align="left">%s</th><td>%s</td></tr>' % (
            'CubicWeb', vcconf.get('cubicweb', _('no version information'))))
        for pkg in self.config.cubes():
            pkgversion = vcconf.get(pkg, _('no version information'))
            self.w(u'<tr><th align="left">%s</th><td>%s</td></tr>' % (
                pkg, pkgversion))
        self.w(u'<tr><th align="left">%s</th><td>%s</td></tr>' % (
            _('home'), self.config.apphome))
        self.w(u'<tr><th align="left">%s</th><td>%s</td></tr>' % (
            _('base url'), req.base_url()))
        self.w(u'<tr><th align="left">%s</th><td>%s</td></tr>' % (
            _('data directory url'), req.datadir_url))
        self.w(u'</table>')
        self.w(u'<br/>')
        # environment and request and server information
        try:
            # need to remove our adapter and then modpython-apache wrapper...
            env = req._areq._req.subprocess_env
        except AttributeError:
            return
        self.w(u'<h3>%s</h3>' % _('Environment'))
        self.w(u'<table border="1">')
        for attr in env.keys():
            self.w(u'<tr><th align="left">%s</th><td>%s</td></tr>'
                   % (attr, html_escape(env[attr])))
        self.w(u'</table>')
        self.w(u'<h3>%s</h3>' % _('Request'))
        self.w(u'<table border="1">')
        for attr in ('filename', 'form', 'hostname', 'main', 'method',
                     'path_info', 'protocol',
                     'search_state', 'the_request', 'unparsed_uri', 'uri'):
            val = getattr(req, attr)
            self.w(u'<tr><th align="left">%s</th><td>%s</td></tr>'
                   % (attr, html_escape(val)))
        self.w(u'</table>')
        server = req.server
        self.w(u'<h3>%s</h3>' % _('Server'))
        self.w(u'<table border="1">')
        for attr in dir(server):
            val = getattr(server, attr)
            if attr.startswith('_') or callable(val):
                continue
            self.w(u'<tr><th align="left">%s</th><td>%s</td></tr>'
                   % (attr, html_escape(val)))
        self.w(u'</table>')
<|MERGE_RESOLUTION|>--- conflicted
+++ resolved
@@ -6,10 +6,10 @@
 :contact: http://www.logilab.fr/ -- mailto:contact@logilab.fr
 """
 __docformat__ = "restructuredtext en"
+_ = unicode
 
 from logilab.mtconverter import html_escape
 
-<<<<<<< HEAD
 from cubicweb.selectors import yes, none_rset, match_user_groups
 from cubicweb.view import AnyRsetView, StartupView, EntityView
 from cubicweb.common.uilib import html_traceback, rest_traceback
@@ -17,22 +17,6 @@
 from cubicweb.web.form import FieldsForm, EntityFieldsForm
 from cubicweb.web.formfields import guess_field
 from cubicweb.web.formrenderers import HTableFormRenderer
-
-=======
-from logilab.common.decorators import cached
-
-from cubicweb.common.utils import UStringIO
-from cubicweb.common.view import AnyRsetView, StartupView, EntityView
-from cubicweb.common.uilib import html_traceback, rest_traceback, ajax_replace_url
-from cubicweb.common.selectors import (yes, one_line_rset,
-                                       accept_rset, none_rset,
-				       match_user_group,
-                                       chainfirst, chainall, )
-from cubicweb.web import INTERNAL_FIELD_VALUE, eid_param, stdmsgs
-from cubicweb.web.widgets import StaticComboBoxWidget
-from cubicweb.web.form import FormMixIn
->>>>>>> b5a49b42
-_ = unicode
 
 SUBMIT_MSGID = _('Submit bug report')
 MAIL_SUBMIT_MSGID = _('Submit bug report by mail')
@@ -45,7 +29,7 @@
         if not access_types:
             access_types = eschema.ACTIONS
         w(u'<table class="schemaInfo">')
-        w(u'<tr><th>%s</th><th>%s</th><th>%s</th></tr>' % ( 
+        w(u'<tr><th>%s</th><th>%s</th><th>%s</th></tr>' % (
             _("permission"), _('granted to groups'), _('rql expressions')))
         for access_type in access_types:
             w(u'<tr>')
@@ -286,270 +270,6 @@
         binfo += u":Package %s version: %s\n" % (pkg, pkgversion)
     binfo += '\n'
     return binfo
-
-<<<<<<< HEAD
-=======
-# some string we want to be internationalizable for nicer display of eproperty
-# groups
-_('navigation')
-_('ui')
-_('actions')
-_('boxes')
-_('components')
-_('contentnavigation')
-
-
-def make_togglable_link(nodeid, label):
-    """builds a HTML link that switches the visibility & remembers it"""
-    action = u"javascript: toggleVisibility('%s')" % nodeid
-    return u'<a href="%s">%s</a>' % (action, label)
-
-def css_class(someclass):
-    return someclass and 'class="%s"' % someclass or ''
-
-### translations for SystemEpropertiesForm
-_('navigation.combobox-limit')
-_('navigation.page-size')
-_('navigation.related-limit')
-_('navigation.short-line-size')
-_('ui.date-format')
-_('ui.datetime-format')
-_('ui.default-text-format')
-_('ui.fckeditor')
-_('ui.float-format')
-_('ui.language')
-_('ui.time-format')
-_('open all')
-_('ui.main-template')
-_('ui.site-title')
-_('ui.encoding')
-_('category')
-
-class SystemEpropertiesForm(FormMixIn, StartupView):
-    controller = 'edit'
-    id = 'systemepropertiesform'
-    title = _('site configuration')
-    require_groups = ('managers',)
-    category = 'startupview'
-
-    def linkable(self):
-        return True
-
-    def url(self):
-        """return the url associated with this view. We can omit rql here"""
-        return self.build_url('view', vid=self.id)
-
-    def _cookie_name(self, somestr):
-        return str('%s_property_%s' % (self.config.appid, somestr))
-
-    def _group_status(self, group, default=u'hidden'):
-        cookies = self.req.get_cookie()
-        cookiename = self._cookie_name(group)
-        cookie = cookies.get(cookiename)
-        if cookie is None:
-            cookies[cookiename] = default
-            self.req.set_cookie(cookies, cookiename, maxage=None)
-            status = default
-        else:
-            status = cookie.value
-        return status
-
-    def call(self, **kwargs):
-        """The default view representing the application's index"""
-        self.req.add_js(('cubicweb.edition.js', 'cubicweb.preferences.js', 'cubicweb.ajax.js'))
-        self.req.add_css('cubicweb.preferences.css')
-        vreg = self.vreg
-        values = self.defined_keys
-        groupedopts = {}
-        mainopts = {}
-        # "self.id=='systemepropertiesform'" to skip site wide properties on
-        # user's preference but not site's configuration
-        for key in vreg.user_property_keys(self.id=='systemepropertiesform'):
-            parts = key.split('.')
-            if parts[0] in vreg:
-                # appobject configuration
-                reg, oid, propid = parts
-                groupedopts.setdefault(reg, {}).setdefault(oid, []).append(key)
-            else:
-                mainopts.setdefault(parts[0], []).append(key)
-        # precompute form to consume error message
-        for group, keys in mainopts.items():
-            mainopts[group] = self.form(group, keys, False)
-
-        for group, objects in groupedopts.items():
-            for oid, keys in objects.items():
-                groupedopts[group][oid] = self.form(group + '-' + oid, keys, True)
-
-        w = self.w
-        req = self.req
-        _ = req._
-        w(u'<h1>%s</h1>\n' % _(self.title))
-        w(self.error_message())
-        for label, group, form in sorted((_(g), g, f)
-                                         for g, f in mainopts.iteritems()):
-            status = css_class(self._group_status(group)) #'hidden' (collapsed), or '' (open) ?
-            w(u'<h2 class="propertiesform">%s</h2>\n' %
-            (make_togglable_link('fieldset_' + group, label.capitalize())))
-            w(u'<div id="fieldset_%s" %s>' % (group, status))
-            w(u'<fieldset class="preferences">')
-            w(form)
-            w(u'</fieldset></div>')
-
-        for label, group, objects in sorted((_(g), g, o)
-                                            for g, o in groupedopts.iteritems()):
-            status = css_class(self._group_status(group))
-            w(u'<h2 class="propertiesform">%s</h2>\n' %
-              (make_togglable_link('fieldset_' + group, label.capitalize())))
-            w(u'<div id="fieldset_%s" %s>' % (group, status))
-	    
-	    # create selection
-	    sorted_objects =  sorted((self.req.__('%s_%s' % (group, o)), o, f)
-                                           for o, f in objects.iteritems())
-	    for label, oid, form in sorted_objects:
-                w(u'''<div class="componentLink"><a href="javascript:noop();" onclick="javascript:toggleVisibility('field_%(oid)s_%(group)s')" class="componentTitle">%(label)s</a>''' % {'label':label, 'oid':oid, 'group':group})
-                w(u''' (<div class="openlink"><a href="javascript:noop();" onclick="javascript:closeFieldset('fieldset_%(group)s')">%(label)s</a></div>)'''
-                  % {'label':_('close all'), 'group':group})
-                w(u'</div>')
-                docmsgid = '%s_%s_description' % (group, oid)
-                doc = _(docmsgid)
-                if doc != docmsgid:
-                    w(u'<p class="helper">%s</p>' % html_escape(doc).capitalize())
-		    
-		w(u'<fieldset id="field_%(oid)s_%(group)s" class="%(group)s preferences">'
-                  % {'oid':oid, 'group':group})
-		w(form)
-                w(u'</fieldset>')
-            w(u'</div>')
-
-    @property
-    @cached
-    def eprops_rset(self):
-        return self.req.execute('Any P,K,V WHERE P is EProperty, P pkey K, P value V, NOT P for_user U')
-
-    @property
-    def defined_keys(self):
-        values = {}
-        for i, entity in enumerate(self.eprops_rset.entities()):
-            values[entity.pkey] = i
-        return values
-
-    def entity_for_key(self, key):
-        values = self.defined_keys
-        if key in values:
-            entity = self.eprops_rset.get_entity(values[key], 0)
-        else:
-            entity = self.vreg.etype_class('EProperty')(self.req, None, None)
-            entity.eid = self.req.varmaker.next()
-            entity['value'] = self.vreg.property_value(key)
-        return entity
-
-    def form(self, formid, keys, splitlabel=False):
-        stream = UStringIO()
-        w = stream.write
-	w(u'''<form action="%(url)s" id="%(formid)s" method="post" onsubmit="return validatePrefsForm('%(formid)s')" >\n''' % {'url' : self.build_url(), 'formid':formid})
-        w(u'<fieldset>\n')
-	w(u'<div class="formsg"></div>')
-        w(u'<input type="hidden" name="__errorurl" value="%s"/>\n'
-          % html_escape(self.req.url()))
-        w(u'<input type="hidden" name="__form_id" value="%s"/>\n' % self.id)
-        path = self.req.relative_path()
-        if '?' in path:
-            path, params = path.split('?', 1)
-            w(u'<input type="hidden" name="__redirectparams" value="%s"/>\n'
-              % html_escape(params))
-        w(u'<input type="hidden" name="__redirectpath" value="%s"/>\n' % path)
-        w(u'<input type="hidden" name="__redirectrql" value=""/>\n')
-        w(u'<input type="hidden" name="__message" value="%s"/>\n'
-          % self.req._('changes applied'))
-	for key in keys:
-            self.form_row(w, key, splitlabel)
-        w(self.button_ok())
-        w(u'</fieldset>\n')
-        w(u'</form>\n')
-        return stream.getvalue()
-     
-    def form_row(self, w, key, splitlabel):
-	entity = self.entity_for_key(key)
-        eid = entity.eid
-	if splitlabel:
-            w(u'<label>%s</label>' % self.req._(key.split('.')[-1]).capitalize())
-        else:
-            w(u'<label>%s</label>' % self.req._(key).capitalize())
- 
-        wdg = self.vreg.property_value_widget(key, req=self.req)
-        error = wdg.render_error(entity)
-	w(u'<div class="preffield">\n')
-        w(u'%s' % wdg.render_help(entity))
-        w(u'<div class="prefinput">')
-        w(u'<span class="%s">%s</span>' % (error and 'error' or '', error))
-        self.form_row_hiddens(w, entity, key)
-	w(wdg.edit_render(entity))
-        w(u'<input type="hidden" id="current-value:%(eid)s" value="%(value)s"/>'
-          % {'eid':entity.eid, 'value':wdg.current_display_value(entity)})
-	w(u'</div>')
-	w(u'</div>')
-	return entity
-
-    def form_row_hiddens(self, w, entity, key):
-        eid = entity.eid
-        w(u'<input type="hidden" name="eid" value="%s"/>' % eid)
-        w(u'<input type="hidden" name="%s" value="EProperty"/>' % eid_param('__type', eid))
-        w(u'<input type="hidden" name="%s" value="%s"/>' % (eid_param('pkey', eid), key))
-        w(u'<input type="hidden" name="%s" value="%s"/>' % (eid_param('edits-pkey', eid), ''))
-
-        
-class EpropertiesForm(SystemEpropertiesForm):
-    id = 'epropertiesform'
-    title = _('preferences')
-    require_groups = ('managers',) # we don't want guests to be able to come here
-    __selectors__ = chainfirst(none_rset, 
-                               chainall( match_user_group, one_line_rset, accept_rset)),
-    accepts = ('EUser',)
-
-    @classmethod
-    def accept_rset(cls, req, rset, row, col):
-        if row is None:
-            row = 0
-        score = super(EpropertiesForm, cls).accept_rset(req, rset, row, col)
-        # check current user is the rset user or he is in the managers group
-        if score and (req.user.eid == rset[row][col or 0]
-                      or req.user.matching_groups('managers')):
-            return score
-        return 0
-
-    @property
-    def user(self):
-        if self.rset is None:
-            return self.req.user
-        return self.rset.get_entity(self.row or 0, self.col or 0)
-
-    @property
-    @cached
-    def eprops_rset(self):
-        return self.req.execute('Any P,K,V WHERE P is EProperty, P pkey K, P value V,'
-                                'P for_user U, U eid %(x)s', {'x': self.user.eid})
-class ManagerEpropertiesForm(EpropertiesForm):
-    title = _('preferences')
-    require_groups = ('users',) 
-    __selectors__ = chainfirst(none_rset, 
-                               chainall( match_user_group, one_line_rset, accept_rset)),
- 
-
-    def form_row_hiddens(self, w, entity, key):
-        super(ManagerEpropertiesForm, self).form_row_hiddens(w, entity, key)
-        # if user is in the managers group and the property is being created,
-        # we have to set for_user explicitly
-        if not entity.has_eid():
-            eid = entity.eid
-            w(u'<input type="hidden" name="%s" value="%s"/>'
-              % (eid_param('edits-for_user', eid), INTERNAL_FIELD_VALUE))
-            w(u'<input type="hidden" name="%s" value="%s"/>'
-              % (eid_param('for_user', eid), self.user.eid))
-
-#     def form_row(self, w, key, splitlabel):
-# 	print 'manager'
-
->>>>>>> b5a49b42
 
 class ProcessInformationView(StartupView):
     id = 'info'
