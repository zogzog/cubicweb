--- conflicted
+++ resolved
@@ -183,15 +183,9 @@
         form.append_field(field)
         field = guess_field(cwpermschema, self._cw.schema.rschema('require_group'))
         form.append_field(field)
-<<<<<<< HEAD
         renderer = self._cw.vreg['formrenderers'].select(
             'htable', self._cw, rset=None, display_progress_div=False)
-        self.w(form.form_render(renderer=renderer))
-=======
-        renderer = self.vreg['formrenderers'].select(
-            'htable', self.req, rset=None, display_progress_div=False)
         self.w(form.render(renderer=renderer))
->>>>>>> 3411e4b8
 
 
 class ErrorView(AnyRsetView):
