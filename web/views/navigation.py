"""navigation components definition for CubicWeb web client

:organization: Logilab
:copyright: 2001-2010 LOGILAB S.A. (Paris, FRANCE), license is LGPL v2.
:contact: http://www.logilab.fr/ -- mailto:contact@logilab.fr
:license: GNU Lesser General Public License, v2.1 - http://www.gnu.org/licenses
"""
__docformat__ = "restructuredtext en"
_ = unicode

from rql.nodes import VariableRef, Constant

from logilab.mtconverter import xml_escape
from logilab.common.deprecation import deprecated

from cubicweb.interfaces import IPrevNext
from cubicweb.selectors import (paginated_rset, sorted_rset,
                                primary_view, match_context_prop,
                                one_line_rset, implements)
from cubicweb.uilib import cut
from cubicweb.web.component import EntityVComponent, NavigationComponent


class PageNavigation(NavigationComponent):

    def call(self):
        """displays a resultset by page"""
        w = self.w
        req = self._cw
        rset = self.cw_rset
        page_size = self.page_size
        start = 0
        blocklist = []
        params = dict(req.form)
        self.clean_params(params)
        basepath = req.relative_path(includeparams=False)
        while start < rset.rowcount:
            stop = min(start + page_size - 1, rset.rowcount - 1)
            blocklist.append(self.page_link(basepath, params, start, stop,
                                            self.index_display(start, stop)))
            start = stop + 1
        w(u'<div class="pagination">')
        w(u'%s&#160;' % self.previous_link(basepath, params))
        w(u'[&#160;%s&#160;]' % u'&#160;| '.join(blocklist))
        w(u'&#160;%s' % self.next_link(basepath, params))
        w(u'</div>')

    def index_display(self, start, stop):
        return u'%s - %s' % (start+1, stop+1)


class SortedNavigation(NavigationComponent):
    """sorted navigation apply if navigation is needed (according to page size)
    and if the result set is sorted
    """
    __select__ = paginated_rset() & sorted_rset()

    # number of considered chars to build page links
    nb_chars = 5

    def display_func(self, rset, col, attrname):
        req = self._cw
        if attrname is not None:
            def index_display(row):
                if not rset[row][col]: # outer join
                    return u''
                entity = rset.get_entity(row, col)
                return entity.printable_value(attrname, format='text/plain')
        elif self._cw.vreg.schema.eschema(rset.description[0][col]).final:
            def index_display(row):
                return unicode(rset[row][col])
        else:
            def index_display(row):
                return rset.get_entity(row, col).view('text')
        return index_display

    def call(self):
        """displays links to navigate accross pages of a result set

        Displayed result is done according to a variable on which the sort
        is done, and looks like:
        [ana - cro] | [cro - ghe] | ... | [tim - zou]
        """
        w = self.w
        rset = self.cw_rset
        page_size = self.page_size
        rschema = self._cw.vreg.schema.rschema
        # attrname = the name of attribute according to which the sort
        # is done if any
        for sorterm in rset.syntax_tree().children[0].orderby:
            if isinstance(sorterm.term, Constant):
                col = sorterm.term.value - 1
                index_display = self.display_func(rset, col, None)
                break
            var = sorterm.term.get_nodes(VariableRef)[0].variable
            col = None
            for ref in var.references():
                rel = ref.relation()
                if rel is None:
                    continue
                attrname = rel.r_type
                if attrname == 'is':
                    continue
                if not rschema(attrname).final:
                    col = var.selected_index()
                    attrname = None
                if col is None:
                    # final relation or not selected non final relation
                    if var is rel.children[0]:
                        relvar = rel.children[1].children[0].get_nodes(VariableRef)[0]
                    else:
                        relvar = rel.children[0].variable
                    col = relvar.selected_index()
                if col is not None:
                    break
            else:
                # no relation but maybe usable anyway if selected
                col = var.selected_index()
                attrname = None
            if col is not None:
                index_display = self.display_func(rset, col, attrname)
                break
        else:
            # nothing usable found, use the first column
            index_display = self.display_func(rset, 0, None)
        blocklist = []
        params = dict(self._cw.form)
        self.clean_params(params)
        start = 0
        basepath = self._cw.relative_path(includeparams=False)
        while start < rset.rowcount:
            stop = min(start + page_size - 1, rset.rowcount - 1)
            cell = self.format_link_content(index_display(start), index_display(stop))
            blocklist.append(self.page_link(basepath, params, start, stop, cell))
            start = stop + 1
        self.write_links(basepath, params, blocklist)

    def format_link_content(self, startstr, stopstr):
        text = u'%s - %s' % (startstr.lower()[:self.nb_chars],
                             stopstr.lower()[:self.nb_chars])
        return xml_escape(text)

    def write_links(self, basepath, params, blocklist):
        self.w(u'<div class="pagination">')
        self.w(u'%s&#160;' % self.previous_link(basepath, params))
        self.w(u'[&#160;%s&#160;]' % u'&#160;| '.join(blocklist))
        self.w(u'&#160;%s' % self.next_link(basepath, params))
        self.w(u'</div>')


<<<<<<< HEAD
def limit_rset_using_paged_nav(self, req, rset, w, forcedisplay=False,
                               show_all_option=True, page_size=None):
    if not (forcedisplay or req.form.get('__force_display') is not None):
        nav = self._cw.vreg['components'].select_or_none('navigation', req,
                                                     rset=rset, page_size=page_size)
        if nav:
            # get boundaries before component rendering
            start, stop = nav.page_boundaries()
            nav.render(w=w)
            params = dict(req.form)
            nav.clean_params(params)
            # make a link to see them all
            if show_all_option:
                url = xml_escape(self._cw.build_url(__force_display=1, **params))
                w(u'<span><a href="%s">%s</a></span>\n'
                  % (url, req._('show %s results') % len(rset)))
            rset.limit(offset=start, limit=stop-start, inplace=True)


# monkey patch base View class to add a .pagination(req, rset, w, forcedisplay)
# method to be called on view's result set and printing pages index in the view
from cubicweb.view import View
View.pagination = deprecated('.pagination is deprecated, use paginate')(limit_rset_using_paged_nav)

def paginate(view, show_all_option=True, w=None, page_size=None, rset=None):
    if rset is None:
        rset = view.cw_rset
    limit_rset_using_paged_nav(view, view._cw, rset, w or view.w,
                               not view.need_navigation, show_all_option,
                               page_size=page_size)
View.paginate = paginate

=======
>>>>>>> 6d03ed92
class NextPrevNavigationComponent(EntityVComponent):
    __regid__ = 'prevnext'
    # register msg not generated since no entity implements IPrevNext in cubicweb
    # itself
    title = _('contentnavigation_prevnext')
    help = _('contentnavigation_prevnext_description')
    __select__ = (one_line_rset() & primary_view()
                  & match_context_prop() & implements(IPrevNext))
    context = 'navbottom'
    order = 10
    def call(self, view=None):
        entity = self.cw_rset.get_entity(0,0)
        previous = entity.previous_entity()
        next = entity.next_entity()
        if previous or next:
            textsize = self._cw.property_value('navigation.short-line-size')
            self.w(u'<div class="prevnext">')
            if previous:
                self.w(u'<div class="previousEntity left">')
                self.w(self.previous_link(previous, textsize))
                self.w(u'</div>')
                self._cw.html_headers.add_raw('<link rel="prev" href="%s" />'
                                              % xml_escape(previous.absolute_url()))
            if next:
                self.w(u'<div class="nextEntity right">')
                self.w(self.next_link(next, textsize))
                self.w(u'</div>')
                self._cw.html_headers.add_raw('<link rel="next" href="%s" />'
                                              % xml_escape(next.absolute_url()))
            self.w(u'</div>')
            self.w(u'<div class="clear"></div>')

    def previous_link(self, previous, textsize):
        return u'<a href="%s" title="%s">&lt;&lt; %s</a>' % (
            xml_escape(previous.absolute_url()),
            self._cw._('i18nprevnext_previous'),
            xml_escape(cut(previous.dc_title(), textsize)))

    def next_link(self, next, textsize):
        return u'<a href="%s" title="%s">%s &gt;&gt;</a>' % (
            xml_escape(next.absolute_url()),
<<<<<<< HEAD
            self._cw._('i18nprevnext_next'),
            xml_escape(cut(next.dc_title(), textsize)))
=======
            self.req._('i18nprevnext_next'),
            xml_escape(cut(next.dc_title(), textsize)))


def do_paginate(view, rset=None, w=None, show_all_option=True, page_size=None):
    """write pages index in w stream (default to view.w) and then limit the result
    set (default to view.rset) to the currently displayed page
    """
    req = view.req
    if rset is None:
        rset = view.rset
    nav = req.vreg['components'].select_object(
        'navigation', req, rset=rset, page_size=page_size)
    if nav:
        if w is None:
            w = view.w
        # get boundaries before component rendering
        start, stop = nav.page_boundaries()
        nav.render(w=w)
        params = dict(req.form)
        nav.clean_params(params)
        # make a link to see them all
        if show_all_option:
            url = xml_escape(view.build_url(__force_display=1, **params))
            w(u'<span><a href="%s">%s</a></span>\n'
              % (url, req._('show %s results') % len(rset)))
        rset.limit(offset=start, limit=stop-start, inplace=True)


def paginate(view, show_all_option=True, w=None, page_size=None, rset=None):
    """paginate results if the view is paginable and we're not explictly told to
    display everything (by setting __force_display in req.form)
    """
    if not (view.paginable or view.req.form.get('__force_display')):
        do_paginate(view, rset, w or view.w, show_all_option, page_size)

# monkey patch base View class to add a .paginate([...])
# method to be called to write pages index in the view and then limit the result
# set to the current page
from cubicweb.view import View
View.do_paginate = do_paginate
View.paginate = paginate


#@deprecated (see below)
def limit_rset_using_paged_nav(self, req, rset, w, forcedisplay=False,
                               show_all_option=True, page_size=None):
    if not (forcedisplay or req.form.get('__force_display') is not None):
        do_paginate(self, rset, w, show_all_option, page_size)

View.pagination = deprecated('[3.2] .pagination is deprecated, use paginate')(
    limit_rset_using_paged_nav)
limit_rset_using_paged_nav = deprecated('[3.6] limit_rset_using_paged_nav is deprecated, use do_paginate')(
    limit_rset_using_paged_nav)
>>>>>>> 6d03ed92
<|MERGE_RESOLUTION|>--- conflicted
+++ resolved
@@ -148,41 +148,6 @@
         self.w(u'</div>')
 
 
-<<<<<<< HEAD
-def limit_rset_using_paged_nav(self, req, rset, w, forcedisplay=False,
-                               show_all_option=True, page_size=None):
-    if not (forcedisplay or req.form.get('__force_display') is not None):
-        nav = self._cw.vreg['components'].select_or_none('navigation', req,
-                                                     rset=rset, page_size=page_size)
-        if nav:
-            # get boundaries before component rendering
-            start, stop = nav.page_boundaries()
-            nav.render(w=w)
-            params = dict(req.form)
-            nav.clean_params(params)
-            # make a link to see them all
-            if show_all_option:
-                url = xml_escape(self._cw.build_url(__force_display=1, **params))
-                w(u'<span><a href="%s">%s</a></span>\n'
-                  % (url, req._('show %s results') % len(rset)))
-            rset.limit(offset=start, limit=stop-start, inplace=True)
-
-
-# monkey patch base View class to add a .pagination(req, rset, w, forcedisplay)
-# method to be called on view's result set and printing pages index in the view
-from cubicweb.view import View
-View.pagination = deprecated('.pagination is deprecated, use paginate')(limit_rset_using_paged_nav)
-
-def paginate(view, show_all_option=True, w=None, page_size=None, rset=None):
-    if rset is None:
-        rset = view.cw_rset
-    limit_rset_using_paged_nav(view, view._cw, rset, w or view.w,
-                               not view.need_navigation, show_all_option,
-                               page_size=page_size)
-View.paginate = paginate
-
-=======
->>>>>>> 6d03ed92
 class NextPrevNavigationComponent(EntityVComponent):
     __regid__ = 'prevnext'
     # register msg not generated since no entity implements IPrevNext in cubicweb
@@ -224,11 +189,7 @@
     def next_link(self, next, textsize):
         return u'<a href="%s" title="%s">%s &gt;&gt;</a>' % (
             xml_escape(next.absolute_url()),
-<<<<<<< HEAD
             self._cw._('i18nprevnext_next'),
-            xml_escape(cut(next.dc_title(), textsize)))
-=======
-            self.req._('i18nprevnext_next'),
             xml_escape(cut(next.dc_title(), textsize)))
 
 
@@ -239,7 +200,7 @@
     req = view.req
     if rset is None:
         rset = view.rset
-    nav = req.vreg['components'].select_object(
+    nav = req.vreg['components'].select_or_none(
         'navigation', req, rset=rset, page_size=page_size)
     if nav:
         if w is None:
@@ -281,5 +242,4 @@
 View.pagination = deprecated('[3.2] .pagination is deprecated, use paginate')(
     limit_rset_using_paged_nav)
 limit_rset_using_paged_nav = deprecated('[3.6] limit_rset_using_paged_nav is deprecated, use do_paginate')(
-    limit_rset_using_paged_nav)
->>>>>>> 6d03ed92
+    limit_rset_using_paged_nav)