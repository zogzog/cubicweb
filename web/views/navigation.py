--- conflicted
+++ resolved
@@ -222,11 +222,7 @@
     """paginate results if the view is paginable and we're not explictly told to
     display everything (by setting __force_display in req.form)
     """
-<<<<<<< HEAD
-    if view.paginable ant not view._cw.form.get('__force_display'):
-=======
-    if view.paginable and not view.req.form.get('__force_display'):
->>>>>>> 265dcebb
+    if view.paginable and not view._cw.form.get('__force_display'):
         do_paginate(view, rset, w or view.w, show_all_option, page_size)
 
 # monkey patch base View class to add a .paginate([...])
