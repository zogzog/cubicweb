--- conflicted
+++ resolved
@@ -173,14 +173,9 @@
 View.pagination = deprecated('.pagination is deprecated, use paginate')(limit_rset_using_paged_nav)
 
 def paginate(view, show_all_option=True, w=None, page_size=None, rset=None):
-<<<<<<< HEAD
-    rset = rset or view.cw_rset
-    limit_rset_using_paged_nav(view, view._cw, view.cw_rset, w or view.w,
-=======
     if rset is None:
         rset = view.rset
     limit_rset_using_paged_nav(view, view.req, rset, w or view.w,
->>>>>>> 5fdfdb38
                                not view.need_navigation, show_all_option,
                                page_size=page_size)
 View.paginate = paginate
