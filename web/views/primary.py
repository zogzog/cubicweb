--- conflicted
+++ resolved
@@ -143,34 +143,20 @@
         if display_attributes:
             self.w(u'<table>')
             for rschema, role, dispctrl, value in display_attributes:
-<<<<<<< HEAD
                 if support_args(self._render_attribute, 'label'):
                     label = self._rel_label(entity, rschema, role, dispctrl)
-                    self._render_attribute(label, value, table=True)
+                    self.render_attribute(label, value, table=True)
                 elif support_args(self._render_attribute, 'dispctrl'):
-                    warn('[3.10] _render_attribute prototype has changed, please'
-                         ' update %s' % self.__class___, DeprecationWarning)
+                    warn('[3.9] _render_attribute prototype has changed and '
+                         'renamed to render_attribute, please update %s'
+                         % self.__class___, DeprecationWarning)
                     self._render_attribute(dispctrl, rschema, value, role=role,
                                            table=True)
                 else:
-                    warn('[3.6] _render_attribute prototype has changed, please'
-                         ' update %s' % self.__class___, DeprecationWarning)
-=======
-                try:
-                    self._render_attribute(dispctrl, rschema, value,
-                                           role=role, table=True)
-                    warn('[3.9] _render_attribute prototype has changed and '
-                         'renamed to render_attribute, please update %s'
-                         % self.__class___, DeprecationWarning)
-                except TypeError:
->>>>>>> bd692523
                     self._render_attribute(rschema, value, role=role, table=True)
                     warn('[3.6] _render_attribute prototype has changed and '
                          'renamed to render_attribute, please update %s'
                          % self.__class___, DeprecationWarning)
-                except AttributeError:
-                    label = self._rel_label(entity, rschema, role, dispctrl)
-                    self.render_attribute(label, value, table=True)
             self.w(u'</table>')
 
     def render_attribute(self, label, value, table=False):
@@ -187,30 +173,6 @@
                         rtype=rschema, role=role)
                 except NoSelectableObject:
                     continue
-<<<<<<< HEAD
-                self.w(u'<div class="section">')
-                label = self._rel_label(entity, rschema, role, dispctrl)
-                if label:
-                    self.w(u'<h4>%s</h4>' % label)
-                rview.render(row=entity.cw_row, col=entity.cw_col, w=self.w,
-                             rtype=rschema.type, role=role)
-                self.w(u'</div>')
-                continue
-            rset = self._relation_rset(entity, rschema, role, dispctrl)
-            if rset:
-                if support_args(self._render_relation, 'label'):
-                    label = self._rel_label(entity, rschema, role, dispctrl)
-                    self._render_relation(label, dispctrl, rset, 'autolimited')
-                elif not support_args(self._render_relation, 'showlabel'):
-                    warn('[3.10] _render_relation prototype has changed, '
-                         'please update %s' % self.__class__, DeprecationWarning)
-                    self._render_relation(dispctrl, rset, 'autolimited')
-                else:
-                    warn('[3.6] _render_relation prototype has changed, '
-                         'please update %s' % self.__class__, DeprecationWarning)
-                    self._render_relation(rset, dispctrl, 'autolimited',
-                                          self.show_rel_label)
-=======
                 value = rview.render(row=entity.cw_row, col=entity.cw_col,
                                      rtype=rschema.type, role=role)
             else:
@@ -218,12 +180,12 @@
                 if not rset:
                     continue
                 if hasattr(self, '_render_relation'):
-                    try:
+                    if not support_args(self._render_relation, 'showlabel'):
                         self._render_relation(dispctrl, rset, 'autolimited')
                         warn('[3.9] _render_relation prototype has changed and has '
                              'been renamed to render_relation, please update %s'
                              % self.__class__, DeprecationWarning)
-                    except TypeError:
+                    else:
                         self._render_relation(rset, dispctrl, 'autolimited',
                                               self.show_rel_label)
                         warn('[3.6] _render_relation prototype has changed and has '
@@ -246,7 +208,6 @@
             self.w(u'<h4>%s</h4>' % label)
         self.w(value)
         self.w(u'</div>')
->>>>>>> bd692523
 
     def render_side_boxes(self, boxes):
         """display side related relations:
@@ -324,20 +285,6 @@
             rset = dispctrl['filter'](rset)
         return rset
 
-<<<<<<< HEAD
-    def _render_relation(self, label, dispctrl, rset, defaultvid):
-        self.w(u'<div class="section">')
-        if label:
-            self.w(u'<h4>%s</h4>' % label)
-        self.wview(dispctrl.get('vid', defaultvid), rset,
-                   initargs={'dispctrl': dispctrl})
-        self.w(u'</div>')
-
-    def _render_attribute(self, label, value, table=False):
-        self.field(label, value, tr=False, table=table)
-
-=======
->>>>>>> bd692523
     def _rel_label(self, entity, rschema, role, dispctrl):
         if rschema.final:
             showlabel = dispctrl.get('showlabel', self.show_attr_label)
