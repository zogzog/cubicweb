"""The default primary view

:organization: Logilab
:copyright: 2001-2009 LOGILAB S.A. (Paris, FRANCE), license is LGPL v2.
:contact: http://www.logilab.fr/ -- mailto:contact@logilab.fr
:license: GNU Lesser General Public License, v2.1 - http://www.gnu.org/licenses
"""
__docformat__ = "restructuredtext en"
_ = unicode

from warnings import warn

from logilab.mtconverter import xml_escape

from cubicweb import Unauthorized
from cubicweb.selectors import match_kwargs
from cubicweb.view import EntityView
from cubicweb.schema import display_name
from cubicweb.web import uicfg


class PrimaryView(EntityView):
    """the full view of an non final entity"""
    __regid__ = 'primary'
    title = _('primary')
    show_attr_label = True
    show_rel_label = True
    skip_none = True
    rsection = uicfg.primaryview_section
    display_ctrl = uicfg.primaryview_display_ctrl
    main_related_section = True

    def html_headers(self):
        """return a list of html headers (eg something to be inserted between
        <head> and </head> of the returned page

        by default primary views are indexed
        """
        return []

    def cell_call(self, row, col):
        self.cw_row = row
        self.cw_col = col
        self.maxrelated = self._cw.property_value('navigation.related-limit')
        entity = self.cw_rset.complete_entity(row, col)
        self.render_entity(entity)

    def render_entity(self, entity):
        self.render_entity_title(entity)
        # XXX uncomment this in 3.6
        #self.render_entity_toolbox(entity)
        # entity's attributes and relations, excluding meta data
        # if the entity isn't meta itself
        if self.is_primary():
            boxes = self._prepare_side_boxes(entity)
        else:
            boxes = None
        if boxes or hasattr(self, 'render_side_related'):
            self.w(u'<table width="100%"><tr><td style="width: 75%">')
        self.render_entity_summary(entity)
        self.w(u'<div class="mainInfo">')
        self.content_navigation_components('navcontenttop')
        self.render_entity_attributes(entity)
        if self.main_related_section:
            self.render_entity_relations(entity)
        self.w(u'</div>')
        # side boxes
        if boxes or hasattr(self, 'render_side_related'):
            self.w(u'</td><td>')
            self.w(u'<div class="primaryRight">')
            if hasattr(self, 'render_side_related'):
                warn('render_side_related is deprecated')
                self.render_side_related(entity, [])
            self.render_side_boxes(boxes)
            self.w(u'</div>')
            self.w(u'</td></tr></table>')
        self.content_navigation_components('navcontentbottom')

    def content_navigation_components(self, context):
        self.w(u'<div class="%s">' % context)
        for comp in self._cw.vreg['contentnavigation'].poss_visible_objects(
            self._cw, rset=self.cw_rset, row=self.cw_row, view=self, context=context):
            try:
                comp.render(w=self.w, row=self.cw_row, view=self)
            except NotImplementedError:
                warn('component %s doesnt implement cell_call, please update'
                     % comp.__class__, DeprecationWarning)
                comp.render(w=self.w, view=self)
        self.w(u'</div>')

    def render_entity_title(self, entity):
        """default implementation return dc_title"""
        title = xml_escape(entity.dc_title())
        if title:
            if self.is_primary():
                self.w(u'<h1>%s</h1>' % title)
            else:
                atitle = self.req._('follow this link for more information on this %s') % entity.dc_type()
                self.w(u'<h4><a href="%s" title="%s">%s</a></h4>'
                       % (entity.absolute_url(), atitle, title))

    def render_entity_toolbox(self, entity):
        self.content_navigation_components('ctxtoolbar')

    def render_entity_metadata(self, entity):
        # XXX deprecated
        entity.view('metadata', w=self.w)

    def render_entity_summary(self, entity):
        summary = self.summary(entity) # deprecate summary?
        if summary:
            self.w(u'<div class="summary">%s</div>' % summary)

    def summary(self, entity):
        """default implementation return an empty string"""
        return u''

    def render_entity_attributes(self, entity, siderelations=None):
        entity_attributes = self._section_def(entity, 'attributes')
        if not entity_attributes:
            return
        self.w(u'<table>')
        for rschema, tschemas, role, dispctrl in entity_attributes:
            vid = dispctrl.get('vid', 'reledit')
            if rschema.final or vid == 'reledit':
                value = entity.view(vid, rtype=rschema.type, role=role)
            else:
                rset = self._relation_rset(entity, rschema, role, dispctrl)
                if rset:
                    value = self.view(vid, rset)
                else:
                    value = None
            if self.skip_none and (value is None or value == ''):
                continue
            try:
                self._render_attribute(dispctrl, rschema, value,
                                       role=role, table=True)
            except TypeError:
                warn('[3.6] _render_attribute prototype has changed, '
                     'please update %s' % self.__class___, DeprecationWarning)
                self._render_attribute(rschema, value, role=role, table=True)
        self.w(u'</table>')

    def render_entity_relations(self, entity, siderelations=None):
        for rschema, tschemas, role, dispctrl in self._section_def(entity, 'relations'):
            rset = self._relation_rset(entity, rschema, role, dispctrl)
            if rset:
                try:
                    self._render_relation(dispctrl, rset, 'autolimited')
                except TypeError:
                    warn('[3.6] _render_relation prototype has changed, '
                         'please update %s' % self.__class__, DeprecationWarning)
                    self._render_relation(rset, dispctrl, 'autolimited',
                                          self.show_rel_label)

    def render_side_boxes(self, boxes):
        """display side related relations:
        non-meta in a first step, meta in a second step
        """
        for box in boxes:
            if isinstance(box, tuple):
                try:
                    label, rset, vid, dispctrl  = box
                except ValueError:
                    warn('box views should now be defined as a 4-uple (label, rset, vid, dispctrl), '
                         'please update %s' % self.__class__.__name__,
                         DeprecationWarning)
                    label, rset, vid  = box
                self.w(u'<div class="sideBox">')
                self.wview(vid, rset, title=label)
                self.w(u'</div>')
            else:
                try:
                    box.render(w=self.w, row=self.cw_row)
                except NotImplementedError:
                    # much probably a context insensitive box, which only implements
                    # .call() and not cell_call()
                    box.render(w=self.w)

    def _prepare_side_boxes(self, entity):
        sideboxes = []
        for rschema, tschemas, role, dispctrl in self._section_def(entity, 'sideboxes'):
            rset = self._relation_rset(entity, rschema, role, dispctrl)
            if not rset:
                continue
            label = display_name(self._cw, rschema.type, role)
            vid = dispctrl.get('vid', 'sidebox')
<<<<<<< HEAD
            sideboxes.append( (label, rset, vid) )
        sideboxes += self._cw.vreg['boxes'].poss_visible_objects(
            self._cw, rset=self.cw_rset, row=self.cw_row, view=self,
=======
            sideboxes.append( (label, rset, vid, dispctrl) )
        sideboxes += self.vreg['boxes'].possible_vobjects(
            self.req, rset=self.rset, row=self.row, view=self,
>>>>>>> 3411e4b8
            context='incontext')
        # XXX since we've two sorted list, it may be worth using bisect
        def get_order(x):
            if isinstance(x, tuple):
                # x is a view box (label, rset, vid, dispctrl)
                # default to 1000 so view boxes occurs after component boxes
                return x[-1].get('order', 1000)
            # x is a component box
            return x.propval('order')
        return sorted(sideboxes, key=get_order)

    def _section_def(self, entity, where):
        rdefs = []
        eschema = entity.e_schema
        for rschema, tschemas, role in eschema.relation_definitions(True):
            matchtschemas = []
            for tschema in tschemas:
                section = self.rsection.etype_get(eschema, rschema, role,
                                                  tschema)
                if section == where:
                    matchtschemas.append(tschema)
            if matchtschemas:
                # XXX pick the latest dispctrl
                dispctrl = self.display_ctrl.etype_get(eschema, rschema, role,
                                                       matchtschemas[-1])

                rdefs.append( (rschema, matchtschemas, role, dispctrl) )
        return sorted(rdefs, key=lambda x: x[-1]['order'])

    def _relation_rset(self, entity, rschema, role, dispctrl):
        try:
            dispctrl.setdefault('limit', self.maxrelated)
            rset = entity.related(rschema.type, role, limit=dispctrl['limit']+1)
        except Unauthorized:
            return
        if 'filter' in dispctrl:
            rset = dispctrl['filter'](rset)
        return rset

    def _render_relation(self, dispctrl, rset, defaultvid):
        self.w(u'<div class="section">')
<<<<<<< HEAD
        if showlabel:
            self.w(u'<h4>%s</h4>' % self._cw._(dispctrl['label']),
=======
        if dispctrl.get('showlabel', self.show_rel_label):
            self.w(u'<h4>%s</h4>' % self.req._(dispctrl['label']))
        self.wview(dispctrl.get('vid', defaultvid), rset,
>>>>>>> 3411e4b8
                   initargs={'dispctrl': dispctrl})
        self.w(u'</div>')

    def _render_attribute(self, dispctrl, rschema, value,
                          role='subject', table=False):
        if rschema.final:
            showlabel = dispctrl.get('showlabel', self.show_attr_label)
        else:
            showlabel = dispctrl.get('showlabel', self.show_rel_label)
        if dispctrl.get('label'):
            label = self.req._(dispctrl.get('label'))
        else:
<<<<<<< HEAD
            show_label = self.show_rel_label
        label = display_name(self._cw, rschema.type, role)
        self.field(label, value, show_label=show_label, tr=False, table=table)
=======
            label = display_name(self.req, rschema.type, role)
        self.field(label, value, show_label=showlabel, tr=False, table=table)
>>>>>>> 3411e4b8


class RelatedView(EntityView):
    __regid__ = 'autolimited'

    def call(self, **kwargs):
        # nb: rset retreived using entity.related with limit + 1 if any
        # because of that, we known that rset.printable_rql() will return
        # rql with no limit set anyway (since it's handled manually)
        if 'dispctrl' in self.extra_kwargs:
            limit = self.extra_kwargs['dispctrl'].get('limit')
        else:
            limit = None
        if limit is None or self.cw_rset.rowcount <= limit:
            if self.cw_rset.rowcount == 1:
                self.wview('incontext', self.cw_rset, row=0)
            elif 1 < self.cw_rset.rowcount <= 5:
                self.wview('csv', self.cw_rset)
            else:
                self.w(u'<div>')
                self.wview('simplelist', self.cw_rset)
                self.w(u'</div>')
        # else show links to display related entities
        else:
            rql = self.cw_rset.printable_rql()
            self.cw_rset.limit(limit) # remove extra entity
            self.w(u'<div>')
            self.wview('simplelist', self.cw_rset)
            self.w(u'[<a href="%s">%s</a>]' % (self._cw.build_url(rql=rql),
                                               self._cw._('see them all')))
            self.w(u'</div>')


class URLAttributeView(EntityView):
    """use this view for attributes whose value is an url and that you want
    to display as clickable link
    """
    id = 'urlattr'
    __select__ = EntityView.__select__ & match_kwargs('rtype')

    def cell_call(self, row, col, rtype, **kwargs):
        entity = self.rset.get_entity(row, col)
        url = entity.printable_value(rtype)
        if url:
            self.w(u'<a href="%s">%s</a>' % (url, url))


## default primary ui configuration ###########################################

_pvs = uicfg.primaryview_section
for rtype in ('eid', 'creation_date', 'modification_date', 'cwuri',
              'is', 'is_instance_of', 'identity',
              'owned_by', 'created_by', 'in_state',
              'wf_info_for', 'by_transition', 'from_state', 'to_state',
              'require_permission', 'from_entity', 'to_entity',
              'see_also'):
    _pvs.tag_subject_of(('*', rtype, '*'), 'hidden')
    _pvs.tag_object_of(('*', rtype, '*'), 'hidden')

_pvs.tag_subject_of(('*', 'use_email', '*'), 'attributes')
_pvs.tag_subject_of(('*', 'primary_email', '*'), 'hidden')

for attr in ('name', 'final'):
    _pvs.tag_attribute(('CWEType', attr), 'hidden')
for attr in ('name', 'final', 'symetric', 'inlined'):
    _pvs.tag_attribute(('CWRType', attr), 'hidden')<|MERGE_RESOLUTION|>--- conflicted
+++ resolved
@@ -185,15 +185,9 @@
                 continue
             label = display_name(self._cw, rschema.type, role)
             vid = dispctrl.get('vid', 'sidebox')
-<<<<<<< HEAD
-            sideboxes.append( (label, rset, vid) )
+            sideboxes.append( (label, rset, vid, dispctrl) )
         sideboxes += self._cw.vreg['boxes'].poss_visible_objects(
             self._cw, rset=self.cw_rset, row=self.cw_row, view=self,
-=======
-            sideboxes.append( (label, rset, vid, dispctrl) )
-        sideboxes += self.vreg['boxes'].possible_vobjects(
-            self.req, rset=self.rset, row=self.row, view=self,
->>>>>>> 3411e4b8
             context='incontext')
         # XXX since we've two sorted list, it may be worth using bisect
         def get_order(x):
@@ -235,14 +229,9 @@
 
     def _render_relation(self, dispctrl, rset, defaultvid):
         self.w(u'<div class="section">')
-<<<<<<< HEAD
-        if showlabel:
-            self.w(u'<h4>%s</h4>' % self._cw._(dispctrl['label']),
-=======
         if dispctrl.get('showlabel', self.show_rel_label):
-            self.w(u'<h4>%s</h4>' % self.req._(dispctrl['label']))
+            self.w(u'<h4>%s</h4>' % self._cw._(dispctrl['label']))
         self.wview(dispctrl.get('vid', defaultvid), rset,
->>>>>>> 3411e4b8
                    initargs={'dispctrl': dispctrl})
         self.w(u'</div>')
 
@@ -253,16 +242,10 @@
         else:
             showlabel = dispctrl.get('showlabel', self.show_rel_label)
         if dispctrl.get('label'):
-            label = self.req._(dispctrl.get('label'))
-        else:
-<<<<<<< HEAD
-            show_label = self.show_rel_label
-        label = display_name(self._cw, rschema.type, role)
-        self.field(label, value, show_label=show_label, tr=False, table=table)
-=======
+            label = self._cw._(dispctrl.get('label'))
+        else:
             label = display_name(self.req, rschema.type, role)
         self.field(label, value, show_label=showlabel, tr=False, table=table)
->>>>>>> 3411e4b8
 
 
 class RelatedView(EntityView):
