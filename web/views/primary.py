# copyright 2003-2010 LOGILAB S.A. (Paris, FRANCE), all rights reserved.
# contact http://www.logilab.fr/ -- mailto:contact@logilab.fr
#
# This file is part of CubicWeb.
#
# CubicWeb is free software: you can redistribute it and/or modify it under the
# terms of the GNU Lesser General Public License as published by the Free
# Software Foundation, either version 2.1 of the License, or (at your option)
# any later version.
#
# CubicWeb is distributed in the hope that it will be useful, but WITHOUT
# ANY WARRANTY; without even the implied warranty of MERCHANTABILITY or FITNESS
# FOR A PARTICULAR PURPOSE.  See the GNU Lesser General Public License for more
# details.
#
# You should have received a copy of the GNU Lesser General Public License along
# with CubicWeb.  If not, see <http://www.gnu.org/licenses/>.
"""The default primary view"""

__docformat__ = "restructuredtext en"
_ = unicode

from warnings import warn

from logilab.mtconverter import xml_escape

from cubicweb import Unauthorized
from cubicweb.utils import support_args
from cubicweb.selectors import match_kwargs
from cubicweb.view import EntityView
from cubicweb.schema import VIRTUAL_RTYPES, display_name
from cubicweb.web import uicfg


class PrimaryView(EntityView):
    """the full view of an non final entity"""
    __regid__ = 'primary'
    title = _('primary')
    show_attr_label = True
    show_rel_label = True
    skip_none = True
    rsection = uicfg.primaryview_section
    display_ctrl = uicfg.primaryview_display_ctrl
    main_related_section = True

    def html_headers(self):
        """return a list of html headers (eg something to be inserted between
        <head> and </head> of the returned page

        by default primary views are indexed
        """
        return []

    def cell_call(self, row, col):
        self.cw_row = row
        self.cw_col = col
        self.maxrelated = self._cw.property_value('navigation.related-limit')
        entity = self.cw_rset.complete_entity(row, col)
        self.render_entity(entity)

    def render_entity(self, entity):
        self.render_entity_toolbox(entity)
        self.render_entity_title(entity)
        # entity's attributes and relations, excluding meta data
        # if the entity isn't meta itself
        if self.is_primary():
            boxes = self._prepare_side_boxes(entity)
        else:
            boxes = None
        if boxes or hasattr(self, 'render_side_related'):
            self.w(u'<table width="100%"><tr><td style="width: 75%">')
        self.render_entity_summary(entity)
        self.w(u'<div class="mainInfo">')
        self.content_navigation_components('navcontenttop')
        self.render_entity_attributes(entity)
        if self.main_related_section:
            self.render_entity_relations(entity)
        self.content_navigation_components('navcontentbottom')
        self.w(u'</div>')
        # side boxes
        if boxes or hasattr(self, 'render_side_related'):
            self.w(u'</td><td>')
            self.w(u'<div class="primaryRight">')
            if hasattr(self, 'render_side_related'):
                warn('[3.2] render_side_related is deprecated')
                self.render_side_related(entity, [])
            self.render_side_boxes(boxes)
            self.w(u'</div>')
            self.w(u'</td></tr></table>')

    def content_navigation_components(self, context):
        self.w(u'<div class="%s">' % context)
        for comp in self._cw.vreg['contentnavigation'].poss_visible_objects(
            self._cw, rset=self.cw_rset, row=self.cw_row, view=self, context=context):
            try:
                comp.render(w=self.w, row=self.cw_row, view=self)
            except NotImplementedError:
                warn('[3.2] component %s doesnt implement cell_call, please update'
                     % comp.__class__, DeprecationWarning)
                comp.render(w=self.w, view=self)
        self.w(u'</div>')

    def render_entity_title(self, entity):
        """default implementation return dc_title"""
        title = xml_escape(entity.dc_title())
        if title:
            if self.is_primary():
                self.w(u'<h1>%s</h1>' % title)
            else:
                atitle = self._cw._('follow this link for more information on this %s') % entity.dc_type()
                self.w(u'<h4><a href="%s" title="%s">%s</a></h4>'
                       % (entity.absolute_url(), atitle, title))

    def render_entity_toolbox(self, entity):
        self.content_navigation_components('ctxtoolbar')

    def render_entity_metadata(self, entity):
        entity.view('metadata', w=self.w)

    def render_entity_summary(self, entity):
        summary = self.summary(entity) # deprecate summary?
        if summary:
            self.w(u'<div class="summary">%s</div>' % summary)

    def summary(self, entity):
        """default implementation return an empty string"""
        return u''

    def render_entity_attributes(self, entity):
        display_attributes = []
        for rschema, _, role, dispctrl in self._section_def(entity, 'attributes'):
            vid = dispctrl.get('vid', 'reledit')
            if rschema.final or vid == 'reledit' or dispctrl.get('rtypevid'):
                value = entity.view(vid, rtype=rschema.type, role=role,
                                    initargs={'dispctrl': dispctrl})
            else:
                rset = self._relation_rset(entity, rschema, role, dispctrl)
                if rset:
                    value = self._cw.view(vid, rset)
                else:
                    value = None
            if not self.skip_none or (value is not None and value != ''):
                display_attributes.append( (rschema, role, dispctrl, value) )
        if display_attributes:
            self.w(u'<table>')
            for rschema, role, dispctrl, value in display_attributes:
                if support_args(self._render_attribute, 'label'):
                    label = self._rel_label(entity, rschema, role, dispctrl)
                    self._render_attribute(label, value, table=True)
                elif support_args(self._render_attribute, 'dispctrl'):
                    warn('[3.10] _render_attribute prototype has changed, please'
                         ' update %s' % self.__class___, DeprecationWarning)
                    self._render_attribute(dispctrl, rschema, value, role=role,
                                           table=True)
                else:
                    warn('[3.6] _render_attribute prototype has changed, please'
                         ' update %s' % self.__class___, DeprecationWarning)
                    self._render_attribute(rschema, value, role=role, table=True)
            self.w(u'</table>')

    def render_entity_relations(self, entity):
        for rschema, tschemas, role, dispctrl in self._section_def(entity, 'relations'):
            if rschema.final:
                self.w(u'<div class="section">')
                label = self._rel_label(entity, rschema, role, dispctrl)
                if label:
                    self.w(u'<h4>%s</h4>' % label)
                vid = dispctrl.get('vid', 'reledit')
                entity.view(vid, rtype=rschema.type, role=role, w=self.w,
                            initargs={'dispctrl': dispctrl})
                self.w(u'</div>')
                continue
            rset = self._relation_rset(entity, rschema, role, dispctrl)
            if rset:
                if support_args(self._render_relation, 'label'):
                    label = self._rel_label(entity, rschema, role, dispctrl)
                    self._render_relation(label, dispctrl, rset, 'autolimited')
                elif not support_args(self._render_relation, 'showlabel'):
                    warn('[3.10] _render_relation prototype has changed, '
                         'please update %s' % self.__class__, DeprecationWarning)
                    self._render_relation(dispctrl, rset, 'autolimited')
                else:
                    warn('[3.6] _render_relation prototype has changed, '
                         'please update %s' % self.__class__, DeprecationWarning)
                    self._render_relation(rset, dispctrl, 'autolimited',
                                          self.show_rel_label)

    def render_side_boxes(self, boxes):
        """display side related relations:
        non-meta in a first step, meta in a second step
        """
        for box in boxes:
            if isinstance(box, tuple):
                try:
                    label, rset, vid, dispctrl  = box
                except ValueError:
                    warn('[3.5] box views should now be defined as a 4-uple (label, rset, vid, dispctrl), '
                         'please update %s' % self.__class__.__name__,
                         DeprecationWarning)
                    label, rset, vid = box
                    dispctrl = {}
                self.w(u'<div class="sideBox">')
                self.wview(vid, rset, title=label, initargs={'dispctrl': dispctrl})
                self.w(u'</div>')
            else:
                try:
                    box.render(w=self.w, row=self.cw_row)
                except NotImplementedError:
                    # much probably a context insensitive box, which only implements
                    # .call() and not cell_call()
                    box.render(w=self.w)

    def _prepare_side_boxes(self, entity):
        sideboxes = []
        for rschema, tschemas, role, dispctrl in self._section_def(entity, 'sideboxes'):
            rset = self._relation_rset(entity, rschema, role, dispctrl)
            if not rset:
                continue
            label = self._rel_label(entity, rschema, role, dispctrl)
            vid = dispctrl.get('vid', 'sidebox')
            sideboxes.append( (label, rset, vid, dispctrl) )
        sideboxes += self._cw.vreg['boxes'].poss_visible_objects(
            self._cw, rset=self.cw_rset, row=self.cw_row, view=self,
            context='incontext')
        # XXX since we've two sorted list, it may be worth using bisect
        def get_order(x):
            if isinstance(x, tuple):
                # x is a view box (label, rset, vid, dispctrl)
                # default to 1000 so view boxes occurs after component boxes
                return x[-1].get('order', 1000)
            # x is a component box
            return x.cw_propval('order')
        return sorted(sideboxes, key=get_order)

    def _section_def(self, entity, where):
        rdefs = []
        eschema = entity.e_schema
        for rschema, tschemas, role in eschema.relation_definitions(True):
            if rschema in VIRTUAL_RTYPES:
                continue
            matchtschemas = []
            for tschema in tschemas:
                section = self.rsection.etype_get(eschema, rschema, role,
                                                  tschema)
                if section == where:
                    matchtschemas.append(tschema)
            if matchtschemas:
                # XXX pick the latest dispctrl
                dispctrl = self.display_ctrl.etype_get(eschema, rschema, role,
                                                       matchtschemas[-1])

                rdefs.append( (rschema, matchtschemas, role, dispctrl) )
        return sorted(rdefs, key=lambda x: x[-1]['order'])

    def _relation_rset(self, entity, rschema, role, dispctrl):
        try:
            dispctrl.setdefault('limit', self.maxrelated)
            rset = entity.related(rschema.type, role, limit=dispctrl['limit']+1)
        except Unauthorized:
            return
        if 'filter' in dispctrl:
            rset = dispctrl['filter'](rset)
        return rset

    def _render_relation(self, label, dispctrl, rset, defaultvid):
        self.w(u'<div class="section">')
        if label:
            self.w(u'<h4>%s</h4>' % label)
        self.wview(dispctrl.get('vid', defaultvid), rset,
                   initargs={'dispctrl': dispctrl})
        self.w(u'</div>')

    def _render_attribute(self, label, value, table=False):
        self.field(label, value, tr=False, table=table)

    def _rel_label(self, entity, rschema, role, dispctrl):
        if rschema.final:
            showlabel = dispctrl.get('showlabel', self.show_attr_label)
        else:
            showlabel = dispctrl.get('showlabel', self.show_rel_label)
<<<<<<< HEAD
=======
        if dispctrl.get('label'):
            label = self._cw._(dispctrl.get('label'))
        else:
            label = display_name(self._cw, rschema.type, role)
        self.field(label, value, show_label=showlabel, tr=False, table=table)

    def _rel_label(self, entity, rschema, role, dispctrl):
        if rschema.final:
            showlabel = dispctrl.get('showlabel', self.show_attr_label)
        else:
            showlabel = dispctrl.get('showlabel', self.show_rel_label)
>>>>>>> 37d83a4c
        if showlabel:
            if dispctrl.get('label'):
                label = self._cw._(dispctrl['label'])
            else:
                label = display_name(self._cw, rschema.type, role,
                                     context=entity.__regid__)
            return label
        return u''

class RelatedView(EntityView):
    __regid__ = 'autolimited'

    def call(self, **kwargs):
        # nb: rset is retreived using entity.related with limit + 1 if any.
        # Because of that, we know that rset.printable_rql() will return rql
        # with no limit set anyway (since it's handled manually)
        if 'dispctrl' in self.cw_extra_kwargs:
            limit = self.cw_extra_kwargs['dispctrl'].get('limit')
            subvid = self.cw_extra_kwargs['dispctrl'].get('subvid', 'incontext')
        else:
            limit = None
            subvid = 'incontext'
        if limit is None or self.cw_rset.rowcount <= limit:
            if self.cw_rset.rowcount == 1:
                self.wview(subvid, self.cw_rset, row=0)
            elif 1 < self.cw_rset.rowcount <= 5:
                self.wview('csv', self.cw_rset, subvid=subvid)
            else:
                self.w(u'<div>')
                self.wview('simplelist', self.cw_rset, subvid=subvid)
                self.w(u'</div>')
        # else show links to display related entities
        else:
            rql = self.cw_rset.printable_rql()
            self.cw_rset.limit(limit) # remove extra entity
            self.w(u'<div>')
            self.wview('simplelist', self.cw_rset, subvid=subvid)
            self.w(u'[<a href="%s">%s</a>]' % (
                xml_escape(self._cw.build_url(rql=rql, vid=subvid)),
                self._cw._('see them all')))
            self.w(u'</div>')


class URLAttributeView(EntityView):
    """use this view for attributes whose value is an url and that you want
    to display as clickable link
    """
    __regid__ = 'urlattr'
    __select__ = EntityView.__select__ & match_kwargs('rtype')

    def cell_call(self, row, col, rtype, **kwargs):
        entity = self.cw_rset.get_entity(row, col)
        url = entity.printable_value(rtype)
        if url:
            self.w(u'<a href="%s">%s</a>' % (url, url))


## default primary ui configuration ###########################################

_pvs = uicfg.primaryview_section
for rtype in ('eid', 'creation_date', 'modification_date', 'cwuri',
              'is', 'is_instance_of', 'identity', 'owned_by', 'created_by',
              'require_permission', 'see_also'):
    _pvs.tag_subject_of(('*', rtype, '*'), 'hidden')
    _pvs.tag_object_of(('*', rtype, '*'), 'hidden')<|MERGE_RESOLUTION|>--- conflicted
+++ resolved
@@ -278,20 +278,6 @@
             showlabel = dispctrl.get('showlabel', self.show_attr_label)
         else:
             showlabel = dispctrl.get('showlabel', self.show_rel_label)
-<<<<<<< HEAD
-=======
-        if dispctrl.get('label'):
-            label = self._cw._(dispctrl.get('label'))
-        else:
-            label = display_name(self._cw, rschema.type, role)
-        self.field(label, value, show_label=showlabel, tr=False, table=table)
-
-    def _rel_label(self, entity, rschema, role, dispctrl):
-        if rschema.final:
-            showlabel = dispctrl.get('showlabel', self.show_attr_label)
-        else:
-            showlabel = dispctrl.get('showlabel', self.show_rel_label)
->>>>>>> 37d83a4c
         if showlabel:
             if dispctrl.get('label'):
                 label = self._cw._(dispctrl['label'])
@@ -300,6 +286,7 @@
                                      context=entity.__regid__)
             return label
         return u''
+
 
 class RelatedView(EntityView):
     __regid__ = 'autolimited'
