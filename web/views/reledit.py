# copyright 2003-2011 LOGILAB S.A. (Paris, FRANCE), all rights reserved.
# contact http://www.logilab.fr/ -- mailto:contact@logilab.fr
#
# This file is part of CubicWeb.
#
# CubicWeb is free software: you can redistribute it and/or modify it under the
# terms of the GNU Lesser General Public License as published by the Free
# Software Foundation, either version 2.1 of the License, or (at your option)
# any later version.
#
# CubicWeb is distributed in the hope that it will be useful, but WITHOUT
# ANY WARRANTY; without even the implied warranty of MERCHANTABILITY or FITNESS
# FOR A PARTICULAR PURPOSE.  See the GNU Lesser General Public License for more
# details.
#
# You should have received a copy of the GNU Lesser General Public License along
# with CubicWeb.  If not, see <http://www.gnu.org/licenses/>.
<<<<<<< HEAD
"""edit entity attributes/relations from any view, without going to the entity
form
"""
=======
"""the 'reledit' feature (eg edit attribute/relation from primary view)"""
>>>>>>> 4d6a2450

__docformat__ = "restructuredtext en"
_ = unicode

import copy
from warnings import warn

from logilab.mtconverter import xml_escape
from logilab.common.deprecation import deprecated, class_renamed
from logilab.common.decorators import cached

from cubicweb import neg_role
from cubicweb.schema import display_name
from cubicweb.utils import json_dumps
from cubicweb.selectors import non_final_entity, match_kwargs
from cubicweb.view import EntityView
from cubicweb.web import uicfg, stdmsgs
from cubicweb.web.form import FieldNotFound
from cubicweb.web.formwidgets import Button, SubmitButton

class _DummyForm(object):
    __slots__ = ('event_args',)
    def form_render(self, **_args):
        return u''
    def render(self, *_args, **_kwargs):
        return u''
    def append_field(self, *args):
        pass
    def add_hidden(self, *args):
        pass

rctrl = uicfg.reledit_ctrl

class AutoClickAndEditFormView(EntityView):
    __regid__ = 'reledit'
    __select__ = non_final_entity() & match_kwargs('rtype')

    # ui side continuations
    _onclick = (u"cw.reledit.loadInlineEditionForm('%(formid)s', %(eid)s, '%(rtype)s', '%(role)s', "
                "'%(divid)s', %(reload)s, '%(vid)s', '%(action)s');")
    _cancelclick = "cw.reledit.cleanupAfterCancel('%s')"

    # ui side actions/buttons
    _addzone = u'<img title="%(msg)s" src="%(logo)s" alt="%(msg)s"/>'
    _addmsg = _('click to add a value')
    _addlogo = 'plus.png'
    _deletezone = u'<img title="%(msg)s" src="%(logo)s" alt="%(msg)s"/>'
    _deletemsg = _('click to delete this value')
    _deletelogo = 'cancel.png'
    _editzone = u'<img title="%(msg)s" src="%(logo)s" alt="%(msg)s"/>'
    _editzonemsg = _('click to edit this field')
    _editlogo = 'pen_icon.png'

    # renderer
    _form_renderer_id = 'base'

    def cell_call(self, row, col, rtype=None, role='subject',
                  reload=False, # controls reloading the whole page after change
                                # boolean, eid (to redirect), or
                                # function taking the subject entity & returning a boolean or an eid
                  rvid=None,    # vid to be applied to other side of rtype (non final relations only)
                  default_value=None,
                  formid='base',
                  action=None
                  ):
        """display field to edit entity's `rtype` relation on click"""
        assert rtype
        self._cw.add_css('cubicweb.form.css')
        self._cw.add_js(('cubicweb.reledit.js', 'cubicweb.edition.js', 'cubicweb.ajax.js'))
        self.entity = self.cw_rset.get_entity(row, col)
        rschema = self._cw.vreg.schema[rtype]
        self._rules = rctrl.etype_get(self.entity.e_schema.type, rschema.type, role, '*')
        if rvid is not None or default_value is not None:
            warn('[3.9] specifying rvid/default_value on select is deprecated, '
                 'reledit_ctrl rtag to control this' % self, DeprecationWarning)
        reload = self._compute_reload(rschema, role, reload)
        divid = self._build_divid(rtype, role, self.entity.eid)
        if rschema.final:
            self._handle_attribute(rschema, role, divid, reload, action)
        else:
            if self._is_composite():
                self._handle_composite(rschema, role, divid, reload, formid, action)
            else:
                self._handle_relation(rschema, role, divid, reload, formid, action)

    def _handle_attribute(self, rschema, role, divid, reload, action):
        value = self.entity.printable_value(rschema.type)
        if not self._should_edit_attribute(rschema):
            self.w(value)
            return
        form, renderer = self._build_form(self.entity, rschema, role, divid, 'base', reload, action)
        value = value or self._compute_default_value(rschema, role)
        self.view_form(divid, value, form, renderer)

    def _compute_formid_value(self, rschema, role, rvid, formid):
        related_rset = self.entity.related(rschema.type, role)
        if related_rset:
            value = self._cw.view(rvid, related_rset)
        else:
            value = self._compute_default_value(rschema, role)
        if not self._should_edit_relation(rschema, role):
            return None, value
        return formid, value

    def _handle_relation(self, rschema, role, divid, reload, formid, action):
        rvid = self._rules.get('rvid', 'autolimited')
        formid, value = self._compute_formid_value(rschema, role, rvid, formid)
        if formid is None:
            return self.w(value)
        form, renderer = self._build_form(self.entity,  rschema, role, divid, formid,
                                          reload, action, dict(vid=rvid))
        self.view_form(divid, value, form, renderer)

    def _handle_composite(self, rschema, role, divid, reload, formid, action):
        # this is for attribute-like composites (1 target type, 1 related entity at most, for now)
        entity = self.entity
        related_rset = entity.related(rschema.type, role)
        add_related = self._may_add_related(related_rset, rschema, role)
        edit_related = self._may_edit_related_entity(related_rset, rschema, role)
        delete_related = edit_related and self._may_delete_related(related_rset, rschema, role)
        rvid = self._rules.get('rvid', 'autolimited')
        formid, value = self._compute_formid_value(rschema, role, rvid, formid)
        if formid is None or not (edit_related or add_related):
            # till we learn to handle cases where not (edit_related or add_related)
            self.w(value)
            return
        form, renderer = self._build_form(entity, rschema, role, divid, formid,
                                          reload, action, dict(vid=rvid))
        self.view_form(divid, value, form, renderer,
                       edit_related, add_related, delete_related)

    @cached
    def _compute_ttypes(self, rschema, role):
        dual_role = neg_role(role)
        return getattr(rschema, '%ss' % dual_role)()

    def _compute_reload(self, rschema, role, reload):
        ctrl_reload = self._rules.get('reload', reload)
        if callable(ctrl_reload):
            ctrl_reload = ctrl_reload(self.entity)
        if isinstance(ctrl_reload, int) and ctrl_reload > 1: # not True/False
            ctrl_reload = self._cw.build_url(ctrl_reload)
        return ctrl_reload

    def _compute_default_value(self, rschema, role):
        default = self._rules.get('novalue_label')
        if default is None:
            if self._rules.get('novalue_include_rtype'):
                default = self._cw._('<%s not specified>') % display_name(
                    self._cw, rschema.type, role)
            else:
                default = self._cw._('<not specified>')
        return xml_escape(default)

    def _is_composite(self):
        return self._rules.get('edit_target') == 'related'

    def _may_add_related(self, related_rset, rschema, role):
        """ ok for attribute-like composite entities """
        ttypes = self._compute_ttypes(rschema, role)
        if len(ttypes) > 1: # many etypes: learn how to do it
            return False
        rdef = rschema.role_rdef(self.entity.e_schema, ttypes[0], role)
        card = rdef.role_cardinality(role)
        if related_rset or card not in '?1':
            return False
        if role == 'subject':
            kwargs = {'fromeid': self.entity.eid}
        else:
            kwargs = {'toeid': self.entity.eid}
        return rdef.has_perm(self._cw, 'add', **kwargs)

    def _may_edit_related_entity(self, related_rset, rschema, role):
        """ controls the edition of the related entity """
        ttypes = self._compute_ttypes(rschema, role)
        if len(ttypes) > 1 or len(related_rset.rows) != 1:
            return False
        if self.entity.e_schema.rdef(rschema, role).role_cardinality(role) not in '?1':
            return False
        return related_rset.get_entity(0, 0).cw_has_perm('update')

    def _may_delete_related(self, related_rset, rschema, role):
        # we assume may_edit_related, only 1 related entity
        if not related_rset:
            return False
        rentity = related_rset.get_entity(0, 0)
        entity = self.entity
        if role == 'subject':
            kwargs = {'fromeid': entity.eid, 'toeid': rentity.eid}
        else:
            kwargs = {'fromeid': rentity.eid, 'toeid': entity.eid}
        # NOTE: should be sufficient given a well built schema/security
        return rschema.has_perm(self._cw, 'delete', **kwargs)

    def _build_zone(self, zonedef, msg, logo):
        return zonedef % {'msg': xml_escape(self._cw._(msg)),
                          'logo': xml_escape(self._cw.data_url(logo))}

    def _build_edit_zone(self):
        return self._build_zone(self._editzone, self._editzonemsg, self._editlogo)

    def _build_delete_zone(self):
        return self._build_zone(self._deletezone, self._deletemsg, self._deletelogo)

    def _build_add_zone(self):
        return self._build_zone(self._addzone, self._addmsg, self._addlogo)

    def _build_divid(self, rtype, role, entity_eid):
        """ builds an id for the root div of a reledit widget """
        return '%s-%s-%s' % (rtype, role, entity_eid)

    def _build_args(self, entity, rtype, role, formid, reload, action,
                    extradata=None):
        divid = self._build_divid(rtype, role, entity.eid)
        event_args = {'divid' : divid, 'eid' : entity.eid, 'rtype' : rtype, 'formid': formid,
                      'reload' : json_dumps(reload), 'action': action,
                      'role' : role, 'vid' : u''}
        if extradata:
            event_args.update(extradata)
        return event_args

    def _prepare_form(self, entity, rschema, role, action):
        assert action in ('edit_rtype', 'edit_related', 'add', 'delete'), action
        if action == 'edit_rtype':
            return False, entity
        label = True
        if action in ('edit_related', 'delete'):
            edit_entity = entity.related(rschema, role).get_entity(0, 0)
        elif action == 'add':
            add_etype = self._compute_ttypes(rschema, role)[0]
            _new_entity = self._cw.vreg['etypes'].etype_class(add_etype)(self._cw)
            _new_entity.eid = self._cw.varmaker.next()
            edit_entity = _new_entity
            # XXX see forms.py ~ 276 and entities.linked_to method
            #     is there another way ?
            self._cw.form['__linkto'] = '%s:%s:%s' % (rschema, entity.eid, neg_role(role))
        assert edit_entity
        return label, edit_entity

    def _build_renderer(self, related_entity, display_label):
        return self._cw.vreg['formrenderers'].select(
            self._form_renderer_id, self._cw, entity=related_entity,
            display_label=display_label,
            table_class='attributeForm' if display_label else '',
            display_help=False, button_bar_class='buttonbar',
            display_progress_div=False)

    def _build_form(self, entity, rschema, role, divid, formid, reload, action,
                    extradata=None, **formargs):
        rtype = rschema.type
        event_args = self._build_args(entity, rtype, role, formid, reload, action, extradata)
        if not action:
            form = _DummyForm()
            form.event_args = event_args
            return form, None
        label, edit_entity = self._prepare_form(entity, rschema, role, action)
        cancelclick = self._cancelclick % divid
        form = self._cw.vreg['forms'].select(
            formid, self._cw, rset=edit_entity.as_rset(), entity=edit_entity,
            domid='%s-form' % divid, formtype='inlined',
            action=self._cw.build_url('validateform', __onsuccess='window.parent.cw.reledit.onSuccess'),
            cwtarget='eformframe', cssclass='releditForm',
            **formargs)
        # pass reledit arguments
        for pname, pvalue in event_args.iteritems():
            form.add_hidden('__reledit|' + pname, pvalue)
        # handle buttons
        if form.form_buttons: # edition, delete
            form_buttons = []
            for button in form.form_buttons:
                if not button.label.endswith('apply'):
                    if button.label.endswith('cancel'):
                        button = copy.deepcopy(button)
                        button.cwaction = None
                        button.onclick = cancelclick
                    form_buttons.append(button)
            form.form_buttons = form_buttons
        else: # base
            form.form_buttons = [SubmitButton(),
                                 Button(stdmsgs.BUTTON_CANCEL, onclick=cancelclick)]
        form.event_args = event_args
        if formid == 'base':
            field = form.field_by_name(rtype, role, entity.e_schema)
            form.append_field(field)
        return form, self._build_renderer(edit_entity, label)

    def _should_edit_attribute(self, rschema):
        entity = self.entity
        rdef = entity.e_schema.rdef(rschema)
        # check permissions
        if not entity.cw_has_perm('update'):
            return False
        rdef = entity.e_schema.rdef(rschema)
        return rdef.has_perm(self._cw, 'update', eid=entity.eid)

    should_edit_attributes = deprecated('[3.9] should_edit_attributes is deprecated,'
                                        ' use _should_edit_attribute instead',
                                        _should_edit_attribute)

    def _should_edit_relation(self, rschema, role):
        eeid = self.entity.eid
        perm_args = {'fromeid': eeid} if role == 'subject' else {'toeid': eeid}
        return rschema.has_perm(self._cw, 'add', **perm_args)

    should_edit_relations = deprecated('[3.9] should_edit_relations is deprecated,'
                                       ' use _should_edit_relation instead',
                                       _should_edit_relation)

    def _open_form_wrapper(self, divid, value, form, renderer,
                           _edit_related, _add_related, _delete_related):
        w = self.w
        w(u'<div id="%(id)s-reledit" onmouseout="%(out)s" onmouseover="%(over)s" class="%(css)s">' %
          {'id': divid, 'css': 'releditField',
           'out': "jQuery('#%s').addClass('hidden')" % divid,
           'over': "jQuery('#%s').removeClass('hidden')" % divid})
        w(u'<div id="%s-value" class="editableFieldValue">' % divid)
        w(value)
        w(u'</div>')
        form.render(w=w, renderer=renderer)
        w(u'<div id="%s" class="editableField hidden">' % divid)

    def _edit_action(self, divid, args, edit_related, add_related, _delete_related):
        # XXX disambiguate wrt edit_related
        if not add_related: # currently, excludes edition
            w = self.w
            args['formid'] = 'edition' if edit_related else 'base'
            args['action'] = 'edit_related' if edit_related else 'edit_rtype'
            w(u'<div id="%s-update" class="editableField" onclick="%s" title="%s">' %
              (divid, xml_escape(self._onclick % args), self._cw._(self._editzonemsg)))
            w(self._build_edit_zone())
            w(u'</div>')

    def _add_action(self, divid, args, _edit_related, add_related, _delete_related):
        if add_related:
            w = self.w
            args['formid'] = 'edition'
            args['action'] = 'add'
            w(u'<div id="%s-add" class="editableField" onclick="%s" title="%s">' %
              (divid, xml_escape(self._onclick % args), self._cw._(self._addmsg)))
            w(self._build_add_zone())
            w(u'</div>')

    def _del_action(self, divid, args, _edit_related, _add_related, delete_related):
        if delete_related:
            w = self.w
            args['formid'] = 'deleteconf'
            args['action'] = 'delete'
            w(u'<div id="%s-delete" class="editableField" onclick="%s" title="%s">' %
              (divid, xml_escape(self._onclick % args), self._cw._(self._deletemsg)))
            w(self._build_delete_zone())
            w(u'</div>')

    def _close_form_wrapper(self):
        self.w(u'</div>')
        self.w(u'</div>')

    def view_form(self, divid, value, form=None, renderer=None,
                  edit_related=False, add_related=False, delete_related=False):
        self._open_form_wrapper(divid, value, form, renderer,
                                edit_related, add_related, delete_related)
        args = form.event_args.copy()
        self._edit_action(divid, args, edit_related, add_related, delete_related)
        self._add_action(divid, args, edit_related, add_related, delete_related)
        self._del_action(divid, args, edit_related, add_related, delete_related)
        self._close_form_wrapper()


ClickAndEditFormView = class_renamed('ClickAndEditFormView', AutoClickAndEditFormView)<|MERGE_RESOLUTION|>--- conflicted
+++ resolved
@@ -15,13 +15,9 @@
 #
 # You should have received a copy of the GNU Lesser General Public License along
 # with CubicWeb.  If not, see <http://www.gnu.org/licenses/>.
-<<<<<<< HEAD
 """edit entity attributes/relations from any view, without going to the entity
 form
 """
-=======
-"""the 'reledit' feature (eg edit attribute/relation from primary view)"""
->>>>>>> 4d6a2450
 
 __docformat__ = "restructuredtext en"
 _ = unicode
