--- conflicted
+++ resolved
@@ -23,6 +23,11 @@
 SKIP_TYPES.update(META_RELATIONS_TYPES)
 SKIP_TYPES.update(SCHEMA_TYPES)
 
+def skip_types(req):
+    if int(req.form.get('skipmeta', True)):
+        return schema.SKIP_TYPES
+    return ()
+
 class ViewSchemaAction(action.Action):
     id = 'schema'
     __select__ = yes()
@@ -63,12 +68,7 @@
     __select__ = implements('CWEType')
     title = _('in memory entity schema')
     main_related_section = False
-<<<<<<< HEAD
-    tabs = [_('cwetype-schema-text'), _('cwetype-schema-image'), 
-=======
-    skip_rels = SKIPPED_RELS
     tabs = [_('cwetype-schema-text'), _('cwetype-schema-image'),
->>>>>>> ab75a07a
             _('cwetype-schema-permissions'), _('cwetype-workflow')]
     default_tab = 'cwetype-schema-text'
 
@@ -222,9 +222,8 @@
 
     def _generate(self, tmpfile):
         """display global schema information"""
-        skipmeta = not int(self.req.form.get('withmeta', 0))
         visitor = FullSchemaVisitor(self.req, self.schema,
-                                    skiptypes=skipmeta and SKIP_TYPES or ())
+                                    skiptypes=skip_types(self.req))
         s2d.schema2dot(outputfile=tmpfile, visitor=visitor)
 
 class CWETypeSchemaImageView(TmpFileViewMixin, EntityView):
@@ -236,9 +235,8 @@
         """display schema information for an entity"""
         entity = self.entity(self.row, self.col)
         eschema = self.vreg.schema.eschema(entity.name)
-        skipmeta = not int(self.req.form.get('withmeta', 0))
         visitor = OneHopESchemaVisitor(self.req, eschema,
-                                       skiptypes=skipmeta and SKIP_TYPES or ())
+                                       skiptypes=skip_types(self.req))
         s2d.schema2dot(outputfile=tmpfile, visitor=visitor)
 
 class CWRTypeSchemaImageView(CWETypeSchemaImageView):
