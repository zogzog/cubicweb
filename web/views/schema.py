"""Specific views for schema related entities

:organization: Logilab
:copyright: 2001-2009 LOGILAB S.A. (Paris, FRANCE), license is LGPL v2.
:contact: http://www.logilab.fr/ -- mailto:contact@logilab.fr
:license: GNU Lesser General Public License, v2.1 - http://www.gnu.org/licenses
"""
__docformat__ = "restructuredtext en"

from itertools import cycle

from logilab.mtconverter import xml_escape
from yams import BASE_TYPES, schema2dot as s2d

from cubicweb.selectors import (implements, yes, match_user_groups,
                                has_related_entities)
from cubicweb.schema import META_RTYPES, SCHEMA_TYPES
from cubicweb.schemaviewer import SchemaViewer
from cubicweb.view import EntityView, StartupView
from cubicweb.common import tags, uilib
from cubicweb.web import action, facet
from cubicweb.web.views import TmpFileViewMixin
from cubicweb.web.views import primary, baseviews, tabs, management

ALWAYS_SKIP_TYPES = BASE_TYPES | SCHEMA_TYPES
SKIP_TYPES = ALWAYS_SKIP_TYPES | META_RTYPES
SKIP_TYPES.update(set(('Transition', 'State', 'TrInfo',
                       'CWUser', 'CWGroup',
                       'CWCache', 'CWProperty', 'CWPermission',
                       'ExternalUri')))

def skip_types(req):
    if int(req.form.get('skipmeta', True)):
        return SKIP_TYPES
    return ALWAYS_SKIP_TYPES

# global schema view ###########################################################

class SchemaView(tabs.TabsMixin, StartupView):
    id = 'schema'
    title = _('instance schema')
    tabs = [_('schema-text'), _('schema-image')]
    default_tab = 'schema-text'

    def call(self):
        """display schema information"""
        self.req.add_js('cubicweb.ajax.js')
        self.req.add_css(('cubicweb.schema.css','cubicweb.acl.css'))
        self.w(u'<h1>%s</h1>' % _('Schema of the data model'))
        self.render_tabs(self.tabs, self.default_tab)


class SchemaTabImageView(StartupView):
    id = 'schema-image'

    def call(self):
        self.w(_(u'<div>This schema of the data model <em>excludes</em> the '
                 u'meta-data, but you can also display a <a href="%s">complete '
                 u'schema with meta-data</a>.</div>')
               % xml_escape(self.build_url('view', vid='schemagraph', skipmeta=0)))
        self.w(u'<img src="%s" alt="%s"/>\n' % (
            xml_escape(self.req.build_url('view', vid='schemagraph', skipmeta=1)),
            self.req._("graphical representation of the instance'schema")))


class SchemaTabTextView(StartupView):
    id = 'schema-text'

    def call(self):
        rset = self.req.execute('Any X ORDERBY N WHERE X is CWEType, X name N, '
                                'X final FALSE')
        self.wview('table', rset, displayfilter=True)


class ManagerSchemaPermissionsView(StartupView, management.SecurityViewMixIn):
    id = 'schema-security'
    __select__ = StartupView.__select__ & match_user_groups('managers')

    def call(self, display_relations=True):
        self.req.add_css('cubicweb.acl.css')
        skiptypes = skip_types(self.req)
        formparams = {}
        formparams['sec'] = self.id
        if not skiptypes:
            formparams['skipmeta'] = u'0'
        schema = self.schema
        # compute entities
        entities = sorted(eschema for eschema in schema.entities()
                          if not (eschema.is_final() or eschema in skiptypes))
        # compute relations
        if display_relations:
            relations = sorted(rschema for rschema in schema.relations()
                               if not (rschema.is_final()
                                       or rschema in skiptypes
                                       or rschema in META_RTYPES))
        else:
            relations = []
        # index
        _ = self.req._
        self.w(u'<div id="schema_security"><a id="index" href="index"/>')
        self.w(u'<h2 class="schema">%s</h2>' % _('index').capitalize())
        self.w(u'<h4>%s</h4>' %   _('Entities').capitalize())
        ents = []
        for eschema in sorted(entities):
            url = xml_escape(self.build_url('schema', **formparams))
            ents.append(u'<a class="grey" href="%s#%s">%s</a> (%s)' % (
                url,  eschema.type, eschema.type, _(eschema.type)))
        self.w(u', '.join(ents))
        self.w(u'<h4>%s</h4>' % (_('relations').capitalize()))
        rels = []
        for rschema in sorted(relations):
            url = xml_escape(self.build_url('schema', **formparams))
            rels.append(u'<a class="grey" href="%s#%s">%s</a> (%s), ' %  (
                url , rschema.type, rschema.type, _(rschema.type)))
        self.w(u', '.join(ents))
        # entities
        self.display_entities(entities, formparams)
        # relations
        if relations:
            self.display_relations(relations, formparams)
        self.w(u'</div>')

    def display_entities(self, entities, formparams):
        _ = self.req._
        self.w(u'<a id="entities" href="entities"/>')
        self.w(u'<h2 class="schema">%s</h2>' % _('permissions for entities').capitalize())
        for eschema in entities:
            self.w(u'<a id="%s" href="%s"/>' %  (eschema.type, eschema.type))
            self.w(u'<h3 class="schema">%s (%s) ' % (eschema.type, _(eschema.type)))
            url = xml_escape(self.build_url('schema', **formparams) + '#index')
            self.w(u'<a href="%s"><img src="%s" alt="%s"/></a>' % (
                url,  self.req.external_resource('UP_ICON'), _('up')))
            self.w(u'</h3>')
            self.w(u'<div style="margin: 0px 1.5em">')
            self.schema_definition(eschema, link=False)
            # display entity attributes only if they have some permissions modified
            modified_attrs = []
            for attr, etype in  eschema.attribute_definitions():
                if self.has_schema_modified_permissions(attr, attr.ACTIONS):
                    modified_attrs.append(attr)
            if  modified_attrs:
                self.w(u'<h4>%s</h4>' % _('attributes with modified permissions:').capitalize())
                self.w(u'</div>')
                self.w(u'<div style="margin: 0px 6em">')
                for attr in  modified_attrs:
                    self.w(u'<h4 class="schema">%s (%s)</h4> ' % (attr.type, _(attr.type)))
                    self.schema_definition(attr, link=False)
            self.w(u'</div>')

    def display_relations(self, relations, formparams):
        _ = self.req._
        self.w(u'<a id="relations" href="relations"/>')
        self.w(u'<h2 class="schema">%s </h2>' % _('permissions for relations').capitalize())
        for rschema in relations:
            self.w(u'<a id="%s" href="%s"/>' %  (rschema.type, rschema.type))
            self.w(u'<h3 class="schema">%s (%s) ' % (rschema.type, _(rschema.type)))
            url = xml_escape(self.build_url('schema', **formparams) + '#index')
            self.w(u'<a href="%s"><img src="%s" alt="%s"/></a>' % (
                url,  self.req.external_resource('UP_ICON'), _('up')))
            self.w(u'</h3>')
            self.w(u'<div style="margin: 0px 1.5em">')
            subjects = [str(subj) for subj in rschema.subjects()]
            self.w(u'<div><strong>%s</strong> %s (%s)</div>' % (
                _('subject_plural:'),
                ', '.join(str(subj) for subj in rschema.subjects()),
                ', '.join(_(str(subj)) for subj in rschema.subjects())))
            self.w(u'<div><strong>%s</strong> %s (%s)</div>' % (
                _('object_plural:'),
                ', '.join(str(obj) for obj in rschema.objects()),
                ', '.join(_(str(obj)) for obj in rschema.objects())))
            self.schema_definition(rschema, link=False)
            self.w(u'</div>')


class SchemaUreportsView(StartupView):
    id = 'schema-block'

    def call(self):
        viewer = SchemaViewer(self.req)
        layout = viewer.visit_schema(self.schema, display_relations=True,
                                     skiptypes=skip_types(self.req))
        self.w(uilib.ureport_as_html(layout))


# CWAttribute / CWRelation #####################################################

class CWRDEFPrimaryView(primary.PrimaryView):
    __select__ = implements('CWAttribute', 'CWRelation')
    cache_max_age = 60*60*2 # stay in http cache for 2 hours by default

    def render_entity_title(self, entity):
        self.w(u'<h1><span class="etype">%s</span> %s</h1>'
               % (entity.dc_type().capitalize(),
                  xml_escape(entity.dc_long_title())))


# CWEType ######################################################################

class CWETypeOneLineView(baseviews.OneLineView):
    __select__ = implements('CWEType')

    def cell_call(self, row, col, **kwargs):
        entity = self.rset.get_entity(row, col)
        final = entity.final
        if final:
            self.w(u'<em class="finalentity">')
        super(CWETypeOneLineView, self).cell_call(row, col, **kwargs)
        if final:
            self.w(u'</em>')


class CWETypePrimaryView(tabs.TabsMixin, primary.PrimaryView):
    __select__ = implements('CWEType')
    title = _('in memory entity schema')
    main_related_section = False
    tabs = [_('cwetype-schema-text'), _('cwetype-schema-image'),
            _('cwetype-schema-permissions'), _('cwetype-workflow')]
    default_tab = 'cwetype-schema-text'

    def render_entity(self, entity):
        self.render_entity_title(entity)
        self.w(u'<div>%s</div>' % entity.description)
        self.render_tabs(self.tabs, self.default_tab, entity)


class CWETypeSTextView(EntityView):
    id = 'cwetype-schema-text'
    __select__ = EntityView.__select__ & implements('CWEType')

    def cell_call(self, row, col):
        entity = self.rset.get_entity(row, col)
        self.w(u'<h2>%s</h2>' % _('Attributes'))
        rset = self.req.execute('Any N,F,D,I,J,DE,A '
                                'ORDERBY AA WHERE A is CWAttribute, '
                                'A ordernum AA, A defaultval D, '
                                'A description DE, '
                                'A fulltextindexed I, A internationalizable J, '
                                'A relation_type R, R name N, '
                                'A to_entity O, O name F, '
                                'A from_entity S, S eid %(x)s',
                                {'x': entity.eid})
        self.wview('editable-table', rset, 'null', displayfilter=True)
        self.w(u'<h2>%s</h2>' % _('Relations'))
        rset = self.req.execute(
            'Any R,C,TT,K,D,A,RN,TTN ORDERBY RN '
            'WHERE A is CWRelation, A description D, A composite K?, '
            'A relation_type R, R name RN, A to_entity TT, TT name TTN, '
            'A cardinality C, A from_entity S, S eid %(x)s',
            {'x': entity.eid})
        self.wview('editable-table', rset, 'null', displayfilter=True,
                   displaycols=range(6), mainindex=5)
        rset = self.req.execute(
            'Any R,C,TT,K,D,A,RN,TTN ORDERBY RN '
            'WHERE A is CWRelation, A description D, A composite K?, '
            'A relation_type R, R name RN, A from_entity TT, TT name TTN, '
            'A cardinality C, A to_entity O, O eid %(x)s',
            {'x': entity.eid})
        self.wview('editable-table', rset, 'null', displayfilter=True,
                   displaycols=range(6), mainindex=5)


class CWETypeSImageView(EntityView):
    id = 'cwetype-schema-image'
    __select__ = EntityView.__select__ & implements('CWEType')

    def cell_call(self, row, col):
        entity = self.rset.get_entity(row, col)
        url = entity.absolute_url(vid='schemagraph')
        self.w(u'<img src="%s" alt="%s"/>' % (
            xml_escape(url),
            xml_escape(self.req._('graphical schema for %s') % entity.name)))


class CWETypeSPermView(EntityView):
    id = 'cwetype-schema-permissions'
    __select__ = EntityView.__select__ & implements('CWEType')

    def cell_call(self, row, col):
        entity = self.rset.get_entity(row, col)
        self.w(u'<h2>%s</h2>' % _('Add permissions'))
        rset = self.req.execute('Any P WHERE X add_permission P, '
                                'X eid %(x)s',
                                {'x': entity.eid})
        self.wview('outofcontext', rset, 'null')
        self.w(u'<h2>%s</h2>' % _('Read permissions'))
        rset = self.req.execute('Any P WHERE X read_permission P, '
                                'X eid %(x)s',
                                {'x': entity.eid})
        self.wview('outofcontext', rset, 'null')
        self.w(u'<h2>%s</h2>' % _('Update permissions'))
        rset = self.req.execute('Any P WHERE X update_permission P, '
                                'X eid %(x)s',
                                {'x': entity.eid})
        self.wview('outofcontext', rset, 'null')
        self.w(u'<h2>%s</h2>' % _('Delete permissions'))
        rset = self.req.execute('Any P WHERE X delete_permission P, '
                                'X eid %(x)s',
                                {'x': entity.eid})
        self.wview('outofcontext', rset, 'null')


class CWETypeSWorkflowView(EntityView):
    id = 'cwetype-workflow'
    __select__ = (EntityView.__select__ & implements('CWEType') &
                  has_related_entities('workflow_of', 'object'))

    def cell_call(self, row, col):
        entity = self.rset.get_entity(row, col)
<<<<<<< HEAD
        if entity.reverse_state_of:
            self.w(u'<img src="%s" alt="%s"/>' % (
                    xml_escape(entity.absolute_url(vid='ewfgraph')),
                    xml_escape(self.req._('graphical workflow for %s') % entity.name)))
        else:
            self.w(u'<p>%s</p>' % _('There is no workflow defined for this entity.'))
=======
        if entity.default_workflow:
            wf = entity.default_workflow[0]
            self.w(u'<h1>%s (%s)</h1>' % (wf.name, self.req._('default')))
            self.wf_image(wf)
        for altwf in entity.reverse_workflow_of:
            if altwf.eid == wf.eid:
                continue
            self.w(u'<h1>%s</h1>' % altwf.name)
            self.wf_image(altwf)

    def wf_image(self, wf):
        self.w(u'<img src="%s" alt="%s"/>' % (
            xml_escape(wf.absolute_url(vid='wfgraph')),
            xml_escape(self.req._('graphical representation of %s') % wf.name)))
>>>>>>> f2f916f1

# CWRType ######################################################################

class CWRTypeSchemaView(primary.PrimaryView):
    __select__ = implements('CWRType')
    title = _('in memory relation schema')
    main_related_section = False

    def render_entity_attributes(self, entity):
        super(CWRTypeSchemaView, self).render_entity_attributes(entity)
        rschema = self.vreg.schema.rschema(entity.name)
        viewer = SchemaViewer(self.req)
        layout = viewer.visit_relationschema(rschema)
        self.w(uilib.ureport_as_html(layout))
        if not rschema.is_final():
            msg = self.req._('graphical schema for %s') % entity.name
            self.w(tags.img(src=entity.absolute_url(vid='schemagraph'),
                            alt=msg))


# schema images ###############################################################

class RestrictedSchemaVisitorMixIn(object):
    def __init__(self, req, *args, **kwargs):
        self.req = req
        super(RestrictedSchemaVisitorMixIn, self).__init__(*args, **kwargs)

    def should_display_schema(self, rschema):
        return (super(RestrictedSchemaVisitorMixIn, self).should_display_schema(rschema)
                and (rschema.has_local_role('read')
                     or rschema.has_perm(self.req, 'read')))

    def should_display_attr(self, rschema):
        return (super(RestrictedSchemaVisitorMixIn, self).should_display_attr(rschema)
                and (rschema.has_local_role('read')
                     or rschema.has_perm(self.req, 'read')))


class FullSchemaVisitor(RestrictedSchemaVisitorMixIn, s2d.FullSchemaVisitor):
    pass

class OneHopESchemaVisitor(RestrictedSchemaVisitorMixIn,
                           s2d.OneHopESchemaVisitor):
    pass

class OneHopRSchemaVisitor(RestrictedSchemaVisitorMixIn,
                           s2d.OneHopRSchemaVisitor):
    pass


class SchemaImageView(TmpFileViewMixin, StartupView):
    id = 'schemagraph'
    content_type = 'image/png'

    def _generate(self, tmpfile):
        """display global schema information"""
        print 'skipedtypes', skip_types(self.req)
        visitor = FullSchemaVisitor(self.req, self.schema,
                                    skiptypes=skip_types(self.req))
        s2d.schema2dot(outputfile=tmpfile, visitor=visitor)


class CWETypeSchemaImageView(TmpFileViewMixin, EntityView):
    id = 'schemagraph'
    __select__ = implements('CWEType')
    content_type = 'image/png'

    def _generate(self, tmpfile):
        """display schema information for an entity"""
        entity = self.rset.get_entity(self.row, self.col)
        eschema = self.vreg.schema.eschema(entity.name)
        visitor = OneHopESchemaVisitor(self.req, eschema,
                                       skiptypes=skip_types(self.req))
        s2d.schema2dot(outputfile=tmpfile, visitor=visitor)


class CWRTypeSchemaImageView(CWETypeSchemaImageView):
    __select__ = implements('CWRType')

    def _generate(self, tmpfile):
        """display schema information for an entity"""
        entity = self.rset.get_entity(self.row, self.col)
        rschema = self.vreg.schema.rschema(entity.name)
        visitor = OneHopRSchemaVisitor(self.req, rschema)
        s2d.schema2dot(outputfile=tmpfile, visitor=visitor)


# misc: facets, actions ########################################################

class CWFinalFacet(facet.AttributeFacet):
    id = 'cwfinal-facet'
    __select__ = facet.AttributeFacet.__select__ & implements('CWEType', 'CWRType')
    rtype = 'final'

class ViewSchemaAction(action.Action):
    id = 'schema'
    __select__ = yes()

    title = _("site schema")
    category = 'siteactions'
    order = 30

    def url(self):
        return self.build_url(self.id)<|MERGE_RESOLUTION|>--- conflicted
+++ resolved
@@ -306,14 +306,6 @@
 
     def cell_call(self, row, col):
         entity = self.rset.get_entity(row, col)
-<<<<<<< HEAD
-        if entity.reverse_state_of:
-            self.w(u'<img src="%s" alt="%s"/>' % (
-                    xml_escape(entity.absolute_url(vid='ewfgraph')),
-                    xml_escape(self.req._('graphical workflow for %s') % entity.name)))
-        else:
-            self.w(u'<p>%s</p>' % _('There is no workflow defined for this entity.'))
-=======
         if entity.default_workflow:
             wf = entity.default_workflow[0]
             self.w(u'<h1>%s (%s)</h1>' % (wf.name, self.req._('default')))
@@ -328,7 +320,7 @@
         self.w(u'<img src="%s" alt="%s"/>' % (
             xml_escape(wf.absolute_url(vid='wfgraph')),
             xml_escape(self.req._('graphical representation of %s') % wf.name)))
->>>>>>> f2f916f1
+
 
 # CWRType ######################################################################
 
