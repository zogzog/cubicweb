"""Specific views for schema related entities

:organization: Logilab
:copyright: 2001-2009 LOGILAB S.A. (Paris, FRANCE), license is LGPL v2.
:contact: http://www.logilab.fr/ -- mailto:contact@logilab.fr
:license: GNU Lesser General Public License, v2.1 - http://www.gnu.org/licenses
"""
__docformat__ = "restructuredtext en"

from itertools import cycle

from logilab.mtconverter import xml_escape
from yams import BASE_TYPES, schema2dot as s2d

from cubicweb.selectors import (implements, yes, match_user_groups,
                                has_related_entities)
from cubicweb.schema import META_RTYPES, SCHEMA_TYPES, SYSTEM_RTYPES
from cubicweb.schemaviewer import SchemaViewer
from cubicweb.view import EntityView, StartupView
from cubicweb.common import tags, uilib
from cubicweb.web import action, facet, uicfg
from cubicweb.web.views import TmpFileViewMixin
from cubicweb.web.views import primary, baseviews, tabs, management

ALWAYS_SKIP_TYPES = BASE_TYPES | SCHEMA_TYPES
SKIP_TYPES = ALWAYS_SKIP_TYPES | META_RTYPES | SYSTEM_RTYPES
SKIP_TYPES.update(set(('Transition', 'State', 'TrInfo', 'Workflow',
                       'WorkflowTransition', 'BaseTransition',
                       'SubWorkflowExitPoint',
                       'CWUser', 'CWGroup',
                       'CWCache', 'CWProperty', 'CWPermission',
                       'ExternalUri')))

def skip_types(req):
    if int(req.form.get('skipmeta', True)):
        return SKIP_TYPES
    return ALWAYS_SKIP_TYPES

_pvs = uicfg.primaryview_section
for _action in ('read', 'add', 'update', 'delete'):
    _pvs.tag_subject_of(('*', '%s_permission' % _action, '*'), 'hidden')
    _pvs.tag_object_of(('*', '%s_permission' % _action, '*'), 'hidden')

# global schema view ###########################################################

class SchemaView(tabs.TabsMixin, StartupView):
    __regid__ = 'schema'
    title = _('instance schema')
    tabs = [_('schema-text'), _('schema-image')]
    default_tab = 'schema-text'

    def call(self):
        """display schema information"""
        self._cw.add_js('cubicweb.ajax.js')
        self._cw.add_css(('cubicweb.schema.css','cubicweb.acl.css'))
        self.w(u'<h1>%s</h1>' % _('Schema of the data model'))
        self.render_tabs(self.tabs, self.default_tab)


class SchemaTabImageView(StartupView):
    __regid__ = 'schema-image'

    def call(self):
        self.w(_(u'<div>This schema of the data model <em>excludes</em> the '
                 u'meta-data, but you can also display a <a href="%s">complete '
                 u'schema with meta-data</a>.</div>')
               % xml_escape(self._cw.build_url('view', vid='schemagraph', skipmeta=0)))
        self.w(u'<img src="%s" alt="%s"/>\n' % (
            xml_escape(self._cw.build_url('view', vid='schemagraph', skipmeta=1)),
            self._cw._("graphical representation of the instance'schema")))


class SchemaTabTextView(StartupView):
    __regid__ = 'schema-text'

    def call(self):
        rset = self._cw.execute('Any X ORDERBY N WHERE X is CWEType, X name N, '
                                'X final FALSE')
        self.wview('table', rset, displayfilter=True)


class ManagerSchemaPermissionsView(StartupView, management.SecurityViewMixIn):
    __regid__ = 'schema-security'
    __select__ = StartupView.__select__ & match_user_groups('managers')

    def call(self, display_relations=True):
        self._cw.add_css('cubicweb.acl.css')
        skiptypes = skip_types(self._cw)
        formparams = {}
        formparams['sec'] = self.__regid__
        if not skiptypes:
            formparams['skipmeta'] = u'0'
        schema = self._cw.schema
        # compute entities
        entities = sorted(eschema for eschema in schema.entities()
                          if not (eschema.final or eschema in skiptypes))
        # compute relations
        if display_relations:
            relations = sorted(rschema for rschema in schema.relations()
                               if not (rschema.final
                                       or rschema in skiptypes
                                       or rschema in META_RTYPES))
        else:
            relations = []
        # index
        _ = self._cw._
        self.w(u'<div id="schema_security"><a id="index" href="index"/>')
        self.w(u'<h2 class="schema">%s</h2>' % _('index').capitalize())
        self.w(u'<h4>%s</h4>' %   _('Entities').capitalize())
        ents = []
        for eschema in sorted(entities):
            url = xml_escape(self._cw.build_url('schema', **formparams))
            ents.append(u'<a class="grey" href="%s#%s">%s</a> (%s)' % (
                url,  eschema.type, eschema.type, _(eschema.type)))
        self.w(u', '.join(ents))
        self.w(u'<h4>%s</h4>' % (_('relations').capitalize()))
        rels = []
        for rschema in sorted(relations):
            url = xml_escape(self._cw.build_url('schema', **formparams))
            rels.append(u'<a class="grey" href="%s#%s">%s</a> (%s), ' %  (
                url , rschema.type, rschema.type, _(rschema.type)))
        self.w(u', '.join(ents))
        # entities
        self.display_entities(entities, formparams)
        # relations
        if relations:
            self.display_relations(relations, formparams)
        self.w(u'</div>')

    def display_entities(self, entities, formparams):
        _ = self._cw._
        self.w(u'<a id="entities" href="entities"/>')
        self.w(u'<h2 class="schema">%s</h2>' % _('permissions for entities').capitalize())
        for eschema in entities:
            self.w(u'<a id="%s" href="%s"/>' %  (eschema.type, eschema.type))
            self.w(u'<h3 class="schema">%s (%s) ' % (eschema.type, _(eschema.type)))
            url = xml_escape(self._cw.build_url('schema', **formparams) + '#index')
            self.w(u'<a href="%s"><img src="%s" alt="%s"/></a>' % (
                url,  self._cw.external_resource('UP_ICON'), _('up')))
            self.w(u'</h3>')
            self.w(u'<div style="margin: 0px 1.5em">')
            self._cw.schema_definition(eschema, link=False)
            # display entity attributes only if they have some permissions modified
            modified_attrs = []
            for attr, etype in  eschema.attribute_definitions():
                if self.has_schema_modified_permissions(attr, attr.ACTIONS):
                    modified_attrs.append(attr)
            if  modified_attrs:
                self.w(u'<h4>%s</h4>' % _('attributes with modified permissions:').capitalize())
                self.w(u'</div>')
                self.w(u'<div style="margin: 0px 6em">')
                for attr in  modified_attrs:
                    self.w(u'<h4 class="schema">%s (%s)</h4> ' % (attr.type, _(attr.type)))
                    self._cw.schema_definition(attr, link=False)
            self.w(u'</div>')

    def display_relations(self, relations, formparams):
        _ = self._cw._
        self.w(u'<a id="relations" href="relations"/>')
        self.w(u'<h2 class="schema">%s </h2>' % _('permissions for relations').capitalize())
        for rschema in relations:
            self.w(u'<a id="%s" href="%s"/>' %  (rschema.type, rschema.type))
            self.w(u'<h3 class="schema">%s (%s) ' % (rschema.type, _(rschema.type)))
            url = xml_escape(self._cw.build_url('schema', **formparams) + '#index')
            self.w(u'<a href="%s"><img src="%s" alt="%s"/></a>' % (
                url,  self._cw.external_resource('UP_ICON'), _('up')))
            self.w(u'</h3>')
            self.w(u'<div style="margin: 0px 1.5em">')
            subjects = [str(subj) for subj in rschema.subjects()]
            self.w(u'<div><strong>%s</strong> %s (%s)</div>' % (
                _('subject_plural:'),
                ', '.join(str(subj) for subj in rschema.subjects()),
                ', '.join(_(str(subj)) for subj in rschema.subjects())))
            self.w(u'<div><strong>%s</strong> %s (%s)</div>' % (
                _('object_plural:'),
                ', '.join(str(obj) for obj in rschema.objects()),
                ', '.join(_(str(obj)) for obj in rschema.objects())))
            self._cw.schema_definition(rschema, link=False)
            self.w(u'</div>')


class SchemaUreportsView(StartupView):
    __regid__ = 'schema-block'

    def call(self):
        viewer = SchemaViewer(self._cw)
        layout = viewer.visit_schema(self._cw.schema, display_relations=True,
                                     skiptypes=skip_types(self._cw))
        self.w(uilib.ureport_as_html(layout))


# CWAttribute / CWRelation #####################################################

class CWRDEFPrimaryView(primary.PrimaryView):
    __select__ = implements('CWAttribute', 'CWRelation')
    cache_max_age = 60*60*2 # stay in http cache for 2 hours by default

    def render_entity_title(self, entity):
        self.w(u'<h1><span class="etype">%s</span> %s</h1>'
               % (entity.dc_type().capitalize(),
                  xml_escape(entity.dc_long_title())))


# CWEType ######################################################################

class CWETypeOneLineView(baseviews.OneLineView):
    __select__ = implements('CWEType')

    def cell_call(self, row, col, **kwargs):
        entity = self.cw_rset.get_entity(row, col)
        final = entity.final
        if final:
            self.w(u'<em class="finalentity">')
        super(CWETypeOneLineView, self).cell_call(row, col, **kwargs)
        if final:
            self.w(u'</em>')


class CWETypePrimaryView(tabs.TabsMixin, primary.PrimaryView):
    __select__ = implements('CWEType')
    title = _('in memory entity schema')
    main_related_section = False
    tabs = [_('cwetype-schema-text'), _('cwetype-schema-image'),
            _('cwetype-schema-permissions'), _('cwetype-workflow')]
    default_tab = 'cwetype-schema-text'

    def render_entity(self, entity):
        self.render_entity_title(entity)
        self.w(u'<div>%s</div>' % entity.description)
        self.render_tabs(self.tabs, self.default_tab, entity)


class CWETypeSTextView(EntityView):
    __regid__ = 'cwetype-schema-text'
    __select__ = EntityView.__select__ & implements('CWEType')

    def cell_call(self, row, col):
        entity = self.cw_rset.get_entity(row, col)
        self.w(u'<h2>%s</h2>' % _('Attributes'))
        rset = self._cw.execute('Any N,F,D,I,J,DE,A '
                                'ORDERBY AA WHERE A is CWAttribute, '
                                'A ordernum AA, A defaultval D, '
                                'A description DE, '
                                'A fulltextindexed I, A internationalizable J, '
                                'A relation_type R, R name N, '
                                'A to_entity O, O name F, '
                                'A from_entity S, S eid %(x)s',
                                {'x': entity.eid})
        self.wview('editable-table', rset, 'null', displayfilter=True)
        self.w(u'<h2>%s</h2>' % _('Relations'))
        rset = self._cw.execute(
            'Any R,C,TT,K,D,A,RN,TTN ORDERBY RN '
            'WHERE A is CWRelation, A description D, A composite K?, '
            'A relation_type R, R name RN, A to_entity TT, TT name TTN, '
            'A cardinality C, A from_entity S, S eid %(x)s',
            {'x': entity.eid})
        self.wview('editable-table', rset, 'null', displayfilter=True,
                   displaycols=range(6), mainindex=5)
        rset = self._cw.execute(
            'Any R,C,TT,K,D,A,RN,TTN ORDERBY RN '
            'WHERE A is CWRelation, A description D, A composite K?, '
            'A relation_type R, R name RN, A from_entity TT, TT name TTN, '
            'A cardinality C, A to_entity O, O eid %(x)s',
            {'x': entity.eid})
        self.wview('editable-table', rset, 'null', displayfilter=True,
                   displaycols=range(6), mainindex=5)


class CWETypeSImageView(EntityView):
    __regid__ = 'cwetype-schema-image'
    __select__ = EntityView.__select__ & implements('CWEType')

    def cell_call(self, row, col):
        entity = self.cw_rset.get_entity(row, col)
        url = entity.absolute_url(vid='schemagraph')
        self.w(u'<img src="%s" alt="%s"/>' % (
            xml_escape(url),
            xml_escape(self._cw._('graphical schema for %s') % entity.name)))


class CWETypeSPermView(EntityView):
    __regid__ = 'cwetype-schema-permissions'
    __select__ = EntityView.__select__ & implements('CWEType')

    def cell_call(self, row, col):
        entity = self.cw_rset.get_entity(row, col)
        _ = self._cw._
        self.w(u'<h2>%s</h2>' % _('Add permissions'))
        rset = self._cw.execute('Any P WHERE X add_permission P, '
                                'X eid %(x)s',
                                {'x': entity.eid})
        self.wview('outofcontext', rset, 'null')
        self.w(u'<h2>%s</h2>' % _('Read permissions'))
        rset = self._cw.execute('Any P WHERE X read_permission P, '
                                'X eid %(x)s',
                                {'x': entity.eid})
        self.wview('outofcontext', rset, 'null')
        self.w(u'<h2>%s</h2>' % _('Update permissions'))
        rset = self._cw.execute('Any P WHERE X update_permission P, '
                                'X eid %(x)s',
                                {'x': entity.eid})
        self.wview('outofcontext', rset, 'null')
        self.w(u'<h2>%s</h2>' % _('Delete permissions'))
        rset = self._cw.execute('Any P WHERE X delete_permission P, '
                                'X eid %(x)s',
                                {'x': entity.eid})
        self.wview('outofcontext', rset, 'null')


class CWETypeSWorkflowView(EntityView):
    __regid__ = 'cwetype-workflow'
    __select__ = (EntityView.__select__ & implements('CWEType') &
                  has_related_entities('workflow_of', 'object'))

    def cell_call(self, row, col):
        entity = self.cw_rset.get_entity(row, col)
        if entity.default_workflow:
            wf = entity.default_workflow[0]
            self.w(u'<h1>%s (%s)</h1>' % (wf.name, self._cw._('default')))
            self.wf_image(wf)
        for altwf in entity.reverse_workflow_of:
            if altwf.eid == wf.eid:
                continue
            self.w(u'<h1>%s</h1>' % altwf.name)
            self.wf_image(altwf)

    def wf_image(self, wf):
        self.w(u'<img src="%s" alt="%s"/>' % (
            xml_escape(wf.absolute_url(vid='wfgraph')),
            xml_escape(self._cw._('graphical representation of %s') % wf.name)))


# CWRType ######################################################################

class CWRTypeSchemaView(primary.PrimaryView):
    __select__ = implements('CWRType')
    title = _('in memory relation schema')
    main_related_section = False

    def render_entity_attributes(self, entity):
        super(CWRTypeSchemaView, self).render_entity_attributes(entity)
        rschema = self._cw.vreg.schema.rschema(entity.name)
        viewer = SchemaViewer(self._cw)
        layout = viewer.visit_relationschema(rschema, title=False)
        self.w(uilib.ureport_as_html(layout))
        if not rschema.final:
            msg = self._cw._('graphical schema for %s') % entity.name
            self.w(tags.img(src=entity.absolute_url(vid='schemagraph'),
                            alt=msg))


# schema images ###############################################################

class RestrictedSchemaVisitorMixIn(object):
    def __init__(self, req, *args, **kwargs):
        self._cw = req
        super(RestrictedSchemaVisitorMixIn, self).__init__(*args, **kwargs)

    def should_display_schema(self, rschema):
        return (super(RestrictedSchemaVisitorMixIn, self).should_display_schema(rschema)
<<<<<<< HEAD
                and (rschema.has_local_role('read')
                     or rschema.has_perm(self._cw, 'read')))
=======
                and rschema.may_have_permission('read', self.req))
>>>>>>> 9dd9fe6d

    def should_display_attr(self, eschema, rschema):
        return (super(RestrictedSchemaVisitorMixIn, self).should_display_attr(rschema)
<<<<<<< HEAD
                and (rschema.has_local_role('read')
                     or rschema.has_perm(self._cw, 'read')))
=======
                and eschema.rdef(rschema).may_have_permission('read'))
>>>>>>> 9dd9fe6d


class FullSchemaVisitor(RestrictedSchemaVisitorMixIn, s2d.FullSchemaVisitor):
    pass

class OneHopESchemaVisitor(RestrictedSchemaVisitorMixIn,
                           s2d.OneHopESchemaVisitor):
    pass

class OneHopRSchemaVisitor(RestrictedSchemaVisitorMixIn,
                           s2d.OneHopRSchemaVisitor):
    pass


class SchemaImageView(TmpFileViewMixin, StartupView):
    __regid__ = 'schemagraph'
    content_type = 'image/png'

    def _generate(self, tmpfile):
        """display global schema information"""
        print 'skipedtypes', skip_types(self._cw)
        visitor = FullSchemaVisitor(self._cw, self._cw.schema,
                                    skiptypes=skip_types(self._cw))
        s2d.schema2dot(outputfile=tmpfile, visitor=visitor)


class CWETypeSchemaImageView(TmpFileViewMixin, EntityView):
    __regid__ = 'schemagraph'
    __select__ = implements('CWEType')
    content_type = 'image/png'

    def _generate(self, tmpfile):
        """display schema information for an entity"""
        entity = self.cw_rset.get_entity(self.cw_row, self.cw_col)
        eschema = self._cw.vreg.schema.eschema(entity.name)
        visitor = OneHopESchemaVisitor(self._cw, eschema,
                                       skiptypes=skip_types(self._cw))
        s2d.schema2dot(outputfile=tmpfile, visitor=visitor)


class CWRTypeSchemaImageView(CWETypeSchemaImageView):
    __select__ = implements('CWRType')

    def _generate(self, tmpfile):
        """display schema information for an entity"""
        entity = self.cw_rset.get_entity(self.cw_row, self.cw_col)
        rschema = self._cw.vreg.schema.rschema(entity.name)
        visitor = OneHopRSchemaVisitor(self._cw, rschema)
        s2d.schema2dot(outputfile=tmpfile, visitor=visitor)


# misc: facets, actions ########################################################

class CWFinalFacet(facet.AttributeFacet):
    __regid__ = 'cwfinal-facet'
    __select__ = facet.AttributeFacet.__select__ & implements('CWEType', 'CWRType')
    rtype = 'final'

class ViewSchemaAction(action.Action):
    __regid__ = 'schema'
    __select__ = yes()

    title = _("site schema")
    category = 'siteactions'
    order = 30

    def url(self):
        return self._cw.build_url(self.__regid__)<|MERGE_RESOLUTION|>--- conflicted
+++ resolved
@@ -358,21 +358,11 @@
 
     def should_display_schema(self, rschema):
         return (super(RestrictedSchemaVisitorMixIn, self).should_display_schema(rschema)
-<<<<<<< HEAD
-                and (rschema.has_local_role('read')
-                     or rschema.has_perm(self._cw, 'read')))
-=======
-                and rschema.may_have_permission('read', self.req))
->>>>>>> 9dd9fe6d
+                and rschema.may_have_permission('read', self._cw))
 
     def should_display_attr(self, eschema, rschema):
         return (super(RestrictedSchemaVisitorMixIn, self).should_display_attr(rschema)
-<<<<<<< HEAD
-                and (rschema.has_local_role('read')
-                     or rschema.has_perm(self._cw, 'read')))
-=======
-                and eschema.rdef(rschema).may_have_permission('read'))
->>>>>>> 9dd9fe6d
+                and eschema.rdef(rschema).may_have_permission('read', self._cw))
 
 
 class FullSchemaVisitor(RestrictedSchemaVisitorMixIn, s2d.FullSchemaVisitor):
