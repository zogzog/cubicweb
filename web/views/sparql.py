--- conflicted
+++ resolved
@@ -38,17 +38,10 @@
 class SparqlFormView(form.FormViewMixIn, StartupView):
     __regid__ = 'sparql'
     def call(self):
-<<<<<<< HEAD
         form = self._cw.vreg.select('forms', 'sparql', self._cw)
-        self.w(form.form_render())
+        self.w(form.render())
         sparql = self._cw.form.get('sparql')
         vid = self._cw.form.get('resultvid', 'table')
-=======
-        form = self.vreg.select('forms', 'sparql', self.req)
-        self.w(form.render())
-        sparql = self.req.form.get('sparql')
-        vid = self.req.form.get('resultvid', 'table')
->>>>>>> 3411e4b8
         if sparql:
             try:
                 qinfo = Sparql2rqlTranslator(self._cw.schema).translate(sparql)
