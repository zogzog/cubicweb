"""Set of HTML startup views. A startup view is global, e.g. doesn't
apply to a result set.

:organization: Logilab
:copyright: 2001-2009 LOGILAB S.A. (Paris, FRANCE), license is LGPL v2.
:contact: http://www.logilab.fr/ -- mailto:contact@logilab.fr
:license: GNU Lesser General Public License, v2.1 - http://www.gnu.org/licenses
"""
__docformat__ = "restructuredtext en"
_ = unicode

from logilab.common.textutils import unormalize
from logilab.mtconverter import xml_escape

from cubicweb.view import StartupView
from cubicweb.selectors import match_user_groups, implements
from cubicweb.schema import display_name
from cubicweb.web import ajax_replace_url, uicfg, httpcache

class ManageView(StartupView):
    __regid__ = 'manage'
    title = _('manage')
    http_cache_manager = httpcache.EtagHTTPCacheManager
    add_etype_links = ()

<<<<<<< HEAD
=======
    @classmethod
    def vreg_initialization_completed(cls):
        for eschema in cls.schema.entities():
            if eschema.final:
                continue
            if eschema.schema_entity():
                uicfg.indexview_etype_section.setdefault(eschema, 'schema')
            elif eschema.is_subobject(strict=True):
                uicfg.indexview_etype_section.setdefault(eschema, 'subobject')
            else:
                uicfg.indexview_etype_section.setdefault(eschema, 'application')

>>>>>>> 9dd9fe6d
    def display_folders(self):
        return False

    def call(self, **kwargs):
        """The default view representing the instance's management"""
        self._cw.add_css('cubicweb.manageview.css')
        self.w(u'<div>\n')
        if not self.display_folders():
            self._main_index()
        else:
            self.w(u'<table><tr>\n')
            self.w(u'<td style="width:40%">')
            self._main_index()
            self.w(u'</td><td style="width:60%">')
            self.folders()
            self.w(u'</td>')
            self.w(u'</tr></table>\n')
        self.w(u'</div>\n')

    def _main_index(self):
        req = self._cw
        manager = req.user.matching_groups('managers')
        if not manager and 'Card' in self._cw.schema:
            rset = self._cw.execute('Card X WHERE X wikiid "index"')
        else:
            rset = None
        if rset:
            self.wview('inlined', rset, row=0)
        else:
            self.entities()
            self.w(u'<div class="hr">&#160;</div>')
            self.startup_views()
        if manager and 'Card' in self._cw.schema:
            self.w(u'<div class="hr">&#160;</div>')
            if rset:
                href = rset.get_entity(0, 0).absolute_url(vid='edition')
                label = self._cw._('edit the index page')
            else:
                href = req.build_url('view', vid='creation', etype='Card', wikiid='index')
                label = self._cw._('create an index page')
            self.w(u'<br/><a href="%s">%s</a>\n' % (xml_escape(href), label))

    def folders(self):
        self.w(u'<h4>%s</h4>\n' % self._cw._('Browse by category'))
        self._cw.vreg['views'].select('tree', self._cw).render(w=self.w)

    def create_links(self):
        self.w(u'<ul class="createLink">')
        for etype in self.add_etype_links:
            eschema = self.schema.eschema(etype)
            if eschema.has_perm(self.req, 'add'):
                self.w(u'<li><a href="%s">%s</a></li>' % (
                        self.req.build_url('add/%s' % eschema),
                        self.req.__('add a %s' % eschema).capitalize()))
        self.w(u'</ul>')

    def startup_views(self):
        self.w(u'<h4>%s</h4>\n' % self._cw._('Startup views'))
        self.startupviews_table()

    def startupviews_table(self):
        for v in self._cw.vreg['views'].possible_views(self._cw, None):
            if v.category != 'startupview' or v.__regid__ in ('index', 'tree', 'manage'):
                continue
            self.w('<p><a href="%s">%s</a></p>' % (
                xml_escape(v.url()), xml_escape(self._cw._(v.title).capitalize())))

    def entities(self):
        schema = self._cw.schema
        self.w(u'<h4>%s</h4>\n' % self._cw._('The repository holds the following entities'))
        manager = self._cw.user.matching_groups('managers')
        self.w(u'<table class="startup">')
        if manager:
            self.w(u'<tr><th colspan="4">%s</th></tr>\n' % self._cw._('application entities'))
        self.entity_types_table(eschema for eschema in schema.entities()
                                if uicfg.indexview_etype_section.get(eschema) == 'application')
        if manager:
            self.w(u'<tr><th colspan="4">%s</th></tr>\n' % self._cw._('system entities'))
            self.entity_types_table(eschema for eschema in schema.entities()
                                if uicfg.indexview_etype_section.get(eschema) == 'system')
            if 'CWAttribute' in schema: # check schema support
                self.w(u'<tr><th colspan="4">%s</th></tr>\n' % self._cw._('schema entities'))
                self.entity_types_table(eschema for eschema in schema.entities()
                                        if uicfg.indexview_etype_section.get(eschema) == 'schema')
        self.w(u'</table>')

    def entity_types_table(self, eschemas):
        newline = 0
        infos = sorted(self.entity_types(eschemas),
                       key=lambda (l,a,e):unormalize(l))
        q, r = divmod(len(infos), 2)
        if r:
            infos.append( (None, '&#160;', '&#160;') )
        infos = zip(infos[:q+r], infos[q+r:])
        for (_, etypelink, addlink), (_, etypelink2, addlink2) in infos:
            self.w(u'<tr>\n')
            self.w(u'<td class="addcol">%s</td><td>%s</td>\n' % (addlink,  etypelink))
            self.w(u'<td class="addcol">%s</td><td>%s</td>\n' % (addlink2, etypelink2))
            self.w(u'</tr>\n')


    def entity_types(self, eschemas):
        """return a list of formatted links to get a list of entities of
        a each entity's types
        """
        req = self._cw
        for eschema in eschemas:
            if eschema.final or not eschema.may_have_permission('read', req):
                continue
            etype = eschema.type
            label = display_name(req, etype, 'plural')
            nb = req.execute('Any COUNT(X) WHERE X is %s' % etype)[0][0]
            url = self._cw.build_url(etype)
            etypelink = u'&#160;<a href="%s">%s</a> (%d)' % (
                xml_escape(url), label, nb)
            yield (label, etypelink, self.add_entity_link(eschema, req))

    def add_entity_link(self, eschema, req):
        """creates a [+] link for adding an entity if user has permission to do so"""
        if not eschema.has_perm(req, 'add'):
            return u''
        return u'[<a href="%s" title="%s">+</a>]' % (
            xml_escape(self.create_url(eschema.type)),
            self._cw.__('add a %s' % eschema))


class IndexView(ManageView):
    __regid__ = 'index'
    title = _('view_index')

    def display_folders(self):
        return 'Folder' in self._cw.schema and self._cw.execute('Any COUNT(X) WHERE X is Folder')[0][0]
<|MERGE_RESOLUTION|>--- conflicted
+++ resolved
@@ -23,21 +23,6 @@
     http_cache_manager = httpcache.EtagHTTPCacheManager
     add_etype_links = ()
 
-<<<<<<< HEAD
-=======
-    @classmethod
-    def vreg_initialization_completed(cls):
-        for eschema in cls.schema.entities():
-            if eschema.final:
-                continue
-            if eschema.schema_entity():
-                uicfg.indexview_etype_section.setdefault(eschema, 'schema')
-            elif eschema.is_subobject(strict=True):
-                uicfg.indexview_etype_section.setdefault(eschema, 'subobject')
-            else:
-                uicfg.indexview_etype_section.setdefault(eschema, 'application')
-
->>>>>>> 9dd9fe6d
     def display_folders(self):
         return False
 
