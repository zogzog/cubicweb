--- conflicted
+++ resolved
@@ -98,23 +98,8 @@
         if entity and len(self.rset) > 1:
             entity.view(default, w=self.w)
             return
-<<<<<<< HEAD
-        self.req.add_css('tabs-no-images.css')
-        self.req.add_js(('jquery.tools.min.js', 'cubicweb.htmlhelpers.js',
-=======
-        # XXX (syt) fix below add been introduced at some point to fix something
-        # (http://intranet.logilab.fr/jpl/ticket/32174 ?) but this is not a clean
-        # way. We must not consider form['rql'] here since it introduces some
-        # other failures on non rql queries (plain text, shortcuts,... handled by
-        # magicsearch) which has a single result whose primary view is using tabs
-        # (https://www.logilab.net/cwo/ticket/342789)
-        #rql = self.req.form.get('rql')
-        #if rql:
-        #    self.req.execute(rql).get_entity(0,0).view(default, w=self.w)
-        #    return
         self.req.add_css('ui.tabs.css')
         self.req.add_js(('ui.core.js', 'ui.tabs.js',
->>>>>>> d12263d6
                          'cubicweb.ajax.js', 'cubicweb.tabs.js', 'cubicweb.lazy.js'))
         # prune tabs : not all are to be shown
         tabs = self.prune_tabs(tabs)
@@ -122,18 +107,9 @@
         active_tab = self.active_tab(tabs, default)
         # build the html structure
         w = self.w
-<<<<<<< HEAD
         uid = entity and entity.eid or make_uid('tab')
         w(u'<div id="entity-tabs-%s">' % uid)
-        w(u'<ul class="css-tabs" id="tabs-%s">' % uid)
-=======
-        if entity:
-            w(u'<div id="entity-tabs-%s">' % entity.eid)
-        else:
-            uid = make_uid('tab')
-            w(u'<div id="entity-tabs-%s">' % uid)
         w(u'<ul>')
->>>>>>> d12263d6
         for tab in tabs:
             w(u'<li>')
             w(u'<a href="#as-%s">' % tab)
@@ -144,10 +120,6 @@
             w(u'</li>')
         w(u'</ul>')
         w(u'</div>')
-<<<<<<< HEAD
-        w(u'<div id="panes-%s">' % uid)
-=======
->>>>>>> d12263d6
         for tab in tabs:
             w(u'<div id="as-%s">' % tab)
             if entity:
@@ -157,26 +129,14 @@
             w(u'</div>')
         # call the set_tab() JS function *after* each tab is generated
         # because the callback binding needs to be done before
-<<<<<<< HEAD
         # XXX make work history: true
         self.req.add_onload(u'''
-    jQuery(function() {
-      jQuery("#tabs-%(eeid)s").tabs("#panes-%(eeid)s > div", {initialIndex: %(tabindex)s});
-      set_tab('%(vid)s', '%(cookiename)s');
-    });''' % {'eeid' : (entity and entity.eid or uid),
-              'vid'  : active_tab,
-              'cookiename' : self.cookie_name,
-              'tabindex' : tabs.index(active_tab)})
-=======
-        self.req.html_headers.add_onload(u"""
-   jQuery('#entity-tabs-%(eeid)s > ul').tabs( { selected: %(tabindex)s });
-   set_tab('%(vid)s', '%(cookiename)s');
- """ % {'tabindex'   : tabs.index(active_tab),
-        'vid'        : active_tab,
-        'eeid'       : (entity and entity.eid or uid),
-        'cookiename' : self.cookie_name})
->>>>>>> d12263d6
-
+  jQuery('#entity-tabs-%(eeid)s > ul').tabs( { selected: %(tabindex)s });
+  set_tab('%(vid)s', '%(cookiename)s');
+''' % {'tabindex'   : tabs.index(active_tab),
+       'vid'        : active_tab,
+       'eeid'       : (entity and entity.eid or uid),
+       'cookiename' : self.cookie_name})
 
 class EntityRelationView(EntityView):
     """view displaying entity related stuff.
