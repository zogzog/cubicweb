# copyright 2003-2010 LOGILAB S.A. (Paris, FRANCE), all rights reserved.
# contact http://www.logilab.fr/ -- mailto:contact@logilab.fr
#
# This file is part of CubicWeb.
#
# CubicWeb is free software: you can redistribute it and/or modify it under the
# terms of the GNU Lesser General Public License as published by the Free
# Software Foundation, either version 2.1 of the License, or (at your option)
# any later version.
#
# CubicWeb is distributed in the hope that it will be useful, but WITHOUT
# ANY WARRANTY; without even the implied warranty of MERCHANTABILITY or FITNESS
# FOR A PARTICULAR PURPOSE.  See the GNU Lesser General Public License for more
# details.
#
# You should have received a copy of the GNU Lesser General Public License along
# with CubicWeb.  If not, see <http://www.gnu.org/licenses/>.
"""base classes to handle tabbed views"""

__docformat__ = "restructuredtext en"
_ = unicode

from logilab.common.deprecation import class_renamed
from logilab.mtconverter import xml_escape

from cubicweb import NoSelectableObject, role
from cubicweb import tags, uilib, utils
from cubicweb.selectors import partial_has_related_entities
from cubicweb.view import EntityView
from cubicweb.web.views import primary

class LazyViewMixin(object):
    """provides two convenience methods for the tab machinery.

    Can also be used to lazy-load arbitrary views.
    """

    def _prepare_bindings(self, vid, reloadable):
        self._cw.add_onload(u"""
  jQuery('#lazy-%(vid)s').bind('%(event)s', function(event) {
     loadNow('#lazy-%(vid)s', '#%(vid)s-hole', %(reloadable)s);
  });""" % {'event': 'load_%s' % vid, 'vid': vid,
            'reloadable' : str(reloadable).lower()})

    def lazyview(self, vid, rql=None, eid=None, rset=None, tabid=None,
                 reloadable=False, show_spinbox=True, w=None):
        """a lazy version of wview"""
        w = w or self.w
<<<<<<< HEAD
        urlparams = {'vid' : vid, 'fname' : 'view'}
=======
        self._cw.add_js('cubicweb.lazy.js')
        urlparams = self._cw.form.copy()
        urlparams.update({'vid' : vid, 'fname' : 'view'})
>>>>>>> d346fb59
        if rql:
            urlparams['rql'] = rql
        elif eid:
            urlparams['rql'] = uilib.rql_for_eid(eid)
        elif rset:
            urlparams['rql'] = rset.printable_rql()
        if tabid is None:
            tabid = uilib.domid(vid)
        w(u'<div id="lazy-%s" cubicweb:loadurl="%s">' % (
            tabid, xml_escape(self._cw.build_url('json', **urlparams))))
        if show_spinbox:
            w(u'<img src="%sloading.gif" id="%s-hole" alt="%s"/>'
              % (self._cw.datadir_url, tabid, self._cw._('(loading ...)')))
        else:
            w(u'<div id="%s-hole"></div>' % tabid)
        w(u'<noscript><p><a class="style: hidden" id="seo-%s" href="%s">%s</a></p></noscript>'
          % (tabid, xml_escape(self._cw.build_url(**urlparams)), xml_escape('%s (%s)') %
             (tabid, self._cw._('follow this link if javascript is deactivated'))))
        w(u'</div>')
        self._prepare_bindings(tabid, reloadable)

    def forceview(self, vid):
        """trigger an event that will force immediate loading of the view on dom
        readyness
        """
        self._cw.add_onload(uilib.js.triggerLoad(vid))


class TabsMixin(LazyViewMixin):
    """a tab mixin to easily get jQuery based, lazy, ajax tabs"""

    @property
    def cookie_name(self):
        return str('%s_active_tab' % self._cw.vreg.config.appid)

    def active_tab(self, default):
        if 'tab' in self._cw.form:
            return self._cw.form['tab']
        cookies = self._cw.get_cookie()
        cookiename = self.cookie_name
        activetab = cookies.get(cookiename)
        if activetab is None:
            domid = uilib.domid(default)
            cookies[cookiename] = domid
            self._cw.set_cookie(cookies, cookiename)
            return domid
        return activetab.value

    def prune_tabs(self, tabs, default_tab):
        selected_tabs = []
        may_be_active_tab = self.active_tab(default_tab)
        active_tab = uilib.domid(default_tab)
        viewsvreg = self._cw.vreg['views']
        for tab in tabs:
            if isinstance(tab, basestring):
                tabid, tabkwargs = tab, {}
            else:
                tabid, tabkwargs = tab
                tabkwargs = tabkwargs.copy()
            tabkwargs.setdefault('rset', self.cw_rset)
            vid = tabkwargs.get('vid', tabid)
            domid = uilib.domid(tabid)
            try:
                viewsvreg.select(vid, self._cw, **tabkwargs)
            except NoSelectableObject:
                continue
            selected_tabs.append((tabid, domid, tabkwargs))
            if domid == may_be_active_tab:
                active_tab = domid
        return selected_tabs, active_tab

    def render_tabs(self, tabs, default, entity=None):
        # delegate to the default tab if there is more than one entity
        # in the result set (tabs are pretty useless there)
        if entity and len(self.cw_rset) > 1:
            entity.view(default, w=self.w)
            return
        self._cw.add_css('ui.tabs.css')
        self._cw.add_js(('ui.core.js', 'ui.tabs.js', 'cubicweb.ajax.js'))
        # prune tabs : not all are to be shown
        tabs, active_tab = self.prune_tabs(tabs, default)
        # build the html structure
        w = self.w
        uid = entity and entity.eid or utils.make_uid('tab')
        w(u'<div id="entity-tabs-%s">' % uid)
        w(u'<ul>')
        active_tab_idx = None
        for i, (tabid, domid, tabkwargs) in enumerate(tabs):
            w(u'<li>')
            w(u'<a href="#%s">' % domid)
            w(u'<span onclick="%s">' % xml_escape(unicode(uilib.js.setTab(domid, self.cookie_name))))
            w(tabkwargs.pop('label', self._cw._(tabid)))
            w(u'</span>')
            w(u'</a>')
            w(u'</li>')
            if domid == active_tab:
                active_tab_idx = i
        w(u'</ul>')
        w(u'</div>')
        for tabid, domid, tabkwargs in tabs:
            w(u'<div id="%s">' % domid)
            tabkwargs.setdefault('tabid', domid)
            tabkwargs.setdefault('vid', tabid)
            tabkwargs.setdefault('rset', self.cw_rset)
            self.lazyview(**tabkwargs)
            w(u'</div>')
        # call the setTab() JS function *after* each tab is generated
        # because the callback binding needs to be done before
        # XXX make work history: true
        self._cw.add_onload(u"""
  jQuery('#entity-tabs-%(eeid)s > ul').tabs( { selected: %(tabindex)s });
  setTab('%(domid)s', '%(cookiename)s');
""" % {'tabindex'   : active_tab_idx,
       'domid'        : active_tab,
       'eeid'       : (entity and entity.eid or uid),
       'cookiename' : self.cookie_name})


class EntityRelationView(EntityView):
    """view displaying entity related stuff.
    Such a view _must_ provide the rtype, target and vid attributes :

    Example :

    class ProjectScreenshotsView(EntityRelationView):
        '''display project's screenshots'''
        __regid__ = title = _('projectscreenshots')
        __select__ = EntityRelationView.__select__ & is_instance('Project')
        rtype = 'screenshot'
        role = 'subject'
        vid = 'gallery'

    in this example, entities related to project entity by the 'screenshot'
    relation (where the project is subject of the relation) will be displayed
    using the 'gallery' view.
    """
    __select__ = EntityView.__select__ & partial_has_related_entities()
    vid = 'list'

    def cell_call(self, row, col):
        rset = self.cw_rset.get_entity(row, col).related(self.rtype, role(self))
        self.w(u'<div class="mainInfo">')
        if self.title:
            self.w(tags.h1(self._cw._(self.title)))
        self.wview(self.vid, rset, 'noresult')
        self.w(u'</div>')


class TabbedPrimaryView(TabsMixin, primary.PrimaryView):
    __abstract__ = True # don't register

    tabs = [_('main_tab')]
    default_tab = 'main_tab'

    def cell_call(self, row, col):
        entity = self.cw_rset.complete_entity(row, col)
        self.render_entity_toolbox(entity)
        self.w(u'<div class="tabbedprimary"></div>')
        self.render_entity_title(entity)
        self.render_tabs(self.tabs, self.default_tab, entity)

TabedPrimaryView = class_renamed('TabedPrimaryView', TabbedPrimaryView)

class PrimaryTab(primary.PrimaryView):
    __regid__ = 'main_tab'
    title = None # should not appear in possible views

    def is_primary(self):
        return True

    def render_entity_title(self, entity):
        pass
    def render_entity_toolbox(self, entity):
        pass<|MERGE_RESOLUTION|>--- conflicted
+++ resolved
@@ -46,13 +46,9 @@
                  reloadable=False, show_spinbox=True, w=None):
         """a lazy version of wview"""
         w = w or self.w
-<<<<<<< HEAD
-        urlparams = {'vid' : vid, 'fname' : 'view'}
-=======
         self._cw.add_js('cubicweb.lazy.js')
         urlparams = self._cw.form.copy()
         urlparams.update({'vid' : vid, 'fname' : 'view'})
->>>>>>> d346fb59
         if rql:
             urlparams['rql'] = rql
         elif eid:
