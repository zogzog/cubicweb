--- conflicted
+++ resolved
@@ -13,6 +13,7 @@
 from cubicweb import NoSelectableObject, role
 from cubicweb.selectors import partial_has_related_entities
 from cubicweb.common.view import EntityView
+from cubicweb.common.selectors import has_related_entities
 from cubicweb.common.utils import HTMLHead
 from cubicweb.common.uilib import rql_for_eid
 
@@ -130,37 +131,34 @@
         'cookiename' : self.cookie_name})
 
 
-
-class EntityRelationView(EntityView):
-    """view displaying entity related stuff. Such a view _must_ provide rtype
-    and target attributes
+class EntityRelatedTab(EntityView):
+    """A view you should inherit from leftmost,
+    to wrap another actual view displaying entity related stuff.
+    Such a view _must_ provide the rtype, target and vid attributes :
 
     Example :
 
     class ProjectScreenshotsView(EntityRelationView):
         '''display project's screenshots'''
         id = title = _('projectscreenshots')
-        __select__ = implements('Project')
+        accepts = ('Project',)
         rtype = 'screenshot'
         target = 'object'
-<<<<<<< HEAD
-=======
         vid = 'gallery'
         __selectors__ = EntityRelationView.__selectors__ + (one_line_rset,)
+
 
     This is the view we want to have in a tab, only if there is something to show.
     Then, just define as below, and declare this being the tab content :
 
     class ProjectScreenshotTab(EntityRelatedTab, ProjectScreenshotsView):
         id = 'screenshots_tab'
->>>>>>> f7f74af9
     """
     __select__ = EntityView.__select__ & partial_has_related_entities()
     vid = 'list'
     
     def cell_call(self, row, col):
-        rset = self.rset.get_entity(row, col).related(self.rtype, role(self))
-        self.w(u'<h1>%s</h1>' % self.req._(self.title).capitalize())
+        rset = self.entity(row, col).related(self.rtype, role(self))
         self.w(u'<div class="mainInfo">')
         self.wview(self.vid, rset, 'noresult')
         self.w(u'</div>')