--- conflicted
+++ resolved
@@ -39,17 +39,8 @@
         w = w or self.w
         self.req.add_js('cubicweb.lazy.js')
         urlparams = {'vid' : vid, 'mode' : 'html'}
-<<<<<<< HEAD
-        if rql:
-            urlparams['rql'] = rql
-        elif eid:
+        if eid:
             urlparams['rql'] = uilib.rql_for_eid(eid)
-        elif rset:
-            urlparams['rql'] = rset.printable_rql()
-=======
-        if eid:
-            urlparams['rql'] = rql_for_eid(eid)
->>>>>>> ba717f42
         w(u'<div id="lazy-%s" cubicweb:loadurl="%s">' % (
             vid, html_escape(self.build_url('json', **urlparams))))
         if show_spinbox:
@@ -143,21 +134,10 @@
         rtype = 'screenshot'
         role = 'subject'
         vid = 'gallery'
-<<<<<<< HEAD
 
     in this example, entities related to project entity by the'screenshot'
     relation (where the project is subject of the relation) will be displayed
     using the 'gallery' view.
-=======
-        __selectors__ = EntityRelationView.__selectors__ + (one_line_rset,)
-
-
-    This is the view we want to have in a tab, only if there is something to show.
-    Then, just define as below, and declare this being the tab content :
-
-    class ProjectScreenshotTab(DataDependantTab, ProjectScreenshotsView):
-        id = 'screenshots_tab'
->>>>>>> ba717f42
     """
     __select__ = EntityView.__select__ & partial_has_related_entities()
     vid = 'list'
