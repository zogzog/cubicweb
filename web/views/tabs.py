"""base classes to handle tabbed views

:organization: Logilab
:copyright: 2008-2009 LOGILAB S.A. (Paris, FRANCE), license is LGPL v2.
:contact: http://www.logilab.fr/ -- mailto:contact@logilab.fr
:license: GNU Lesser General Public License, v2.1 - http://www.gnu.org/licenses
"""

__docformat__ = "restructuredtext en"

from logilab.mtconverter import html_escape

from cubicweb import NoSelectableObject, role
from cubicweb.selectors import partial_has_related_entities
from cubicweb.view import EntityView
from cubicweb.common import tags, uilib
from cubicweb.utils import make_uid

class LazyViewMixin(object):
    """provides two convenience methods for the tab machinery
    can also be used to lazy-load arbitrary views
    caveat : lazyview is not recursive, i.e : you can't (successfully)
    lazyload a view that in turns does the same
    """

    def _prepare_bindings(self, vid, reloadable):
        self.req.add_onload(u"""
  jQuery('#lazy-%(vid)s').bind('%(event)s', function(event) {
     load_now('#lazy-%(vid)s', '#%(vid)s-hole', %(reloadable)s);
  });""" % {'event': 'load_%s' % vid, 'vid': vid,
            'reloadable' : str(reloadable).lower()})

    def lazyview(self, vid, rql=None, eid=None, rset=None, static=False,
                 reloadable=False, show_spinbox=True, w=None):
        """a lazy version of wview
        first version only support lazy viewing for an entity at a time
        """
        assert rql or eid or rset or static, \
            'lazyview wants at least : rql, or an eid, or an rset -- or call it with static=True'
        w = w or self.w
        self.req.add_js('cubicweb.lazy.js')
        urlparams = {'vid' : vid, 'fname' : 'view'}
        if rql:
            urlparams['rql'] = rql
        elif eid:
            urlparams['rql'] = uilib.rql_for_eid(eid)
        elif rset:
            urlparams['rql'] = rset.printable_rql()
        w(u'<div id="lazy-%s" cubicweb:loadurl="%s">' % (
            vid, html_escape(self.build_url('json', **urlparams))))
        if show_spinbox:
            w(u'<img src="data/loading.gif" id="%s-hole" alt="%s"/>'
              % (vid, self.req._('loading')))
        w(u'</div>')
        self._prepare_bindings(vid, reloadable)

    def forceview(self, vid):
        """trigger an event that will force immediate loading of the view
        on dom readyness
        """
        self.req.add_js('cubicweb.lazy.js')
        self.req.add_onload("trigger_load('%s');" % vid)


class TabsMixin(LazyViewMixin):
    """a tab mixin
    """

    @property
    def cookie_name(self):
        return str('%s_active_tab' % self.config.appid)

    def active_tab(self, tabs, default):
        cookies = self.req.get_cookie()
        cookiename = self.cookie_name
        activetab = cookies.get(cookiename)
        if activetab is None:
            cookies[cookiename] = default
            self.req.set_cookie(cookies, cookiename)
            tab = default
        else:
            tab = activetab.value
        return tab in tabs and tab or default

    def prune_tabs(self, tabs):
        selected_tabs = []
        for tab in tabs:
            try:
                self.vreg.select('views', tab, self.req, rset=self.rset)
                selected_tabs.append(tab)
            except NoSelectableObject:
                continue
        return selected_tabs

    def render_tabs(self, tabs, default, entity=None):
        # delegate to the default tab if there is more than one entity
        # in the result set (tabs are pretty useless there)
        if entity and len(self.rset) > 1:
            entity.view(default, w=self.w)
            return
<<<<<<< HEAD
        # XXX (syt) fix below add been introduced at some point to fix something
        # (http://intranet.logilab.fr/jpl/ticket/32174 ?) but this is not a clean
        # way. We must not consider form['rql'] here since it introduces some
        # other failures on non rql queries (plain text, shortcuts,... handled by
        # magicsearch) which has a single result whose primary view is using tabs
        # (https://www.logilab.net/cwo/ticket/342789)
        #rql = self.req.form.get('rql')
        #if rql:
        #    self.req.execute(rql).get_entity(0,0).view(default, w=self.w)
        #    return
        self.req.add_css('tabs-no-images.css')
        self.req.add_js(('jquery.tools.min.js', 'cubicweb.htmlhelpers.js',
=======
        self.req.add_css('ui.tabs.css')
        self.req.add_js(('ui.core.js', 'ui.tabs.js',
>>>>>>> 3e5276f0
                         'cubicweb.ajax.js', 'cubicweb.tabs.js', 'cubicweb.lazy.js'))
        # prune tabs : not all are to be shown
        tabs = self.prune_tabs(tabs)
        # select a tab
        active_tab = self.active_tab(tabs, default)
        # build the html structure
        w = self.w
        if entity:
            w(u'<div id="entity-tabs-%s">' % entity.eid)
        else:
            uid = make_uid('tab')
            w(u'<div id="entity-tabs-%s">' % uid)
        w(u'<ul class="css-tabs" id="tabs-%s">' % entity.eid)
        for tab in tabs:
            w(u'<li>')
            w(u'<a href="#as-%s">' % tab)
            w(u'<span onclick="set_tab(\'%s\', \'%s\')">' % (tab, self.cookie_name))
            w(self.req._(tab))
            w(u'</span>')
            w(u'</a>')
            w(u'</li>')
        w(u'</ul>')
        w(u'</div>')
        w(u'<div id="panes-%s">' % entity.eid)
        for tab in tabs:
            w(u'<div>')
            if entity:
                self.lazyview(tab, eid=entity.eid)
            else:
                self.lazyview(tab, static=True)
            w(u'</div>')
        w(u'</div>')
        # call the set_tab() JS function *after* each tab is generated
        # because the callback binding needs to be done before
<<<<<<< HEAD
        self.req.html_headers.add_onload(u"""
    jQuery(function() {
      jQuery("#tabs-%(eeid)s").tabs("#panes-%(eeid)s > div", {initialIndex: %(tabindex)s});
      set_tab('%(vid)s', '%(cookiename)s');
    });""" % {'eeid' : entity.eid,
              'vid'  : active_tab,
              'cookiename' : self.cookie_name,
              'tabindex' : tabs.index(active_tab)})
=======
        self.req.add_onload(u"""
   jQuery('#entity-tabs-%(eeid)s > ul').tabs( { selected: %(tabindex)s });
   set_tab('%(vid)s', '%(cookiename)s');
 """ % {'tabindex'   : tabs.index(active_tab),
        'vid'        : active_tab,
        'eeid'       : (entity and entity.eid or uid),
        'cookiename' : self.cookie_name})
>>>>>>> 3e5276f0


class EntityRelationView(EntityView):
    """view displaying entity related stuff.
    Such a view _must_ provide the rtype, target and vid attributes :

    Example :

    class ProjectScreenshotsView(EntityRelationView):
        '''display project's screenshots'''
        id = title = _('projectscreenshots')
        __select__ = EntityRelationView.__select__ & implements('Project')
        rtype = 'screenshot'
        role = 'subject'
        vid = 'gallery'

    in this example, entities related to project entity by the'screenshot'
    relation (where the project is subject of the relation) will be displayed
    using the 'gallery' view.
    """
    __select__ = EntityView.__select__ & partial_has_related_entities()
    vid = 'list'

    def cell_call(self, row, col):
        rset = self.entity(row, col).related(self.rtype, role(self))
        self.w(u'<div class="mainInfo">')
        if self.title:
            self.w(tags.h1(self.req._(self.title)))
        self.wview(self.vid, rset, 'noresult')
        self.w(u'</div>')<|MERGE_RESOLUTION|>--- conflicted
+++ resolved
@@ -98,23 +98,8 @@
         if entity and len(self.rset) > 1:
             entity.view(default, w=self.w)
             return
-<<<<<<< HEAD
-        # XXX (syt) fix below add been introduced at some point to fix something
-        # (http://intranet.logilab.fr/jpl/ticket/32174 ?) but this is not a clean
-        # way. We must not consider form['rql'] here since it introduces some
-        # other failures on non rql queries (plain text, shortcuts,... handled by
-        # magicsearch) which has a single result whose primary view is using tabs
-        # (https://www.logilab.net/cwo/ticket/342789)
-        #rql = self.req.form.get('rql')
-        #if rql:
-        #    self.req.execute(rql).get_entity(0,0).view(default, w=self.w)
-        #    return
         self.req.add_css('tabs-no-images.css')
         self.req.add_js(('jquery.tools.min.js', 'cubicweb.htmlhelpers.js',
-=======
-        self.req.add_css('ui.tabs.css')
-        self.req.add_js(('ui.core.js', 'ui.tabs.js',
->>>>>>> 3e5276f0
                          'cubicweb.ajax.js', 'cubicweb.tabs.js', 'cubicweb.lazy.js'))
         # prune tabs : not all are to be shown
         tabs = self.prune_tabs(tabs)
@@ -149,24 +134,14 @@
         w(u'</div>')
         # call the set_tab() JS function *after* each tab is generated
         # because the callback binding needs to be done before
-<<<<<<< HEAD
-        self.req.html_headers.add_onload(u"""
+        self.req.add_onload(u'''
     jQuery(function() {
       jQuery("#tabs-%(eeid)s").tabs("#panes-%(eeid)s > div", {initialIndex: %(tabindex)s});
       set_tab('%(vid)s', '%(cookiename)s');
-    });""" % {'eeid' : entity.eid,
+    });''' % {'eeid' : entity.eid,
               'vid'  : active_tab,
               'cookiename' : self.cookie_name,
               'tabindex' : tabs.index(active_tab)})
-=======
-        self.req.add_onload(u"""
-   jQuery('#entity-tabs-%(eeid)s > ul').tabs( { selected: %(tabindex)s });
-   set_tab('%(vid)s', '%(cookiename)s');
- """ % {'tabindex'   : tabs.index(active_tab),
-        'vid'        : active_tab,
-        'eeid'       : (entity and entity.eid or uid),
-        'cookiename' : self.cookie_name})
->>>>>>> 3e5276f0
 
 
 class EntityRelationView(EntityView):
