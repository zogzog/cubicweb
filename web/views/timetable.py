"""html calendar views

:organization: Logilab
:copyright: 2001-2009 LOGILAB S.A. (Paris, FRANCE), license is LGPL v2.
:contact: http://www.logilab.fr/ -- mailto:contact@logilab.fr
:license: GNU Lesser General Public License, v2.1 - http://www.gnu.org/licenses
"""

from logilab.mtconverter import xml_escape

from cubicweb.interfaces import ITimetableViews
from cubicweb.selectors import implements
from cubicweb.utils import date_range
from cubicweb.view import AnyRsetView


class _TaskEntry(object):
    def __init__(self, task, color, column):
        self.task = task
        self.color = color
        self.column = column
        self.lines = 1

MIN_COLS = 3  # minimum number of task columns for a single user

class TimeTableView(AnyRsetView):
    __regid__ = 'timetable'
    title = _('timetable')
    __select__ = implements(ITimetableViews)
    need_navigation = False

    def call(self, title=None):
        """Dumps a timetable from a resultset composed of a note (anything
        with start/stop) and a user (anything)"""
        self._cw.add_css('cubicweb.timetable.css')
        dates = {}
        users = []
        users_max = {}
        # XXX: try refactoring with calendar.py:OneMonthCal
<<<<<<< HEAD
        for row in xrange(self.cw_rset.rowcount):
            task = self.cw_rset.get_entity(row, 0)
            if len(self.cw_rset[row])>1:
                user = self.cw_rset.get_entity(row, 1)
=======
        for row in xrange(self.rset.rowcount):
            task = self.rset.get_entity(row, 0)
            if len(self.rset[row]) > 1:
                user = self.rset.get_entity(row, 1)
>>>>>>> 9dd9fe6d
            else:
                user = ALL_USERS
            the_dates = []
            if task.start and task.stop:
                if task.start.toordinal() == task.stop.toordinal():
                    the_dates.append(task.start)
                else:
                    the_dates += date_range( task.start, task.stop )
            elif task.start:
                the_dates.append(task.start)
            elif task.stop:
                the_dates.append(task.stop)
            for d in the_dates:
                d_users = dates.setdefault(d, {})
                u_tasks = d_users.setdefault(user, set())
                u_tasks.add( task )
                task_max = users_max.setdefault(user, 0)
                if len(u_tasks)>task_max:
                    users_max[user] = len(u_tasks)
            if user not in users:
                # keep original ordering
                users.append(user)
        if not dates:
            return
        date_min = min(dates)
        date_max = max(dates)
        #users = list(sorted(users, key=lambda u:u.login))

        rows = []
        # colors here are class names defined in cubicweb.css
        colors = ["col%x" % i for i in xrange(12)]
        next_color_index = 0

        visited_tasks = {} # holds a description of a task for a user
        task_colors = {}   # remember a color assigned to a task
        for date in date_range(date_min, date_max):
            columns = [date]
            d_users = dates.get(date, {})
            for user in users:
                # every user has its column "splitted" in at least MIN_COLS
                # sub-columns (for overlapping tasks)
                user_columns = [None] * max(MIN_COLS, users_max[user])
                # every task that is "visited" for the first time
                # require a special treatment, so we put them in
                # 'postpone'
                postpone = []
                for task in d_users.get(user, []):
                    key = (task, user)
                    if key in visited_tasks:
                        task_descr = visited_tasks[ key ]
                        user_columns[task_descr.column] = task_descr, False
                        task_descr.lines += 1
                    else:
                        postpone.append(key)
                for key in postpone:
                    # to every 'new' task we must affect a color
                    # (which must be the same for every user concerned
                    # by the task)
                    task, user = key
                    for i, t in enumerate(user_columns):
                        if t is None:
                            if task in task_colors:
                                color = task_colors[task]
                            else:
                                color = colors[next_color_index]
                                next_color_index = (next_color_index+1)%len(colors)
                                task_colors[task] = color
                            task_descr = _TaskEntry(task, color, i)
                            user_columns[i] = task_descr, True
                            visited_tasks[key] = task_descr
                            break
                    else:
                        raise RuntimeError("is it possible we got it wrong?")

                columns.append( user_columns )
            rows.append( columns )

        widths = [ len(col) for col in rows[0][1:] ]
        self.w(u'<div class="section">')
        if title:
            self.w(u'<h4>%s</h4>\n' % title)
        self.w(u'<table class="listing timetable">')
        self.render_col_headers(users, widths)
        self.render_rows(rows)
        self.w(u'</table>')
        self.w(u'</div>\n')

    def render_col_headers(self, users, widths):
        """ render column headers """
        self.w(u'<tr class="header">\n')

        self.w(u'<th class="ttdate">&#160;</th>\n')
        columns = []
        for user, width in zip(users, widths):
            self.w(u'<th colspan="%s">' % max(MIN_COLS, width))
            if user is ALL_USERS:
                self.w('*')
            else:
                user.view('oneline', w=self.w)
            self.w(u'</th>')
        self.w(u'</tr>\n')
        return columns

    def render_rows(self, rows):
        """ render table content (row headers and central content) """
        odd = False
        previous_is_empty = False
        for row in rows:
            date = row[0]
            empty_line = True
            for group in row[1:]:
                for value in group:
                    if value:
                        empty_line = False
                        break
                else:
                    continue
                break
            if empty_line and previous_is_empty:
                continue
            previous_is_empty = False

            klass = "even"
            if date.weekday() in (5, 6) and not empty_line:
                klass = "odd"
            self.w(u'<tr class="%s">' % klass)
            odd = not odd

            if not empty_line:
                self.w(u'<th class="ttdate">%s</th>' % self._cw.format_date(date) )
            else:
                self.w(u'<th>...</th>'  )
                previous_is_empty = True

            empty_klasses = [ "ttle", "ttme", "ttre" ]
            filled_klasses = [ "ttlf", "ttmf", "ttrf" ]
            kj = 0 # 0: left, 1: mid, 2: right
            for uid, group in enumerate(row[1:]):
                for i, value in enumerate(group):
                    if i == 0:
                        kj = 0
                    elif i == len(group):
                        kj = 2
                    else:
                        kj = 1
                    if value:
                        task_descr, first_row = value
                        if first_row:
                            url = xml_escape(task_descr.task.absolute_url(vid="edition"))
                            self.w(u'<td rowspan="%d" class="%s %s" onclick="document.location=\'%s\'">&#160;<div>' % (
                                task_descr.lines, task_descr.color, filled_klasses[kj], url))
                            task_descr.task.view('tooltip', w=self.w)
                            self.w(u'</div></td>')
                    else:
                        if empty_line:
                            self.w(u'<td class="ttempty">&#160;</td>')
                        else:
                            self.w(u'<td class="%s">&#160;</td>' % empty_klasses[kj] )
            self.w(u'</tr>\n')<|MERGE_RESOLUTION|>--- conflicted
+++ resolved
@@ -37,17 +37,10 @@
         users = []
         users_max = {}
         # XXX: try refactoring with calendar.py:OneMonthCal
-<<<<<<< HEAD
         for row in xrange(self.cw_rset.rowcount):
             task = self.cw_rset.get_entity(row, 0)
-            if len(self.cw_rset[row])>1:
+            if len(self.cw_rset[row]) > 1:
                 user = self.cw_rset.get_entity(row, 1)
-=======
-        for row in xrange(self.rset.rowcount):
-            task = self.rset.get_entity(row, 0)
-            if len(self.rset[row]) > 1:
-                user = self.rset.get_entity(row, 1)
->>>>>>> 9dd9fe6d
             else:
                 user = ALL_USERS
             the_dates = []
