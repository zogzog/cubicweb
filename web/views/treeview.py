--- conflicted
+++ resolved
@@ -111,19 +111,10 @@
 
     def cell_call(self, row, col, vid='oneline', treeid=None, **morekwargs):
         assert treeid is not None
-<<<<<<< HEAD
         entity = self.cw_rset.get_entity(row, col)
         itemview = self._cw.view(vid, self.cw_rset, row=row, col=col)
-        if row == len(self.cw_rset) - 1:
-            self.w(u'<li class="last">%s</li>' % itemview)
-        else:
-            self.w(u'<li>%s</li>' % itemview)
-=======
-        entity = self.entity(row, col)
-        itemview = self.view(vid, self.rset, row=row, col=col)
         last_class = morekwargs['is_last'] and ' class="last"' or ''
         self.w(u'<li%s>%s</li>' % (last_class, itemview))
->>>>>>> 6032101c
 
 
 class TreeViewItemView(EntityView):
