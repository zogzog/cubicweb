"""Set of tree-building widgets, based on jQuery treeview plugin

:organization: Logilab
:copyright: 2001-2009 LOGILAB S.A. (Paris, FRANCE), all rights reserved.
:contact: http://www.logilab.fr/ -- mailto:contact@logilab.fr
"""
__docformat__ = "restructuredtext en"

from logilab.mtconverter import html_escape
from cubicweb.interfaces import ITree
<<<<<<< HEAD
from cubicweb.selectors import implements
from cubicweb.view import EntityView
=======
from cubicweb.common.selectors import implement_interface, yes
from cubicweb.common.view import EntityView

def treecookiename(treeid):
    return str('treestate-%s' % treeid)
>>>>>>> f7f74af9

class TreeView(EntityView):
    id = 'treeview'
    itemvid = 'treeitemview'
    css_classes = 'treeview widget'
    title = _('tree view')

    def call(self, subvid=None, treeid=None, initial_load=True):
        if subvid is None and 'subvid' in self.req.form:
            subvid = self.req.form.pop('subvid') # consume it
        if subvid is None:
            subvid = 'oneline'
        if treeid is None and 'treeid' in self.req.form:
            treeid = self.req.form.pop('treeid')
        assert treeid is not None
        if initial_load:
            self.req.add_css('jquery.treeview.css')
            self.req.add_js(('cubicweb.ajax.js', 'jquery.treeview.js'))
            self.req.html_headers.add_onload(u"""
                 jQuery("#tree-%s").treeview({toggle: toggleTree,
                                              prerendered: true});""" % treeid)
        self.w(u'<ul id="tree-%s" class="%s">' % (treeid, self.css_classes))
        for rowidx in xrange(len(self.rset)):
            self.wview(self.itemvid, self.rset, row=rowidx, col=0,
                       vid=subvid, parentvid=self.id, treeid=treeid)
        self.w(u'</ul>')

class FileTreeView(TreeView):
    """specific version of the treeview to display file trees
    """
    id = 'filetree'
    css_classes = 'treeview widget filetree'
    title = _('file tree view')

    def call(self, subvid=None, treeid=None, initial_load=True):
        super(FileTreeView, self).call(treeid=treeid, subvid='filetree-oneline', initial_load=initial_load)

class FileItemInnerView(EntityView):
    """inner view used by the TreeItemView instead of oneline view

    This view adds an enclosing <span> with some specific CSS classes
    around the oneline view. This is needed by the jquery treeview plugin.
    """
    id = 'filetree-oneline'

    def cell_call(self, row, col):
        entity = self.entity(row, col)
        if ITree.is_implemented_by(entity.__class__) and not entity.is_leaf():
            self.w(u'<div class="folder">%s</div>\n' % entity.view('oneline'))
        else:
            # XXX define specific CSS classes according to mime types
            self.w(u'<div class="file">%s</div>\n' % entity.view('oneline'))


class DefaultTreeViewItemView(EntityView):
    """default treeitem view for entities which don't implement ITree
    """
    id = 'treeitemview'
<<<<<<< HEAD
    
    def cell_call(self, row, col, vid='oneline', parentvid='treeview'):
=======
    accepts = ('Any',)

    def cell_call(self, row, col, vid='oneline', parentvid='treeview', treeid=None):
        assert treeid is not None
>>>>>>> f7f74af9
        entity = self.entity(row, col)
        itemview = self.view(vid, self.rset, row=row, col=col)
        if row == len(self.rset) - 1:
            self.w(u'<li class="last">%s</li>' % itemview)
        else:
            self.w(u'<li>%s</li>' % itemview)


class TreeViewItemView(EntityView):
    """specific treeitem view for entities which implement ITree

    (each item should be exandable if it's not a tree leaf)
    """
    id = 'treeitemview'
<<<<<<< HEAD
    __select__ = implements(ITree)
    
    def cell_call(self, row, col, vid='oneline', parentvid='treeview'):
=======
    # XXX append yes to make sure we get an higher score than
    #     the default treeitem view
    __selectors__ = (implement_interface, yes)
    accepts_interfaces = (ITree,)

    def open_state(self, eeid, treeid):
        cookies = self.req.get_cookie()
        treestate = cookies.get(treecookiename(treeid))
        if treestate:
            return str(eeid) in treestate.value.split(';')
        return False

    def cell_call(self, row, col, treeid, vid='oneline', parentvid='treeview'):
        w = self.w
>>>>>>> f7f74af9
        entity = self.entity(row, col)
        liclasses = []
        is_leaf = False
        is_last = row == len(self.rset) - 1
        is_open = self.open_state(entity.eid, treeid)
        if not hasattr(entity, 'is_leaf') or entity.is_leaf():
            if is_last:
                liclasses.append('last')
            w(u'<li class="%s">' % u' '.join(liclasses))
        else:
            rql = entity.children_rql() % {'x': entity.eid}
            url = html_escape(self.build_url('json', rql=rql, vid=parentvid,
                                             pageid=self.req.pageid,
                                             treeid=treeid,
                                             subvid=vid))
            divclasses = ['hitarea']
            if is_open:
                liclasses.append('collapsable')
                divclasses.append('collapsable-hitarea')
            else:
                liclasses.append('expandable')
                divclasses.append('closed-hitarea expandable-hitarea')
            if is_last:
                if is_open:
                    liclasses.append('lastCollapsable')
                    divclasses.append('lastCollapsable-hitarea')
                else:
                    liclasses.append('lastExpandable')
                    divclasses.append('lastExpandable-hitarea')
            if is_open:
                w(u'<li class="%s">' % u' '.join(liclasses))
            else:
                w(u'<li cubicweb:loadurl="%s" class="%s">' % (url, u' '.join(liclasses)))
            if is_leaf:
                divtail = ''
            else:
                divtail = ''' onclick="async_remote_exec('node_clicked', '%s', '%s')"''' % \
                    (treeid, entity.eid)
            w(u'<div class="%s"%s></div>' % (u' '.join(divclasses), divtail))

            # add empty <ul> because jquery's treeview plugin checks for
            # sublists presence
            if not is_open:
                w(u'<ul class="placeholder"><li>place holder</li></ul>')
        # the local node info
        self.wview(vid, self.rset, row=row, col=col)
        if is_open: # recurse if needed
            self.wview(parentvid, self.req.execute(rql), treeid=treeid, initial_load=False)
        w(u'</li>')

from logilab.common.decorators import monkeypatch
from cubicweb.web.views.basecontrollers import JSonController

@monkeypatch(JSonController)
def js_node_clicked(self, treeid, nodeeid):
    """add/remove eid in treestate cookie"""
    cookies = self.req.get_cookie()
    statename = treecookiename(treeid)
    treestate = cookies.get(statename)
    if treestate is None:
        cookies[statename] = nodeeid
        self.req.set_cookie(cookies, statename)
    else:
        marked = set(filter(None, treestate.value.split(';')))
        if nodeeid in marked:
            marked.remove(nodeeid)
        else:
            marked.add(nodeeid)
        cookies[statename] = ';'.join(marked)
        self.req.set_cookie(cookies, statename)<|MERGE_RESOLUTION|>--- conflicted
+++ resolved
@@ -8,19 +8,19 @@
 
 from logilab.mtconverter import html_escape
 from cubicweb.interfaces import ITree
-<<<<<<< HEAD
-from cubicweb.selectors import implements
-from cubicweb.view import EntityView
-=======
+from cubicweb.common.selectors import implement_interface, yes
+from cubicweb.common.view import EntityView
+
+from cubicweb.interfaces import ITree
 from cubicweb.common.selectors import implement_interface, yes
 from cubicweb.common.view import EntityView
 
 def treecookiename(treeid):
     return str('treestate-%s' % treeid)
->>>>>>> f7f74af9
 
 class TreeView(EntityView):
     id = 'treeview'
+    accepts = ('Any',)
     itemvid = 'treeitemview'
     css_classes = 'treeview widget'
     title = _('tree view')
@@ -44,6 +44,7 @@
             self.wview(self.itemvid, self.rset, row=rowidx, col=0,
                        vid=subvid, parentvid=self.id, treeid=treeid)
         self.w(u'</ul>')
+        
 
 class FileTreeView(TreeView):
     """specific version of the treeview to display file trees
@@ -76,15 +77,10 @@
     """default treeitem view for entities which don't implement ITree
     """
     id = 'treeitemview'
-<<<<<<< HEAD
-    
-    def cell_call(self, row, col, vid='oneline', parentvid='treeview'):
-=======
     accepts = ('Any',)
 
     def cell_call(self, row, col, vid='oneline', parentvid='treeview', treeid=None):
         assert treeid is not None
->>>>>>> f7f74af9
         entity = self.entity(row, col)
         itemview = self.view(vid, self.rset, row=row, col=col)
         if row == len(self.rset) - 1:
@@ -99,11 +95,6 @@
     (each item should be exandable if it's not a tree leaf)
     """
     id = 'treeitemview'
-<<<<<<< HEAD
-    __select__ = implements(ITree)
-    
-    def cell_call(self, row, col, vid='oneline', parentvid='treeview'):
-=======
     # XXX append yes to make sure we get an higher score than
     #     the default treeitem view
     __selectors__ = (implement_interface, yes)
@@ -118,7 +109,6 @@
 
     def cell_call(self, row, col, treeid, vid='oneline', parentvid='treeview'):
         w = self.w
->>>>>>> f7f74af9
         entity = self.entity(row, col)
         liclasses = []
         is_leaf = False
