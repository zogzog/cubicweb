"""Set of tree-building widgets, based on jQuery treeview plugin

:organization: Logilab
:copyright: 2001-2009 LOGILAB S.A. (Paris, FRANCE), all rights reserved.
:contact: http://www.logilab.fr/ -- mailto:contact@logilab.fr
"""
__docformat__ = "restructuredtext en"

from logilab.common.decorators import monkeypatch
from logilab.mtconverter import html_escape

from cubicweb.interfaces import ITree
from cubicweb.selectors import implements
from cubicweb.view import EntityView
from cubicweb.web.views.basecontrollers import JSonController

def treecookiename(treeid):
    return str('treestate-%s' % treeid)


from cubicweb.web.views.baseviews import OneLineView

class TreeView(EntityView):
    id = 'treeview'
    itemvid = 'treeitemview'
    css_classes = 'treeview widget'
    title = _('tree view')
<<<<<<< HEAD

    def call(self, subvid=None, treeid=None, initial_load=True):
=======
    
    def call(self, subvid=None):
>>>>>>> ba717f42
        if subvid is None and 'subvid' in self.req.form:
            subvid = self.req.form.pop('subvid') # consume it
        if subvid is None:
            subvid = 'oneline'
<<<<<<< HEAD
        if treeid is None and 'treeid' in self.req.form:
            treeid = self.req.form.pop('treeid')
        assert treeid is not None
        if initial_load:
            self.req.add_css('jquery.treeview.css')
            self.req.add_js(('cubicweb.ajax.js', 'jquery.treeview.js'))
            self.req.html_headers.add_onload(u"""
jQuery("#tree-%s").treeview({toggle: toggleTree, prerendered: true});""" % treeid)
        self.w(u'<ul id="tree-%s" class="%s">' % (treeid, self.css_classes))
=======
        self.req.add_css('jquery.treeview.css')
        self.req.add_js(('cubicweb.ajax.js', 'jquery.treeview.js', 'cubicweb.widgets.js'))
        # XXX noautoload is a quick hack to avoid treeview to be rebuilt
        #     after a json query and avoid double toggling bugs.
        #     Need to find a way to do that cleanly.
        if 'noautoload' in self.req.form:
            self.w(u'<ul class="%s" cubicweb:wdgtype="TreeView">' % self.css_classes)
        else:
            self.w(u'<ul class="%s" cubicweb:loadtype="auto" cubicweb:wdgtype="TreeView">'
                   % self.css_classes)
>>>>>>> ba717f42
        for rowidx in xrange(len(self.rset)):
            self.wview(self.itemvid, self.rset, row=rowidx, col=0,
                       vid=subvid, parentvid=self.id, treeid=treeid)
        self.w(u'</ul>')
        

class FileTreeView(TreeView):
    """specific version of the treeview to display file trees
    """
    id = 'filetree'
    css_classes = 'treeview widget filetree'
    title = _('file tree view')

    def call(self, subvid=None, treeid=None, initial_load=True):
        super(FileTreeView, self).call(treeid=treeid, subvid='filetree-oneline', initial_load=initial_load)



class FileItemInnerView(EntityView):
    """inner view used by the TreeItemView instead of oneline view

    This view adds an enclosing <span> with some specific CSS classes
    around the oneline view. This is needed by the jquery treeview plugin.
    """
    id = 'filetree-oneline'

    def cell_call(self, row, col):
        entity = self.entity(row, col)
        if ITree.is_implemented_by(entity.__class__) and not entity.is_leaf():
            self.w(u'<div class="folder">%s</div>' % entity.view('oneline'))
        else:
            # XXX define specific CSS classes according to mime types
            self.w(u'<div class="file">%s</div>' % entity.view('oneline'))


class DefaultTreeViewItemView(EntityView):
    """default treeitem view for entities which don't implement ITree"""
    id = 'treeitemview'
<<<<<<< HEAD

    def cell_call(self, row, col, vid='oneline', parentvid='treeview', treeid=None):
        assert treeid is not None
=======
    accepts = ('Any',)
    
    def cell_call(self, row, col, vid='oneline', parentvid='treeview'):
>>>>>>> ba717f42
        entity = self.entity(row, col)
        itemview = self.view(vid, self.rset, row=row, col=col)
        if row == len(self.rset) - 1:
            self.w(u'<li class="last">%s</li>' % itemview)
        else:
            self.w(u'<li>%s</li>' % itemview)


class TreeViewItemView(EntityView):
    """specific treeitem view for entities which implement ITree
<<<<<<< HEAD

    (each item should be expandable if it's not a tree leaf)
    """
    id = 'treeitemview'
    __select_ = implements(ITree)

    def open_state(self, eeid, treeid):
        cookies = self.req.get_cookie()
        treestate = cookies.get(treecookiename(treeid))
        if treestate:
            return str(eeid) in treestate.value.split(';')
        return False

    def cell_call(self, row, col, treeid, vid='oneline', parentvid='treeview'):
        w = self.w
=======
    
    (each item should be exandable if it's not a tree leaf)
    """
    id = 'treeitemview'
    # XXX append yes to make sure we get an higher score than
    #     the default treeitem view
    __selectors__ = (implement_interface, yes)
    accepts_interfaces = (ITree,)
    
    def cell_call(self, row, col, vid='oneline', parentvid='treeview'):
>>>>>>> ba717f42
        entity = self.entity(row, col)
        cssclasses = []
        is_leaf = False
<<<<<<< HEAD
        is_last = row == len(self.rset) - 1
        is_open = self.open_state(entity.eid, treeid)
        if not hasattr(entity, 'is_leaf') or entity.is_leaf():
            if is_last:
                liclasses.append('last')
            w(u'<li class="%s">' % u' '.join(liclasses))
=======
        if row == len(self.rset) - 1:
            is_leaf = True
        if not hasattr(entity, 'is_leaf') or entity.is_leaf():
            if is_leaf : cssclasses.append('last')
            self.w(u'<li class="%s">' % u' '.join(cssclasses))
>>>>>>> ba717f42
        else:
            rql = entity.children_rql() % {'x': entity.eid}
            url = html_escape(self.build_url('json', rql=rql, vid=parentvid,
                                             pageid=self.req.pageid,
<<<<<<< HEAD
                                             treeid=treeid,
                                             subvid=vid))
            divclasses = ['hitarea']
            if is_open:
                liclasses.append('collapsable')
                divclasses.append('collapsable-hitarea')
            else:
                liclasses.append('expandable')
                divclasses.append('closed-hitarea expandable-hitarea')
            if is_last:
                if is_open:
                    liclasses.append('lastCollapsable')
                    divclasses.append('lastCollapsable-hitarea')
                else:
                    liclasses.append('lastExpandable')
                    divclasses.append('lastExpandable-hitarea')
            if is_open:
                w(u'<li class="%s">' % u' '.join(liclasses))
            else:
                w(u'<li cubicweb:loadurl="%s" class="%s">' % (url, u' '.join(liclasses)))
            if is_leaf:
                divtail = ''
            else:
                divtail = ''' onclick="async_remote_exec('node_clicked', '%s', '%s')"''' % \
                    (treeid, entity.eid)
            w(u'<div class="%s"%s></div>' % (u' '.join(divclasses), divtail))

=======
                                             subvid=vid,
                                             noautoload=True))
            cssclasses.append('expandable')
            divclasses = ['hitarea expandable-hitarea']
            if is_leaf :
                cssclasses.append('lastExpandable')
                divclasses.append('lastExpandable-hitarea')
            self.w(u'<li cubicweb:loadurl="%s" class="%s">' % (url, u' '.join(cssclasses)))
            self.w(u'<div class="%s"> </div>' % u' '.join(divclasses))
                
>>>>>>> ba717f42
            # add empty <ul> because jquery's treeview plugin checks for
            # sublists presence
            self.w(u'<ul class="placeholder"><li>place holder</li></ul>')
        self.wview(vid, self.rset, row=row, col=col)
<<<<<<< HEAD
        if is_open: # recurse if needed
            self.wview(parentvid, self.req.execute(rql), treeid=treeid, initial_load=False)
        w(u'</li>')


@monkeypatch(JSonController)
def js_node_clicked(self, treeid, nodeeid):
    """add/remove eid in treestate cookie"""
    cookies = self.req.get_cookie()
    statename = treecookiename(treeid)
    treestate = cookies.get(statename)
    if treestate is None:
        cookies[statename] = nodeeid
        self.req.set_cookie(cookies, statename)
    else:
        marked = set(filter(None, treestate.value.split(';')))
        if nodeeid in marked:
            marked.remove(nodeeid)
        else:
            marked.add(nodeeid)
        cookies[statename] = ';'.join(marked)
        self.req.set_cookie(cookies, statename)
=======
        self.w(u'</li>')
>>>>>>> ba717f42
<|MERGE_RESOLUTION|>--- conflicted
+++ resolved
@@ -25,28 +25,12 @@
     itemvid = 'treeitemview'
     css_classes = 'treeview widget'
     title = _('tree view')
-<<<<<<< HEAD
 
-    def call(self, subvid=None, treeid=None, initial_load=True):
-=======
-    
     def call(self, subvid=None):
->>>>>>> ba717f42
         if subvid is None and 'subvid' in self.req.form:
             subvid = self.req.form.pop('subvid') # consume it
         if subvid is None:
             subvid = 'oneline'
-<<<<<<< HEAD
-        if treeid is None and 'treeid' in self.req.form:
-            treeid = self.req.form.pop('treeid')
-        assert treeid is not None
-        if initial_load:
-            self.req.add_css('jquery.treeview.css')
-            self.req.add_js(('cubicweb.ajax.js', 'jquery.treeview.js'))
-            self.req.html_headers.add_onload(u"""
-jQuery("#tree-%s").treeview({toggle: toggleTree, prerendered: true});""" % treeid)
-        self.w(u'<ul id="tree-%s" class="%s">' % (treeid, self.css_classes))
-=======
         self.req.add_css('jquery.treeview.css')
         self.req.add_js(('cubicweb.ajax.js', 'jquery.treeview.js', 'cubicweb.widgets.js'))
         # XXX noautoload is a quick hack to avoid treeview to be rebuilt
@@ -57,7 +41,6 @@
         else:
             self.w(u'<ul class="%s" cubicweb:loadtype="auto" cubicweb:wdgtype="TreeView">'
                    % self.css_classes)
->>>>>>> ba717f42
         for rowidx in xrange(len(self.rset)):
             self.wview(self.itemvid, self.rset, row=rowidx, col=0,
                        vid=subvid, parentvid=self.id, treeid=treeid)
@@ -96,15 +79,8 @@
 class DefaultTreeViewItemView(EntityView):
     """default treeitem view for entities which don't implement ITree"""
     id = 'treeitemview'
-<<<<<<< HEAD
-
-    def cell_call(self, row, col, vid='oneline', parentvid='treeview', treeid=None):
-        assert treeid is not None
-=======
-    accepts = ('Any',)
     
     def cell_call(self, row, col, vid='oneline', parentvid='treeview'):
->>>>>>> ba717f42
         entity = self.entity(row, col)
         itemview = self.view(vid, self.rset, row=row, col=col)
         if row == len(self.rset) - 1:
@@ -115,84 +91,25 @@
 
 class TreeViewItemView(EntityView):
     """specific treeitem view for entities which implement ITree
-<<<<<<< HEAD
 
     (each item should be expandable if it's not a tree leaf)
     """
     id = 'treeitemview'
     __select_ = implements(ITree)
-
-    def open_state(self, eeid, treeid):
-        cookies = self.req.get_cookie()
-        treestate = cookies.get(treecookiename(treeid))
-        if treestate:
-            return str(eeid) in treestate.value.split(';')
-        return False
-
-    def cell_call(self, row, col, treeid, vid='oneline', parentvid='treeview'):
-        w = self.w
-=======
-    
-    (each item should be exandable if it's not a tree leaf)
-    """
-    id = 'treeitemview'
-    # XXX append yes to make sure we get an higher score than
-    #     the default treeitem view
-    __selectors__ = (implement_interface, yes)
-    accepts_interfaces = (ITree,)
     
     def cell_call(self, row, col, vid='oneline', parentvid='treeview'):
->>>>>>> ba717f42
         entity = self.entity(row, col)
         cssclasses = []
         is_leaf = False
-<<<<<<< HEAD
-        is_last = row == len(self.rset) - 1
-        is_open = self.open_state(entity.eid, treeid)
-        if not hasattr(entity, 'is_leaf') or entity.is_leaf():
-            if is_last:
-                liclasses.append('last')
-            w(u'<li class="%s">' % u' '.join(liclasses))
-=======
         if row == len(self.rset) - 1:
             is_leaf = True
         if not hasattr(entity, 'is_leaf') or entity.is_leaf():
             if is_leaf : cssclasses.append('last')
             self.w(u'<li class="%s">' % u' '.join(cssclasses))
->>>>>>> ba717f42
         else:
             rql = entity.children_rql() % {'x': entity.eid}
             url = html_escape(self.build_url('json', rql=rql, vid=parentvid,
                                              pageid=self.req.pageid,
-<<<<<<< HEAD
-                                             treeid=treeid,
-                                             subvid=vid))
-            divclasses = ['hitarea']
-            if is_open:
-                liclasses.append('collapsable')
-                divclasses.append('collapsable-hitarea')
-            else:
-                liclasses.append('expandable')
-                divclasses.append('closed-hitarea expandable-hitarea')
-            if is_last:
-                if is_open:
-                    liclasses.append('lastCollapsable')
-                    divclasses.append('lastCollapsable-hitarea')
-                else:
-                    liclasses.append('lastExpandable')
-                    divclasses.append('lastExpandable-hitarea')
-            if is_open:
-                w(u'<li class="%s">' % u' '.join(liclasses))
-            else:
-                w(u'<li cubicweb:loadurl="%s" class="%s">' % (url, u' '.join(liclasses)))
-            if is_leaf:
-                divtail = ''
-            else:
-                divtail = ''' onclick="async_remote_exec('node_clicked', '%s', '%s')"''' % \
-                    (treeid, entity.eid)
-            w(u'<div class="%s"%s></div>' % (u' '.join(divclasses), divtail))
-
-=======
                                              subvid=vid,
                                              noautoload=True))
             cssclasses.append('expandable')
@@ -202,35 +119,8 @@
                 divclasses.append('lastExpandable-hitarea')
             self.w(u'<li cubicweb:loadurl="%s" class="%s">' % (url, u' '.join(cssclasses)))
             self.w(u'<div class="%s"> </div>' % u' '.join(divclasses))
-                
->>>>>>> ba717f42
             # add empty <ul> because jquery's treeview plugin checks for
             # sublists presence
             self.w(u'<ul class="placeholder"><li>place holder</li></ul>')
         self.wview(vid, self.rset, row=row, col=col)
-<<<<<<< HEAD
-        if is_open: # recurse if needed
-            self.wview(parentvid, self.req.execute(rql), treeid=treeid, initial_load=False)
-        w(u'</li>')
-
-
-@monkeypatch(JSonController)
-def js_node_clicked(self, treeid, nodeeid):
-    """add/remove eid in treestate cookie"""
-    cookies = self.req.get_cookie()
-    statename = treecookiename(treeid)
-    treestate = cookies.get(statename)
-    if treestate is None:
-        cookies[statename] = nodeeid
-        self.req.set_cookie(cookies, statename)
-    else:
-        marked = set(filter(None, treestate.value.split(';')))
-        if nodeeid in marked:
-            marked.remove(nodeeid)
-        else:
-            marked.add(nodeeid)
-        cookies[statename] = ';'.join(marked)
-        self.req.set_cookie(cookies, statename)
-=======
         self.w(u'</li>')
->>>>>>> ba717f42
