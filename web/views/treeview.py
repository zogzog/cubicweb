"""Set of tree-building widgets, based on jQuery treeview plugin

:organization: Logilab
:copyright: 2001-2009 LOGILAB S.A. (Paris, FRANCE), license is LGPL v2.
:contact: http://www.logilab.fr/ -- mailto:contact@logilab.fr
:license: GNU Lesser General Public License, v2.1 - http://www.gnu.org/licenses
"""
__docformat__ = "restructuredtext en"

from logilab.common.decorators import monkeypatch
from logilab.mtconverter import xml_escape

from cubicweb.utils import make_uid
from cubicweb.interfaces import ITree
from cubicweb.selectors import implements
from cubicweb.view import EntityView

def treecookiename(treeid):
    return str('%s-treestate' % treeid)

class TreeView(EntityView):
    id = 'treeview'
    itemvid = 'treeitemview'
    css_classes = 'treeview widget'
    title = _('tree view')

<<<<<<< HEAD
    def _init_params(self, subvid, treeid, initial_load, initial_thru_ajax):
=======
    def call(self, subvid=None, treeid=None, initial_load=True, initial_thru_ajax=False):
>>>>>>> 03dc4f9b
        if subvid is None:
            subvid = self.req.form.pop('treesubvid', 'oneline') # consume it
        if treeid is None:
            treeid = self.req.form.pop('treeid', None)
            if treeid is None:
                self.warning('Tree state won\'t be properly restored after next reload')
                treeid = make_uid('throw away uid')
        toplevel_thru_ajax = self.req.form.pop('treeview_top', False) or initial_thru_ajax
        toplevel = toplevel_thru_ajax or (initial_load and not self.req.form.get('fname'))
<<<<<<< HEAD
        return subvid, treeid, toplevel_thru_ajax, toplevel

    def call(self, subvid=None, treeid=None, initial_load=True, initial_thru_ajax=False):
        subvid, treeid, toplevel_thru_ajax, toplevel = self._init_params(
            subvid, treeid, initial_load, initial_thru_ajax)
=======
>>>>>>> 03dc4f9b
        ulid = ' '
        if toplevel:
            ulid = ' id="tree-%s"' % treeid
        self.w(u'<ul%s class="%s">' % (ulid, self.css_classes))
        for rowidx in xrange(len(self.rset)):
            self.wview(self.itemvid, self.rset, row=rowidx, col=0,
                       vid=subvid, parentvid=self.id, treeid=treeid)
        self.w(u'</ul>')
        if toplevel:
            self.req.add_css('jquery.treeview.css')
            self.req.add_js(('cubicweb.ajax.js', 'cubicweb.widgets.js', 'jquery.treeview.js'))
            self.req.html_headers.add_onload(u"""
jQuery("#tree-%s").treeview({toggle: toggleTree, prerendered: true});""" % treeid,
                                             jsoncall=toplevel_thru_ajax)

class FileTreeView(TreeView):
    """specific version of the treeview to display file trees
    """
    id = 'filetree'
    css_classes = 'treeview widget filetree'
    title = _('file tree view')

    def call(self, subvid=None, treeid=None, initial_load=True):
        super(FileTreeView, self).call(treeid=treeid, subvid='filetree-oneline', initial_load=initial_load)

class FileItemInnerView(EntityView):
    """inner view used by the TreeItemView instead of oneline view

    This view adds an enclosing <span> with some specific CSS classes
    around the oneline view. This is needed by the jquery treeview plugin.
    """
    id = 'filetree-oneline'

    def cell_call(self, row, col):
        entity = self.entity(row, col)
        if ITree.is_implemented_by(entity.__class__) and not entity.is_leaf():
            self.w(u'<div class="folder">%s</div>\n' % entity.view('oneline'))
        else:
            # XXX define specific CSS classes according to mime types
            self.w(u'<div class="file">%s</div>\n' % entity.view('oneline'))


class DefaultTreeViewItemView(EntityView):
    """default treeitem view for entities which don't implement ITree"""
    id = 'treeitemview'

    def cell_call(self, row, col, vid='oneline', parentvid='treeview', treeid=None):
        assert treeid is not None
        entity = self.entity(row, col)
        itemview = self.view(vid, self.rset, row=row, col=col)
        if row == len(self.rset) - 1:
            self.w(u'<li class="last">%s</li>' % itemview)
        else:
            self.w(u'<li>%s</li>' % itemview)


class TreeViewItemView(EntityView):
    """specific treeitem view for entities which implement ITree

    (each item should be expandable if it's not a tree leaf)
    """
    id = 'treeitemview'
    default_branch_state_is_open = False
    __select__ = EntityView.__select__ & implements(ITree)

    def open_state(self, eeid, treeid):
        cookies = self.req.get_cookie()
        treestate = cookies.get(treecookiename(treeid))
        if treestate:
            return str(eeid) in treestate.value.split(';')
        return self.default_branch_state_is_open

    def cell_call(self, row, col, treeid, vid='oneline', parentvid='treeview',
                  **kwargs):
        w = self.w
        entity = self.entity(row, col)
        liclasses = []
        is_last = row == len(self.rset) - 1
        is_open = self.open_state(entity.eid, treeid)
        is_leaf = not hasattr(entity, 'is_leaf') or entity.is_leaf()
        if is_leaf:
            if is_last:
                liclasses.append('last')
            w(u'<li class="%s">' % u' '.join(liclasses))
        else:
            rql = entity.children_rql() % {'x': entity.eid}
            url = xml_escape(self.build_url('json', rql=rql, vid=parentvid,
                                             pageid=self.req.pageid,
                                             treeid=treeid,
                                             fname='view',
                                             treesubvid=vid))
            divclasses = ['hitarea']
            if is_open:
                liclasses.append('collapsable')
                divclasses.append('collapsable-hitarea')
            else:
                liclasses.append('expandable')
                divclasses.append('expandable-hitarea')
            if is_last:
                if is_open:
                    liclasses.append('lastCollapsable')
                    divclasses.append('lastCollapsable-hitarea')
                else:
                    liclasses.append('lastExpandable')
                    divclasses.append('lastExpandable-hitarea')
            if is_open:
                w(u'<li class="%s">' % u' '.join(liclasses))
            else:
                w(u'<li cubicweb:loadurl="%s" class="%s">' % (url, u' '.join(liclasses)))
            divtail = """ onclick="asyncRemoteExec('node_clicked', '%s', '%s')" """ %\
                (treeid, entity.eid)
            w(u'<div class="%s"%s></div>' % (u' '.join(divclasses), divtail))

            # add empty <ul> because jquery's treeview plugin checks for
            # sublists presence
            if not is_open:
                w(u'<ul class="placeholder"><li>place holder</li></ul>')
        # the local node info
        self.wview(vid, self.rset, row=row, col=col, **kwargs)
        if is_open and not is_leaf: #  => rql is defined
            self.wview(parentvid, self.req.execute(rql), treeid=treeid, initial_load=False)
        w(u'</li>')
<|MERGE_RESOLUTION|>--- conflicted
+++ resolved
@@ -24,11 +24,7 @@
     css_classes = 'treeview widget'
     title = _('tree view')
 
-<<<<<<< HEAD
     def _init_params(self, subvid, treeid, initial_load, initial_thru_ajax):
-=======
-    def call(self, subvid=None, treeid=None, initial_load=True, initial_thru_ajax=False):
->>>>>>> 03dc4f9b
         if subvid is None:
             subvid = self.req.form.pop('treesubvid', 'oneline') # consume it
         if treeid is None:
@@ -38,14 +34,11 @@
                 treeid = make_uid('throw away uid')
         toplevel_thru_ajax = self.req.form.pop('treeview_top', False) or initial_thru_ajax
         toplevel = toplevel_thru_ajax or (initial_load and not self.req.form.get('fname'))
-<<<<<<< HEAD
         return subvid, treeid, toplevel_thru_ajax, toplevel
 
     def call(self, subvid=None, treeid=None, initial_load=True, initial_thru_ajax=False):
         subvid, treeid, toplevel_thru_ajax, toplevel = self._init_params(
             subvid, treeid, initial_load, initial_thru_ajax)
-=======
->>>>>>> 03dc4f9b
         ulid = ' '
         if toplevel:
             ulid = ' id="tree-%s"' % treeid
