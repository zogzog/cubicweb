--- conflicted
+++ resolved
@@ -83,11 +83,8 @@
         ('/notfound', dict(vid='404')),
         ('/error', dict(vid='error')),
         ('/sparql', dict(vid='sparql')),
-<<<<<<< HEAD
-=======
         # XXX should be case insensitive as 'create', but I would like to find another way than
         # relying on the etype_selector
->>>>>>> accf510a
         (rgx('/schema/([^/]+?)/?'),  dict(vid='primary', rql=r'Any X WHERE X is CWEType, X name "\1"')),
         (rgx('/add/([^/]+?)/?'), dict(vid='creation', etype=r'\1')),
         (rgx('/doc/images/(.+?)/?'), dict(vid='wdocimages', fid=r'\1')),
