"""workflow views:

* IWorkflowable views and forms
* workflow entities views (State, Transition, TrInfo)

:organization: Logilab
:copyright: 2001-2009 LOGILAB S.A. (Paris, FRANCE), license is LGPL v2.
:contact: http://www.logilab.fr/ -- mailto:contact@logilab.fr
:license: GNU Lesser General Public License, v2.1 - http://www.gnu.org/licenses
"""
__docformat__ = "restructuredtext en"
_ = unicode

from logilab.mtconverter import xml_escape
from logilab.common.graph import escape, GraphGenerator, DotBackend

from cubicweb import Unauthorized, view
from cubicweb.selectors import (implements, has_related_entities, one_line_rset,
                                relation_possible, match_form_params,
                                entity_implements, score_entity)
from cubicweb.interfaces import IWorkflowable
from cubicweb.view import EntityView
from cubicweb.schema import display_name
from cubicweb.web import uicfg, stdmsgs, action, component, form, action
from cubicweb.web import formfields as ff, formwidgets as fwdgs
from cubicweb.web.views import TmpFileViewMixin, forms, primary, autoform

_pvs = uicfg.primaryview_section
_pvs.tag_subject_of(('Workflow', 'initial_state', '*'), 'hidden')
_pvs.tag_object_of(('*', 'state_of', 'Workflow'), 'hidden')
_pvs.tag_object_of(('*', 'transition_of', 'Workflow'), 'hidden')

_abaa = uicfg.actionbox_appearsin_addmenu
_abaa.tag_subject_of(('BaseTransition', 'condition', 'RQLExpression'), False)
_abaa.tag_subject_of(('State', 'allowed_transition', 'BaseTransition'), False)
_abaa.tag_object_of(('SubWorkflowExitPoint', 'destination_state', 'State'),
                    False)
_abaa.tag_object_of(('State', 'state_of', 'Workflow'), True)
_abaa.tag_object_of(('Transition', 'transition_of', 'Workflow'), True)
_abaa.tag_object_of(('WorkflowTransition', 'transition_of', 'Workflow'), True)

_afs = uicfg.autoform_section
_afs.tag_subject_of(('TrInfo', 'to_state', '*'), 'main', 'hidden')
_afs.tag_subject_of(('TrInfo', 'from_state', '*'), 'main', 'hidden')
_afs.tag_object_of(('State', 'allowed_transition', '*'), 'main', 'attributes')


# IWorkflowable views #########################################################

class ChangeStateForm(forms.CompositeEntityForm):
    __regid__ = 'changestate'

    form_renderer_id = 'base' # don't want EntityFormRenderer
    form_buttons = [fwdgs.SubmitButton(),
                    fwdgs.Button(stdmsgs.BUTTON_CANCEL, cwaction='cancel')]


class ChangeStateFormView(form.FormViewMixIn, view.EntityView):
    __regid__ = 'statuschange'
    title = _('status change')
    __select__ = (one_line_rset() & implements(IWorkflowable)
                  & match_form_params('treid'))

    def cell_call(self, row, col):
<<<<<<< HEAD
        entity = self.cw_rset.get_entity(row, col)
        transition = self._cw.entity_from_eid(self._cw.form['treid'])
        dest = transition.destination()
        _ = self._cw._
        # specify both rset/row/col and entity in case implements selector (and
        # not entity_implements) is used on custom form
        form = self._cw.vreg['forms'].select(
            'changestate', self._cw, rset=self.cw_rset, row=row, col=col,
            entity=entity, transition=transition,
            redirect_path=self.redirectpath(entity))
=======
        entity = self.rset.get_entity(row, col)
        transition = self.req.entity_from_eid(self.req.form['treid'])
        form = self.get_form(entity, transition)
>>>>>>> 3411e4b8
        self.w(form.error_message())
        self.w(u'<h4>%s %s</h4>\n' % (self.req._(transition.name),
                                      entity.view('oneline')))
        msg = _('status will change from %(st1)s to %(st2)s') % {
            'st1': entity.printable_state,
            'st2': self.req._(transition.destination().name)}
        self.w(u'<p>%s</p>\n' % msg)
<<<<<<< HEAD
        trinfo = self._cw.vreg['etypes'].etype_class('TrInfo')(self._cw)
        trinfo.eid = self._cw.varmaker.next()
        subform = self._cw.vreg['forms'].select('edition', self._cw, entity=trinfo,
=======
        self.w(form.render(formvalues=dict(wf_info_for=entity.eid,
                                           by_transition=transition.eid)))

    def redirectpath(self, entity):
        return entity.rest_path()

    def get_form(self, entity, transition, **kwargs):
        # XXX used to specify both rset/row/col and entity in case implements
        # selector (and not entity_implements) is used on custom form
        form = self.vreg['forms'].select(
            'changestate', self.req, entity=entity, transition=transition,
            redirect_path=self.redirectpath(entity), **kwargs)
        trinfo = self.vreg['etypes'].etype_class('TrInfo')(self.req)
        self.initialize_varmaker()
        trinfo.eid = self.varmaker.next()
        subform = self.vreg['forms'].select('edition', self.req, entity=trinfo,
>>>>>>> 3411e4b8
                                            mainform=False)
        subform.field_by_name('by_transition').widget = fwdgs.HiddenInput()
        form.add_subform(subform)
        return form


class WFHistoryView(EntityView):
<<<<<<< HEAD
    __regid__ = 'wfhistory'
    __select__ = relation_possible('wf_info_for', role='object')
=======
    id = 'wfhistory'
    __select__ = relation_possible('wf_info_for', role='object') & \
                 score_entity(lambda x: x.workflow_history)
>>>>>>> 3411e4b8
    title = _('Workflow history')

    def cell_call(self, row, col, view=None):
        _ = self._cw._
        eid = self.cw_rset[row][col]
        sel = 'Any FS,TS,WF,D'
        rql = ' ORDERBY D DESC WHERE WF wf_info_for X,'\
              'WF from_state FS, WF to_state TS, WF comment C,'\
              'WF creation_date D'
        if self._cw.vreg.schema.eschema('CWUser').has_perm(self._cw, 'read'):
            sel += ',U,C'
            rql += ', WF owned_by U?'
            displaycols = range(5)
            headers = (_('from_state'), _('to_state'), _('comment'), _('date'),
                       _('CWUser'))
        else:
            sel += ',C'
            displaycols = range(4)
            headers = (_('from_state'), _('to_state'), _('comment'), _('date'))
        rql = '%s %s, X eid %%(x)s' % (sel, rql)
        try:
            rset = self._cw.execute(rql, {'x': eid}, 'x')
        except Unauthorized:
            return
        if rset:
            self.wview('table', rset, title=_(self.title), displayactions=False,
                       displaycols=displaycols, headers=headers)


class WFHistoryVComponent(component.EntityVComponent):
    """display the workflow history for entities supporting it"""
    __regid__ = 'wfhistory'
    __select__ = WFHistoryView.__select__ & component.EntityVComponent.__select__
    context = 'navcontentbottom'
    title = _('Workflow history')

    def cell_call(self, row, col, view=None):
        self.wview('wfhistory', self.cw_rset, row=row, col=col, view=view)


# workflow actions #############################################################

class WorkflowActions(action.Action):
    """fill 'workflow' sub-menu of the actions box"""
    __regid__ = 'workflow'
    __select__ = (action.Action.__select__ & one_line_rset() &
                  relation_possible('in_state'))

    submenu = _('workflow')
    order = 10

    def fill_menu(self, box, menu):
        entity = self.cw_rset.get_entity(self.cw_row or 0, self.cw_col or 0)
        menu.label = u'%s: %s' % (self._cw._('state'), entity.printable_state)
        menu.append_anyway = True
        super(WorkflowActions, self).fill_menu(box, menu)

    def actual_actions(self):
        entity = self.cw_rset.get_entity(self.cw_row or 0, self.cw_col or 0)
        hastr = False
        for tr in entity.possible_transitions():
            url = entity.absolute_url(vid='statuschange', treid=tr.eid)
            yield self.build_action(self._cw._(tr.name), url)
            hastr = True
        # don't propose to see wf if user can't pass any transition
        if hastr:
            wfurl = entity.current_workflow.absolute_url()
            yield self.build_action(self._cw._('view workflow'), wfurl)
        if entity.workflow_history:
            wfurl = entity.absolute_url(vid='wfhistory')
            yield self.build_action(self._cw._('view history'), wfurl)


# workflow entity types views ##################################################

_pvs = uicfg.primaryview_section
_pvs.tag_subject_of(('Workflow', 'initial_state', '*'), 'hidden')
_pvs.tag_object_of(('*', 'state_of', 'Workflow'), 'hidden')
_pvs.tag_object_of(('*', 'transition_of', 'Workflow'), 'hidden')

_abaa = uicfg.actionbox_appearsin_addmenu
_abaa.tag_subject_of(('BaseTransition', 'condition', 'RQLExpression'), False)
_abaa.tag_subject_of(('State', 'allowed_transition', 'BaseTransition'), False)
_abaa.tag_object_of(('SubWorkflowExitPoint', 'destination_state', 'State'),
                    False)
_abaa.tag_object_of(('State', 'state_of', 'Workflow'), True)
_abaa.tag_object_of(('BaseTransition', 'transition_of', 'Workflow'), False)
_abaa.tag_object_of(('Transition', 'transition_of', 'Workflow'), True)
_abaa.tag_object_of(('WorkflowTransition', 'transition_of', 'Workflow'), True)

class WorkflowPrimaryView(primary.PrimaryView):
    __select__ = implements('Workflow')

    def render_entity_attributes(self, entity):
        self.w(entity.view('reledit', rtype='description'))
        self.w(u'<img src="%s" alt="%s"/>' % (
            xml_escape(entity.absolute_url(vid='wfgraph')),
            xml_escape(self.req._('graphical workflow for %s') % entity.name)))


class CellView(view.EntityView):
    __regid__ = 'cell'
    __select__ = implements('TrInfo')

    def cell_call(self, row, col, cellvid=None):
        self.w(self.cw_rset.get_entity(row, col).view('reledit', rtype='comment'))


class StateInContextView(view.EntityView):
    """convenience trick, State's incontext view should not be clickable"""
    __regid__ = 'incontext'
    __select__ = implements('State')

    def cell_call(self, row, col):
        self.w(xml_escape(self._cw.view('textincontext', self.cw_rset,
                                        row=row, col=col)))


# workflow entity types edition ################################################

_afs = uicfg.autoform_section
_afs.tag_subject_of(('TrInfo', 'to_state', '*'), 'generated')
_afs.tag_subject_of(('TrInfo', 'from_state', '*'), 'generated')
_afs.tag_object_of(('State', 'allowed_transition', '*'), 'primary')
_afs.tag_subject_of(('State', 'allowed_transition', '*'), 'primary')

def workflow_items_for_relation(req, wfeid, wfrelation, targetrelation):
    wf = req.entity_from_eid(wfeid)
    rschema = req.vreg.schema[targetrelation]
    return sorted((e.view('combobox'), e.eid)
                  for e in getattr(wf, 'reverse_%s' % wfrelation)
                  if rschema.has_perm(req, 'add', toeid=e.eid))


class TransitionEditionForm(autoform.AutomaticEntityForm):
    __select__ = entity_implements('Transition')

    def workflow_states_for_relation(self, targetrelation):
        eids = self.edited_entity.linked_to('transition_of', 'subject')
        if eids:
            return workflow_items_for_relation(self.req, eids[0], 'state_of',
                                               targetrelation)
        return []

    def subject_destination_state_vocabulary(self, rtype, limit=None):
        if not self.edited_entity.has_eid():
            return self.workflow_states_for_relation('destination_state')
        return self.subject_relation_vocabulary(rtype, limit)

    def object_allowed_transition_vocabulary(self, rtype, limit=None):
        if not self.edited_entity.has_eid():
            return self.workflow_states_for_relation('allowed_transition')
        return self.object_relation_vocabulary(rtype, limit)


class StateEditionForm(autoform.AutomaticEntityForm):
    __select__ = entity_implements('State')

    def subject_allowed_transition_vocabulary(self, rtype, limit=None):
        if not self.edited_entity.has_eid():
            eids = self.edited_entity.linked_to('state_of', 'subject')
            if eids:
                return workflow_items_for_relation(self.req, eids[0], 'transition_of',
                                                   'allowed_transition')
        return []


# workflow images ##############################################################

class WorkflowDotPropsHandler(object):
    def __init__(self, req):
        self._ = req._

    def node_properties(self, stateortransition):
        """return default DOT drawing options for a state or transition"""
        props = {'label': stateortransition.printable_value('name'),
                 'fontname': 'Courier'}
        if hasattr(stateortransition, 'state_of'):
            props['shape'] = 'box'
            props['style'] = 'filled'
            if stateortransition.reverse_initial_state:
                props['color'] = '#88CC88'
        else:
            props['shape'] = 'ellipse'
            descr = []
            tr = stateortransition
            if tr.require_group:
                descr.append('%s %s'% (
                    self._('groups:'),
                    ','.join(g.printable_value('name') for g in tr.require_group)))
            if tr.condition:
                descr.append('%s %s'% (
                    self._('condition:'),
                    ' | '.join(e.expression for e in tr.condition)))
            if descr:
                props['label'] += escape('\n'.join(descr))
        return props

    def edge_properties(self, transition, fromstate, tostate):
        return {'label': '', 'dir': 'forward',
                'color': 'black', 'style': 'filled'}


class WorkflowVisitor:
    def __init__(self, entity):
        self.entity = entity

    def nodes(self):
        for state in self.entity.reverse_state_of:
            state.complete()
            yield state.eid, state
        for transition in self.entity.reverse_transition_of:
            transition.complete()
            yield transition.eid, transition

    def edges(self):
        for transition in self.entity.reverse_transition_of:
            for incomingstate in transition.reverse_allowed_transition:
                yield incomingstate.eid, transition.eid, transition
            yield transition.eid, transition.destination().eid, transition


class WorkflowImageView(TmpFileViewMixin, view.EntityView):
    __regid__ = 'wfgraph'
    __select__ = implements('Workflow')
    content_type = 'image/png'

    def _generate(self, tmpfile):
        """display schema information for an entity"""
        entity = self.cw_rset.get_entity(self.cw_row, self.cw_col)
        visitor = WorkflowVisitor(entity)
        prophdlr = WorkflowDotPropsHandler(self._cw)
        generator = GraphGenerator(DotBackend('workflow', 'LR',
                                              ratio='compress', size='30,12'))
        return generator.generate(visitor, prophdlr, tmpfile)
<|MERGE_RESOLUTION|>--- conflicted
+++ resolved
@@ -62,51 +62,31 @@
                   & match_form_params('treid'))
 
     def cell_call(self, row, col):
-<<<<<<< HEAD
         entity = self.cw_rset.get_entity(row, col)
         transition = self._cw.entity_from_eid(self._cw.form['treid'])
-        dest = transition.destination()
-        _ = self._cw._
-        # specify both rset/row/col and entity in case implements selector (and
-        # not entity_implements) is used on custom form
-        form = self._cw.vreg['forms'].select(
-            'changestate', self._cw, rset=self.cw_rset, row=row, col=col,
-            entity=entity, transition=transition,
-            redirect_path=self.redirectpath(entity))
-=======
-        entity = self.rset.get_entity(row, col)
-        transition = self.req.entity_from_eid(self.req.form['treid'])
         form = self.get_form(entity, transition)
->>>>>>> 3411e4b8
         self.w(form.error_message())
-        self.w(u'<h4>%s %s</h4>\n' % (self.req._(transition.name),
+        self.w(u'<h4>%s %s</h4>\n' % (self._cw._(transition.name),
                                       entity.view('oneline')))
         msg = _('status will change from %(st1)s to %(st2)s') % {
             'st1': entity.printable_state,
-            'st2': self.req._(transition.destination().name)}
+            'st2': self._cw._(transition.destination().name)}
         self.w(u'<p>%s</p>\n' % msg)
-<<<<<<< HEAD
+        self.w(form.render(formvalues=dict(wf_info_for=entity.eid,
+                                           by_transition=transition.eid)))
+
+    def redirectpath(self, entity):
+        return entity.rest_path()
+
+    def get_form(self, entity, transition, **kwargs):
+        # XXX used to specify both rset/row/col and entity in case implements
+        # selector (and not entity_implements) is used on custom form
+        form = self._cw.vreg['forms'].select(
+            'changestate', self._cw, entity=entity, transition=transition,
+            redirect_path=self.redirectpath(entity), **kwargs)
         trinfo = self._cw.vreg['etypes'].etype_class('TrInfo')(self._cw)
         trinfo.eid = self._cw.varmaker.next()
         subform = self._cw.vreg['forms'].select('edition', self._cw, entity=trinfo,
-=======
-        self.w(form.render(formvalues=dict(wf_info_for=entity.eid,
-                                           by_transition=transition.eid)))
-
-    def redirectpath(self, entity):
-        return entity.rest_path()
-
-    def get_form(self, entity, transition, **kwargs):
-        # XXX used to specify both rset/row/col and entity in case implements
-        # selector (and not entity_implements) is used on custom form
-        form = self.vreg['forms'].select(
-            'changestate', self.req, entity=entity, transition=transition,
-            redirect_path=self.redirectpath(entity), **kwargs)
-        trinfo = self.vreg['etypes'].etype_class('TrInfo')(self.req)
-        self.initialize_varmaker()
-        trinfo.eid = self.varmaker.next()
-        subform = self.vreg['forms'].select('edition', self.req, entity=trinfo,
->>>>>>> 3411e4b8
                                             mainform=False)
         subform.field_by_name('by_transition').widget = fwdgs.HiddenInput()
         form.add_subform(subform)
@@ -114,14 +94,10 @@
 
 
 class WFHistoryView(EntityView):
-<<<<<<< HEAD
     __regid__ = 'wfhistory'
-    __select__ = relation_possible('wf_info_for', role='object')
-=======
-    id = 'wfhistory'
     __select__ = relation_possible('wf_info_for', role='object') & \
                  score_entity(lambda x: x.workflow_history)
->>>>>>> 3411e4b8
+
     title = _('Workflow history')
 
     def cell_call(self, row, col, view=None):
