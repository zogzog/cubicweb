"""workflow views:

* IWorkflowable views and forms
* workflow entities views (State, Transition, TrInfo)

:organization: Logilab
:copyright: 2001-2009 LOGILAB S.A. (Paris, FRANCE), license is LGPL v2.
:contact: http://www.logilab.fr/ -- mailto:contact@logilab.fr
:license: GNU Lesser General Public License, v2.1 - http://www.gnu.org/licenses
"""
__docformat__ = "restructuredtext en"
_ = unicode

from logilab.mtconverter import xml_escape
from logilab.common.graph import escape, GraphGenerator, DotBackend

from cubicweb import Unauthorized, view
from cubicweb.selectors import (implements, has_related_entities, one_line_rset,
                                relation_possible, match_form_params,
                                entity_implements)
from cubicweb.interfaces import IWorkflowable
from cubicweb.view import EntityView
from cubicweb.schema import display_name
from cubicweb.web import uicfg, stdmsgs, action, component, form, action
from cubicweb.web import formfields as ff, formwidgets as fwdgs
<<<<<<< HEAD
from cubicweb.web.views import TmpFileViewMixin, forms, primary

_pvs = uicfg.primaryview_section
_pvs.tag_subject_of(('Workflow', 'initial_state', '*'), 'hidden')
_pvs.tag_object_of(('*', 'state_of', 'Workflow'), 'hidden')
_pvs.tag_object_of(('*', 'transition_of', 'Workflow'), 'hidden')

_abaa = uicfg.actionbox_appearsin_addmenu
_abaa.tag_subject_of(('BaseTransition', 'condition', 'RQLExpression'), False)
_abaa.tag_subject_of(('State', 'allowed_transition', 'BaseTransition'), False)
_abaa.tag_object_of(('SubWorkflowExitPoint', 'destination_state', 'State'),
                    False)
_abaa.tag_object_of(('State', 'state_of', 'Workflow'), True)
_abaa.tag_object_of(('Transition', 'transition_of', 'Workflow'), True)
_abaa.tag_object_of(('WorkflowTransition', 'transition_of', 'Workflow'), True)

_afs = uicfg.autoform_section
_afs.tag_subject_of(('TrInfo', 'to_state', '*'), 'main', 'hidden')
_afs.tag_subject_of(('TrInfo', 'from_state', '*'), 'main', 'hidden')
_afs.tag_object_of(('State', 'allowed_transition', '*'), 'main', 'attributes')
=======
from cubicweb.web.views import TmpFileViewMixin, forms, primary, autoform
>>>>>>> 9dd9fe6d


# IWorkflowable views #########################################################

class ChangeStateForm(forms.CompositeEntityForm):
    __regid__ = 'changestate'

    form_renderer_id = 'base' # don't want EntityFormRenderer
    form_buttons = [fwdgs.SubmitButton(),
                    fwdgs.Button(stdmsgs.BUTTON_CANCEL, cwaction='cancel')]


class ChangeStateFormView(form.FormViewMixIn, view.EntityView):
    __regid__ = 'statuschange'
    title = _('status change')
    __select__ = (one_line_rset() & implements(IWorkflowable)
                  & match_form_params('treid'))

    def cell_call(self, row, col):
        entity = self.cw_rset.get_entity(row, col)
        transition = self._cw.entity_from_eid(self._cw.form['treid'])
        dest = transition.destination()
        _ = self._cw._
        # specify both rset/row/col and entity in case implements selector (and
        # not entity_implements) is used on custom form
        form = self._cw.vreg['forms'].select(
            'changestate', self._cw, rset=self.cw_rset, row=row, col=col,
            entity=entity, transition=transition,
            redirect_path=self.redirectpath(entity))
        self.w(form.error_message())
        self.w(u'<h4>%s %s</h4>\n' % (_(transition.name),
                                      entity.view('oneline')))
        msg = _('status will change from %(st1)s to %(st2)s') % {
            'st1': _(entity.current_state.name),
            'st2': _(dest.name)}
        self.w(u'<p>%s</p>\n' % msg)
        trinfo = self._cw.vreg['etypes'].etype_class('TrInfo')(self._cw)
        trinfo.eid = self._cw.varmaker.next()
        subform = self._cw.vreg['forms'].select('edition', self._cw, entity=trinfo,
                                            mainform=False)
        subform.field_by_name('by_transition').widget = fwdgs.HiddenInput()
        form.add_subform(subform)
        self.w(form.form_render(wf_info_for=entity.eid,
                                by_transition=transition.eid))

    def redirectpath(self, entity):
        return entity.rest_path()


class WFHistoryView(EntityView):
    __regid__ = 'wfhistory'
    __select__ = relation_possible('wf_info_for', role='object')
    title = _('Workflow history')

    def cell_call(self, row, col, view=None):
        _ = self._cw._
        eid = self.cw_rset[row][col]
        sel = 'Any FS,TS,WF,D'
        rql = ' ORDERBY D DESC WHERE WF wf_info_for X,'\
              'WF from_state FS, WF to_state TS, WF comment C,'\
              'WF creation_date D'
        if self._cw.vreg.schema.eschema('CWUser').has_perm(self._cw, 'read'):
            sel += ',U,C'
            rql += ', WF owned_by U?'
            displaycols = range(5)
            headers = (_('from_state'), _('to_state'), _('comment'), _('date'),
                       _('CWUser'))
        else:
            sel += ',C'
            displaycols = range(4)
            headers = (_('from_state'), _('to_state'), _('comment'), _('date'))
        rql = '%s %s, X eid %%(x)s' % (sel, rql)
        try:
            rset = self._cw.execute(rql, {'x': eid}, 'x')
        except Unauthorized:
            return
        if rset:
            self.wview('table', rset, title=_(self.title), displayactions=False,
                       displaycols=displaycols, headers=headers)


class WFHistoryVComponent(component.EntityVComponent):
    """display the workflow history for entities supporting it"""
    __regid__ = 'wfhistory'
    __select__ = WFHistoryView.__select__ & component.EntityVComponent.__select__
    context = 'navcontentbottom'
    title = _('Workflow history')

    def cell_call(self, row, col, view=None):
        self.wview('wfhistory', self.cw_rset, row=row, col=col, view=view)


# workflow actions #############################################################

class WorkflowActions(action.Action):
    """fill 'workflow' sub-menu of the actions box"""
    __regid__ = 'workflow'
    __select__ = (action.Action.__select__ & one_line_rset() &
                  relation_possible('in_state'))

    submenu = _('workflow')
    order = 10

    def fill_menu(self, box, menu):
        entity = self.cw_rset.get_entity(self.cw_row or 0, self.cw_col or 0)
        menu.label = u'%s: %s' % (self._cw._('state'), entity.printable_state)
        menu.append_anyway = True
        super(WorkflowActions, self).fill_menu(box, menu)

    def actual_actions(self):
        entity = self.cw_rset.get_entity(self.cw_row or 0, self.cw_col or 0)
        hastr = False
        for tr in entity.possible_transitions():
            url = entity.absolute_url(vid='statuschange', treid=tr.eid)
            yield self.build_action(self._cw._(tr.name), url)
            hastr = True
        # don't propose to see wf if user can't pass any transition
        if hastr:
            wfurl = entity.current_workflow.absolute_url()
            yield self.build_action(self._cw._('view workflow'), wfurl)
        if entity.workflow_history:
            wfurl = entity.absolute_url(vid='wfhistory')
            yield self.build_action(self._cw._('view history'), wfurl)


# workflow entity types views ##################################################

_pvs = uicfg.primaryview_section
_pvs.tag_subject_of(('Workflow', 'initial_state', '*'), 'hidden')
_pvs.tag_object_of(('*', 'state_of', 'Workflow'), 'hidden')
_pvs.tag_object_of(('*', 'transition_of', 'Workflow'), 'hidden')

_abaa = uicfg.actionbox_appearsin_addmenu
_abaa.tag_subject_of(('BaseTransition', 'condition', 'RQLExpression'), False)
_abaa.tag_subject_of(('State', 'allowed_transition', 'BaseTransition'), False)
_abaa.tag_object_of(('SubWorkflowExitPoint', 'destination_state', 'State'),
                    False)
_abaa.tag_object_of(('State', 'state_of', 'Workflow'), True)
_abaa.tag_object_of(('BaseTransition', 'transition_of', 'Workflow'), False)
_abaa.tag_object_of(('Transition', 'transition_of', 'Workflow'), True)
_abaa.tag_object_of(('WorkflowTransition', 'transition_of', 'Workflow'), True)

class WorkflowPrimaryView(primary.PrimaryView):
    __select__ = implements('Workflow')

    def render_entity_attributes(self, entity):
        self.w(entity.view('reledit', rtype='description'))
        self.w(u'<img src="%s" alt="%s"/>' % (
            xml_escape(entity.absolute_url(vid='wfgraph')),
            xml_escape(self.req._('graphical workflow for %s') % entity.name)))


class CellView(view.EntityView):
    __regid__ = 'cell'
    __select__ = implements('TrInfo')

    def cell_call(self, row, col, cellvid=None):
        self.w(self.cw_rset.get_entity(row, col).view('reledit', rtype='comment'))


class StateInContextView(view.EntityView):
    """convenience trick, State's incontext view should not be clickable"""
    __regid__ = 'incontext'
    __select__ = implements('State')

    def cell_call(self, row, col):
        self.w(xml_escape(self._cw.view('textincontext', self.cw_rset,
                                        row=row, col=col)))


# workflow entity types edition ################################################

<<<<<<< HEAD
    def render_entity_attributes(self, entity):
        self.w(entity.view('reledit', rtype='description'))
        self.w(u'<img src="%s" alt="%s"/>' % (
            xml_escape(entity.absolute_url(vid='wfgraph')),
            xml_escape(self._cw._('graphical workflow for %s') % entity.name)))
=======
_afs = uicfg.autoform_section
_afs.tag_subject_of(('TrInfo', 'to_state', '*'), 'generated')
_afs.tag_subject_of(('TrInfo', 'from_state', '*'), 'generated')
_afs.tag_object_of(('State', 'allowed_transition', '*'), 'primary')
_afs.tag_subject_of(('State', 'allowed_transition', '*'), 'primary')

def workflow_items_for_relation(req, wfeid, wfrelation, targetrelation):
    wf = req.entity_from_eid(wfeid)
    rschema = req.vreg.schema[targetrelation]
    return sorted((e.view('combobox'), e.eid)
                  for e in getattr(wf, 'reverse_%s' % wfrelation)
                  if rschema.has_perm(req, 'add', toeid=e.eid))


class TransitionEditionForm(autoform.AutomaticEntityForm):
    __select__ = entity_implements('Transition')

    def workflow_states_for_relation(self, targetrelation):
        eids = self.edited_entity.linked_to('transition_of', 'subject')
        if eids:
            return workflow_items_for_relation(self.req, eids[0], 'state_of',
                                               targetrelation)
        return []

    def subject_destination_state_vocabulary(self, rtype, limit=None):
        if not self.edited_entity.has_eid():
            return self.workflow_states_for_relation('destination_state')
        return self.subject_relation_vocabulary(rtype, limit)

    def object_allowed_transition_vocabulary(self, rtype, limit=None):
        if not self.edited_entity.has_eid():
            return self.workflow_states_for_relation('allowed_transition')
        return self.subject_relation_vocabulary(rtype, limit)


class StateEditionForm(autoform.AutomaticEntityForm):
    __select__ = entity_implements('State')

    def subject_allowed_transition_vocabulary(self, rtype, limit=None):
        if not self.edited_entity.has_eid():
            eids = self.edited_entity.linked_to('state_of', 'subject')
            if eids:
                return workflow_items_for_relation(self.req, eids[0], 'transition_of',
                                                   'allowed_transition')
        return []
>>>>>>> 9dd9fe6d


# workflow images ##############################################################

class WorkflowDotPropsHandler(object):
    def __init__(self, req):
        self._ = req._

    def node_properties(self, stateortransition):
        """return default DOT drawing options for a state or transition"""
        props = {'label': stateortransition.printable_value('name'),
                 'fontname': 'Courier'}
        if hasattr(stateortransition, 'state_of'):
            props['shape'] = 'box'
            props['style'] = 'filled'
            if stateortransition.reverse_initial_state:
                props['color'] = '#88CC88'
        else:
            props['shape'] = 'ellipse'
            descr = []
            tr = stateortransition
            if tr.require_group:
                descr.append('%s %s'% (
                    self._('groups:'),
                    ','.join(g.printable_value('name') for g in tr.require_group)))
            if tr.condition:
                descr.append('%s %s'% (
                    self._('condition:'),
                    ' | '.join(e.expression for e in tr.condition)))
            if descr:
                props['label'] += escape('\n'.join(descr))
        return props

    def edge_properties(self, transition, fromstate, tostate):
        return {'label': '', 'dir': 'forward',
                'color': 'black', 'style': 'filled'}


class WorkflowVisitor:
    def __init__(self, entity):
        self.entity = entity

    def nodes(self):
        for state in self.entity.reverse_state_of:
            state.complete()
            yield state.eid, state

        for transition in self.entity.reverse_transition_of:
            transition.complete()
            yield transition.eid, transition

    def edges(self):
        for transition in self.entity.reverse_transition_of:
            for incomingstate in transition.reverse_allowed_transition:
                yield incomingstate.eid, transition.eid, transition
            yield transition.eid, transition.destination().eid, transition


class WorkflowImageView(TmpFileViewMixin, view.EntityView):
    __regid__ = 'wfgraph'
    __select__ = implements('Workflow')
    content_type = 'image/png'

    def _generate(self, tmpfile):
        """display schema information for an entity"""
        entity = self.cw_rset.get_entity(self.cw_row, self.cw_col)
        visitor = WorkflowVisitor(entity)
        prophdlr = WorkflowDotPropsHandler(self._cw)
        generator = GraphGenerator(DotBackend('workflow', 'LR',
                                              ratio='compress', size='30,12'))
        return generator.generate(visitor, prophdlr, tmpfile)
<|MERGE_RESOLUTION|>--- conflicted
+++ resolved
@@ -23,8 +23,7 @@
 from cubicweb.schema import display_name
 from cubicweb.web import uicfg, stdmsgs, action, component, form, action
 from cubicweb.web import formfields as ff, formwidgets as fwdgs
-<<<<<<< HEAD
-from cubicweb.web.views import TmpFileViewMixin, forms, primary
+from cubicweb.web.views import TmpFileViewMixin, forms, primary, autoform
 
 _pvs = uicfg.primaryview_section
 _pvs.tag_subject_of(('Workflow', 'initial_state', '*'), 'hidden')
@@ -44,9 +43,6 @@
 _afs.tag_subject_of(('TrInfo', 'to_state', '*'), 'main', 'hidden')
 _afs.tag_subject_of(('TrInfo', 'from_state', '*'), 'main', 'hidden')
 _afs.tag_object_of(('State', 'allowed_transition', '*'), 'main', 'attributes')
-=======
-from cubicweb.web.views import TmpFileViewMixin, forms, primary, autoform
->>>>>>> 9dd9fe6d
 
 
 # IWorkflowable views #########################################################
@@ -219,13 +215,6 @@
 
 # workflow entity types edition ################################################
 
-<<<<<<< HEAD
-    def render_entity_attributes(self, entity):
-        self.w(entity.view('reledit', rtype='description'))
-        self.w(u'<img src="%s" alt="%s"/>' % (
-            xml_escape(entity.absolute_url(vid='wfgraph')),
-            xml_escape(self._cw._('graphical workflow for %s') % entity.name)))
-=======
 _afs = uicfg.autoform_section
 _afs.tag_subject_of(('TrInfo', 'to_state', '*'), 'generated')
 _afs.tag_subject_of(('TrInfo', 'from_state', '*'), 'generated')
@@ -271,7 +260,6 @@
                 return workflow_items_for_relation(self.req, eids[0], 'transition_of',
                                                    'allowed_transition')
         return []
->>>>>>> 9dd9fe6d
 
 
 # workflow images ##############################################################
