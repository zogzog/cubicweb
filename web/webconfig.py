--- conflicted
+++ resolved
@@ -115,17 +115,10 @@
         ('http-session-time',
          {'type' : 'time',
           'default': 0,
-<<<<<<< HEAD
-          'help': "duration in minutes of the cookie used to store session "
-          "identifier. If 0, the cookie will expire when the user exist its "
-          "browser. Should be 0 or greater than repository\'s session-time.",
-          'group': 'web', 'level': 2,
-=======
           'help': "duration of the cookie used to store session identifier. "
           "If 0, the cookie will expire when the user exist its browser. "
           "Should be 0 or greater than repository\'s session-time.",
           'group': 'web', 'inputlevel': 2,
->>>>>>> ecea17e1
           }),
         ('cleanup-session-time',
          {'type' : 'time',
